[submodule "external/mpifx/origin"]
	path = external/mpifx/origin
	url = https://github.com/dftbplus/mpifx.git
	branch = master
[submodule "external/scalapackfx/origin"]
	path = external/scalapackfx/origin
<<<<<<< HEAD
	url = git@github.com:aradi/scalapackfx.git
      branch = dpint
[submodule "external/libnegf/origin"]
	path = external/libnegf/origin
	url = git@bitbucket.org:gpenazzi/dev_libnegf.git
	branch = restruct
=======
	url = https://github.com/dftbplus/scalapackfx.git
        branch = master
>>>>>>> 9a108827
<|MERGE_RESOLUTION|>--- conflicted
+++ resolved
@@ -4,14 +4,9 @@
 	branch = master
 [submodule "external/scalapackfx/origin"]
 	path = external/scalapackfx/origin
-<<<<<<< HEAD
 	url = git@github.com:aradi/scalapackfx.git
-      branch = dpint
+      branch = master 
 [submodule "external/libnegf/origin"]
 	path = external/libnegf/origin
 	url = git@bitbucket.org:gpenazzi/dev_libnegf.git
-	branch = restruct
-=======
-	url = https://github.com/dftbplus/scalapackfx.git
-        branch = master
->>>>>>> 9a108827
+	branch = restruct