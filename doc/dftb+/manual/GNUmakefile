.SUFFIXES :
.SUFFIXES : .fig .pdf .ps .toc .bbl .aux .tex .ind .html ._tmp_

MANUALCOMPONENTS = manual.tex packages.tex newcommands.tex hsd.tex	\
    unit_mod.tex gen.tex spin_constants.tex disp_constants.tex		\
<<<<<<< HEAD
    restart_files.tex publications.tex references.tex			\
    introduction.tex dftbp.tex transport.tex modes.tex waveplot.tex	\
    Fig_device.pdf Fig_integration.png api.tex
=======
    onsite_constants.tex restart_files.tex publications.tex		\
    references.tex introduction.tex dftbp.tex transport.tex modes.tex	\
    waveplot.tex Fig_device.pdf Fig_integration.png
>>>>>>> 06ea96ad

RM = /usr/bin/env rm -f
FIG2DEV = /usr/bin/env fig2dev
PDFOPTSFIG2DEV = -L pdf
PS2PDF = /usr/bin/env ps2pdf
PDF2PS = /usr/bin/env pdf2ps
PDF2PSOPTS = -sPAPERSIZE=a4
LATEX = /usr/bin/env pdflatex
BIBTEX = /usr/bin/env bibtex
MAKEINDEX = /usr/bin/env makeindex
LATEX2HTML = /usr/bin/env latex2html

# default rule
default: manual

%.pdf: %.fig  #convert .fig files into .pdf
	${FIG2DEV} ${PDFOPTSFIG2DEV} $< $*.pdf

%.pdf: %.tex  # TEX to PDF
	${LATEX} $*
	${LATEX} $*

.PRECIOUS: %._tmp_
%._tmp_: %.tex
	${LATEX} $*
	${LATEX} $*
	touch $@


%.toc: %.tex
	${LATEX} $*

%.ps: %.pdf    # PDF 2 PS
	${PDF2PS} $< $@

%.bbl: %._tmp_ %.bib
	${BIBTEX} $*

%.ind: %._tmp_
	${MAKEINDEX} $*

%.html: %._tmp_
	${LATEX2HTML} $*

manual : manual.pdf

manual._tmp_: ${MANUALCOMPONENTS}

manual.pdf : manual.bbl manual.toc manual.ind

manual.ps : manual.pdf

manual.html : manual.tex

dependancies.mk : manual.tex
	./depend.pl manual.tex > dependancies.mk

clean :
	${RM} manual.pdf manual.toc manual.out *.aux \
  manual.log manual.bbl manual.blg manual.brf manual.ps dependancies.mk \
  manual.ind manual.idx manual.ilg manual._tmp_
	${RM} -r manual
<|MERGE_RESOLUTION|>--- conflicted
+++ resolved
@@ -3,15 +3,9 @@
 
 MANUALCOMPONENTS = manual.tex packages.tex newcommands.tex hsd.tex	\
     unit_mod.tex gen.tex spin_constants.tex disp_constants.tex		\
-<<<<<<< HEAD
-    restart_files.tex publications.tex references.tex			\
-    introduction.tex dftbp.tex transport.tex modes.tex waveplot.tex	\
-    Fig_device.pdf Fig_integration.png api.tex
-=======
     onsite_constants.tex restart_files.tex publications.tex		\
     references.tex introduction.tex dftbp.tex transport.tex modes.tex	\
-    waveplot.tex Fig_device.pdf Fig_integration.png
->>>>>>> 06ea96ad
+    waveplot.tex Fig_device.pdf Fig_integration.png api.tex
 
 RM = /usr/bin/env rm -f
 FIG2DEV = /usr/bin/env fig2dev
