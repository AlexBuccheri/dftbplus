\chapter{Input for {\dftbp}}


{\dftbp} can read two formats, either XML or the Human-friendly
Structured Data format (HSD).  If you are not familiar with the HSD
format, a detailed description is given in appendix \ref{sec:hsd}. The
input file for {\dftbp} must be named \verb|dftb_in.hsd| {\em or}
\verb|dftb_in.xml|. The input file must be present in the working
directory. To prevent ambiguity, the parser refuses to read any input
if both files are present. After processing the input, {\dftbp}
creates a file of the parsed input, either \verb|dftb_pin.hsd| or
\verb|dftb_pin.xml|. This contains the user input as well as any
default values for unspecified options.  The file also contains the
version number of the current input parser.  You should always keep
this file, since if you want to exactly repeat your calculation with a
later version of \dftbp{}, it is recommended to use this file instead
of the original input. (You must of course rename \verb|dftb_pin.hsd|
into \verb|dftb_in.hsd| or \verb|dftb_pin.xml| into
\verb|dftb_in.xml|.)  This guarantees that you will obtain the same
results, even if the defaults for some non specified options have been
changed. The code can also produce \verb|dftb_pin.xml| from
\verb|dftb_in.hsd| or {\it vice versa} if required (see
section~\ref{sec:dftbp.ParserOptions}).

The following sections list properties and options that can be set in
{\dftbp} input. The first column of each of the tables of options
specifies the name of a property. The second column indicates the type
of the expected value for that property.  The letters ``l'', ``i'',
``r'', ``s'', ``p'', ``m'' stand for logical, integer, real, string,
property list and method type, respectively. An optional prefixing
number specifies how often (if more than once) this type must occur.
An appended ``+'' indicates arbitrary occurrence greater than zero,
while ``*'' allows also for zero occurrence.  Alternative types are
separated by ``|''.  Parentheses serve only to delimit groups of
settings.

Sometimes a property is only interpreted on meeting some condition(s).  If this
is the case, the the third column gives details of the requirement(s). The
fourth column contains the default value for the property.  If no default value
is specified (``-''), the user is required to assign a value to that property.
The description of the properties immediately follows the table.  If there is
also a more detailed description available for a given keyword somewhere else,
the appropriate page number appears in the last column.

Some properties are allowed to carry a modifier to alter the provided
value (e.g. converting between units). The possible modifiers are
listed between brackets ([]) in the detailed description of the
property. If the modifier is a conversion factor for a physical unit,
only the unit type is indicated (length, energy, force, time, etc.). A
list of the allowed physical units can be found in
appendix~\ref{app:units}.

\section{Main input}


The input file for {\dftbp} (\verb|dftb_in.hsd|/\verb|dftb_in.xml|)
must contain the following property definitions:
\begin{ptableh}
  \kw{Geometry} & p|m &  & - & \pref{sec:dftbp.Geometry} \\
  \kw{Hamiltonian} & m &  & - & \pref{sec:dftbp.Hamiltonian} \\
\end{ptableh}

Additionally optional blocks of definitions may be present:
\begin{ptableh}
  \kw{Driver} & m &  & \cb & \pref{sec:dftbp.Driver} \\
  \kw{Options} & p & & \cb & \pref{sec:dftbp.Options} \\
  \kw{Analysis} & p & & \cb & \pref{sec:dftbp.Analysis} \\
  \kw{ExcitedState} & p & & \cb & \pref{sec:dftbp.ExcitedState} \\
  \kw{REKS} & p & & \cb & \pref{sec:dftbp.REKS} \\
  \kw{ParserOptions} & p & & \cb & \pref{sec:dftbp.ParserOptions} \\
  \kw{Parallel} & p & & \cb & \pref{sec:dftbp.Parallel} \\
\end{ptableh}

\begin{description}
\item[\is{Geometry}] Specifies the geometry for the system to be
  calculated.  See p.~\pref{sec:dftbp.Geometry}.
\item[\is{Hamiltonian}] Configures the Hamiltonian and its options. See
  p.~\pref{sec:dftbp.Hamiltonian}.
\item[\is{Driver}] Specifies a geometry driver for your system.  See
  p.~\pref{sec:dftbp.Driver}.
\item[\is{Options}]  Various global options for the run. See
  p.~\pref{sec:dftbp.Options}.
\item[\is{Analysis}]  Post-run analysis and properties options. See
  p.~\pref{sec:dftbp.Analysis}.
\item[\is{ExcitedState}] Calculations in excited state of the system.
  See p.~\pref{sec:dftbp.ExcitedState}.
\item[\is{REKS}] Calculations in ensemble DFT for a strongly correlated system.
  See p.~\pref{sec:dftbp.REKS}.
\item[\is{ParserOptions}] Various options affecting the parser only.
  See p.~\pref{sec:dftbp.ParserOptions}.
\item[\is{Parallel}] Options affecting the MPI-parallel execution. See
  p.~\pref{sec:dftbp.Parallel}.
\end{description}


\section{Geometry}
\label{sec:dftbp.Geometry}

The geometry can be specified either directly by passing the
appropriate list of properties or by using the \is{GenFormat\cb}
method.
For molecular input the \is{xyzFormat\cb} is supported as well.
For periodic input the \is{VaspFormat\cb} supports reading POSCAR and CONTCAR files.

\subsection{Explicit geometry specification}

If the geometry is being specified explicitly, the following
properties can be set:

\begin{ptable}
  \kw{Periodic} & l & & No &  \\
  \kw{LatticeVectors} & 9r  & Periodic = Yes & - & \\
  \kw{TypeNames} & s+ &  & - &  \\
  \kw{TypesAndCoordinates}  & (1i3r)+  &  & - & \\
\end{ptable}
\begin{description}
\item[\is{Periodic}] Specifies if the system is periodic in all 3
  dimensions or is to be treated as a cluster. If set to \is{Yes},
  property \iscb{LatticeVectors} must be also specified.
\item[\is{LatticeVectors}]\modif{\modtype{length}} The $x$, $y$ and
  $z$ components of the three lattice vectors if the system is
  periodic.
\item[\is{TypeNames}] List of strings with the names of the elements,
  which appear in your geometry.
\item[\is{TypesAndCoordinates}] \modif{relative|\modtype{length}} For
  every atom the index of its type in the \is{TypeNames} list and its
  coordinates. If for a periodic system (\is{Periodic = Yes}) the
  modifier \is{relative} is specified, the coordinates are interpreted
  in the coordinate system of the lattice vectors.
\end{description}

Example: Geometry of GaAs:
\begin{verbatim}
Geometry = {
  TypeNames = { "Ga" "As" }
  TypesAndCoordinates [Angstrom] = {
    1  0.000000     0.000000     0.000000
    2  1.356773     1.356773     1.356773
  }
  Periodic = Yes
  LatticeVectors [Angstrom] = {
     2.713546     2.713546     0.
     0.           2.713546     2.713546
     2.713546     0.           2.713546
  }
}
\end{verbatim}

\subsection{GenFormat\{\}}
\label{sec:dftbp.GenFormat}

You can use the generic format to specify the geometry (see
appendix~\ref{app:gen}). The geometry specification for GaAs would be
the following:
\begin{verbatim}
Geometry = GenFormat {
  2  S
  Ga As
  1 1     0.000000     0.000000     0.000000
  2 2     1.356773     1.356773     1.356773
  0.000000     0.000000     0.000000
  2.713546     2.713546     0.
  0.           2.713546     2.713546
  2.713546     0.           2.713546
}
\end{verbatim}
It is also possible to include the gen-formatted geometry from a file:
\begin{verbatim}
Geometry = GenFormat {
  <<< "geometry.gen"
}
\end{verbatim}

\subsection{xyzFormat\{\}}
\label{sec:dftbp.xyzFormat}

You can also use the xyz format to specify molecular geometries.
The geometry specification for a caffeine molecule would be the following:
\begin{verbatim}
Geometry = xyzFormat {
24
caffeine C8H10N4O2
C          1.07317        0.04885       -0.07573
N          2.51365        0.01256       -0.07580
C          3.35199        1.09592       -0.07533
N          4.61898        0.73028       -0.07549
C          4.57907       -0.63144       -0.07531
C          3.30131       -1.10256       -0.07524
C          2.98068       -2.48687       -0.07377
O          1.82530       -2.90038       -0.07577
N          4.11440       -3.30433       -0.06936
C          5.45174       -2.85618       -0.07235
O          6.38934       -3.65965       -0.07232
N          5.66240       -1.47682       -0.07487
C          7.00947       -0.93648       -0.07524
C          3.92063       -4.74093       -0.06158
H          0.73398        1.08786       -0.07503
H          0.71239       -0.45698        0.82335
H          0.71240       -0.45580       -0.97549
H          2.99301        2.11762       -0.07478
H          7.76531       -1.72634       -0.07591
H          7.14864       -0.32182        0.81969
H          7.14802       -0.32076       -0.96953
H          2.86501       -5.02316       -0.05833
H          4.40233       -5.15920        0.82837
H          4.40017       -5.16929       -0.94780
}
\end{verbatim}
It is also possible to include the xyz-formatted geometry from a file:
\begin{verbatim}
Geometry = xyzFormat {
  <<< "geometry.xyz"
}
\end{verbatim}

\subsection{VaspFormat\{\}}
\label{sec:dftbp.VaspFormat}

You can also use Vasp's \href{https://www.vasp.at/wiki/index.php/POSCAR}{POSCAR} or
\href{https://www.vasp.at/wiki/index.php/CONTCAR}{CONTCAR} format to specify periodic geometries.
The geometry specification for a molecular ammonia crystal would be the following:
\begin{verbatim}
Geometry = VaspFormat {
 H  N
    1.00000000000000
    5.01336000000000    0.00000000000000    0.00000000000000
    0.00000000000000    5.01336000000000    0.00000000000000
    0.00000000000000    0.00000000000000    5.01336000000000
 12 4
Cartesian
    2.19855889440000    1.76390058240000    0.88014548160000
    1.76390058240000    0.88014548160000    2.19855889440000
    0.88014548160000    2.19855889440000    1.76390058240000
    4.84115108400000    1.61941554720000    4.93981400880000
    4.35630903840000    2.49981169680000    3.63248012160000
    3.51957925440000    1.15357413600000    4.08403345680000
    4.08403345680000    3.51957925440000    1.15357413600000
    4.93981400880000    4.84115108400000    1.61941554720000
    3.63248012160000    4.35630903840000    2.49981169680000
    2.49981169680000    3.63248012160000    4.35630903840000
    1.15357413600000    4.08403345680000    3.51957925440000
    1.61941554720000    4.93981400880000    4.84115108400000
    1.37461317840000    1.37461317840000    1.37461317840000
    3.99815460000000    1.99105592400000    4.46364507600000
    4.46364507600000    3.99815460000000    1.99105592400000
    1.99105592400000    4.46364507600000    3.99815460000000
}
\end{verbatim}
It is also possible to include the POSCAR/CONTCAR formatted geometry from a file:
\begin{verbatim}
Geometry = VaspFormat {
  <<< "POSCAR"
}
\end{verbatim}


%%%%%%%%%%%%%%%%%%%%%%%%%%%%%%%%%%%%%%%%%%%%%%%%%%%%%%%%%%%%%%%%%%%%%%%%%%%%
%%%  Driver
%%%%%%%%%%%%%%%%%%%%%%%%%%%%%%%%%%%%%%%%%%%%%%%%%%%%%%%%%%%%%%%%%%%%%%%%%%%%
\section{Driver}
\label{sec:dftbp.Driver}

The driver is responsible for changing the geometry of the input
structure during the calculation.\\ \bigskip Currently the following
methods are available:
\begin{description}
\item[\iscb{}] Static calculation with the input geometry.
\item[\iscb{SteepestDescent}] Geometry optimisation by moving atoms
  along the acting forces. See p.~\pref{sec:dftbp.SteepestDescent}.
\item[\iscb{ConjugateGradient}] Geometry optimisation using the
  conjugate gradient algorithm. See p.~\pref{sec:dftbp.ConjugateGradient}.
\item[\iscb{gDIIS}] Geometry optimisation using the modified gDIIS
  method. See p.~\pref{sec:dftbp.gDIIS}.
\item[\iscb{LBFGS}] Geometry optimisation using the LBFGS
  algorithm. See p.~\pref{sec:dftbp.LBFGS}.
\item[\iscb{SecondDerivatives}] Calculation of the second derivatives of the
  energy (the \index{Hessian}Hessian). See p.~\pref{sec:dftbp.SecondDerivatives}.
\item[\iscb{VelocityVerlet}] Molecular dynamics with the velocity
  Verlet algorithm. See p.~\pref{sec:dftbp.VelocityVerlet}.
\item[\iscb{Socket}] Hands over control to an external program via a socket
  interface. See p.~\pref{sec:dftbp.Socket}.
\end{description}


\subsection{SteepestDescent\{\}}
\label{sec:dftbp.SteepestDescent}

\begin{ptable}
  \kw{MovedAtoms} & (i|s)+ &  & 1:-1 & \\
  \kw{MaxForceComponent} & r &  & 1e-4 & \\
  \kw{MaxSteps} &i &  & 200 & \\
  \kw{StepSize} &r &  & 100.0 & \\
  \kw{OutputPrefix} &s &  & "geo\_end" & \\
  \kw{AppendGeometries} & l & & \is{No} & \\
  \kw{Constraints} & (1i3r)* & LatticeOpt = No & \cb            & \\
  \kw{LatticeOpt}        & l & Periodic = Yes  & \is{No}        & \\
  \kw{FixAngles}         & l & Periodic = Yes, LatticeOpt = Yes & \is{No} & \\
  \kw{FixLengths}        & 3l & FixAngles = Yes & \is{No No No} & \\
  \kw{Isotropic}         & l & Periodic = Yes, LatticeOpt = Yes & \is{No} & \\
  \kw{Pressure}          & r & Periodic = Yes, LatticeOpt = Yes & 0.0
  & \\
  \kw{MaxAtomStep}       & r & MovedAtoms $\neq$ None\{\}~ & 0.2 & \\
  \kw{MaxLatticeStep}    & r & Periodic = Yes, LatticeOpt = Yes & 0.2 & \\
  \kw{ConvergentForcesOnly} & l & SCC = Yes & \is{Yes} & \\
\end{ptable}
\begin{description}
\item[\is{MovedAtoms}] Indices of the atoms which should be moved. The
  atoms can be specified as a mixture of a list of atoms, ranges of
  atoms and/or the species of atoms. Index ranges are specified as
  \verb|start:end| (without white space as one word!), which
  inclusively selects all atoms between \verb|start| and \verb|end|.
  \index{Atom list}\index{List of atoms}
\begin{verbatim}
  MovedAtoms = 1:6
  # equivalent to MovedAtoms = { 1 2 3 4 5 6 }
\end{verbatim}
  Negative indices can be used to count backwards from the last atom
  (-1 = last atom, -2 = penultimate atom, etc.):
\begin{verbatim}
  MovedAtoms = 1:-1   # Move all atoms including the last
\end{verbatim}
  Species names can be used to select all atoms belonging to a given
  species:
\begin{verbatim}
  MovedAtoms = Ga  # select all Ga atoms
\end{verbatim}
  Various specifiers can be combined together:
\begin{verbatim}
  # Move atoms 1, 2, 3, all Ga atoms, and the last two atoms.
  MovedAtoms = 1:3 Ga -2:-1
\end{verbatim}

\item[\is{MaxForceComponent}]\modif{\modtype{force}} Optimisation is
  stopped, if the force component with the maximal absolute value goes
  below this threshold.

\item[\is{MaxSteps}] Maximum number of steps after which the optimisation should
  stop (unless already stopped by achieving convergence). Setting this value as
  -1 runs a huge() number of iterations.

\item[\is{StepSize}]\modif{\modtype{time}} Step size ($\delta t$)
  along the forces. The displacement $\delta x_i$ along the
  $i^\mathrm{th}$ coordinate is given for each atom as $\delta x_i =
  \frac{f_i}{2m}\delta t^2$, where $f_i$ is the appropriate force
  component and $m$ is the mass of the atom.

\item[\is{OutputPrefix}] Prefix of the geometry files containing the
  final structure.

\item[\is{AppendGeometries}] If set to \is{Yes}, the geometry file in
  the XYZ-format will contain all the geometries obtained during the
  optimisation (instead of containing only the last geometry).

\item[\is{Constraints}] Specifies geometry constraints. For every
  constraint the serial number of the atom is expected followed by the
  $x$, $y$, $z$ components of a constraint vector. The specified atom
  is not allowed to move along the constraint vector. If two
  constraints are defined for the same atom, the atom will only by
  able to move normal to the the plane containing the two constraining
  vectors.

  Example:
  \invparskip
\begin{verbatim}
  Constraints = {
    # Atom one can only move along the z-axis
    1  1.0  0.0  0.0
    1  0.0  1.0  0.0
  }
\end{verbatim}

\item[\is{LatticeOpt}] Allow the lattice vectors to change during
  optimisation. \is{MovedAtoms} can be optionally used with lattice
  optimisation if the atomic coordinates are to be co-optimised with
  the lattice.\footnote{This is functional but not very efficient at
    the moment.}

\item[\is{FixAngles}] If optimising the lattice, allow only the
  lengths of lattice vectors to vary, not the angles between them. For
  example if your lattice is orthorhombic, this option will maintain
  that symmetry during optimisation.

\item[\is{FixLengths}] If optimising the lattice with \is{FixAngles} =
  \is{Yes}, allow only the lengths of the specified lattice vectors to
  vary.

  Example:
  \invparskip
\begin{verbatim}
  Driver = ConjugateGradient {
    LatticeOpt = Yes
    FixAngles = Yes # Fix angles between lattice vectors
    FixLengths = {Yes Yes No} # Allow only lat. vector 3 to change length
  }
\end{verbatim}

\item[\is{Isotropic}] If optimising the lattice, allow only uniform
  scaling of the unit cell. This option is incompatible with
  \is{FixAngles}.

\item[\is{Pressure}]\modif{\modtype{pressure}} If optimising the lattice, set
  the external pressure, leading to a Gibbs free energy of the form $G = E + PV
  - TS$ being printed as well (the included entropy term is only the
  contribution from the electrons, therefore this is not the full free energy).

\item[\is{MaxAtomStep}] Sets the maximum possible line search step size
  for atomic relaxation.

\item[\is{MaxLatticeStep}] Sets the maximum possible line search step
  size for lattice optimisation. For \is{FixAngles} or \is{Isotropic}
  calculations this is as a fraction of the lattice vectors or the
  volume respectively.

\item[\is{ConvergentForcesOnly}] If using an SCC calculation, this
  option controls whether the geometry optimisation will prematurely
  stop (= \is{Yes}) if the SCC cycle does not converge at any
  geometric step.

\end{description}


\subsection{ConjugateGradient\{\}}
\label{sec:dftbp.ConjugateGradient}

\begin{ptable}
  \kw{MovedAtoms} & (i|s)+ &  & 1:-1 & \\
  \kw{MaxForceComponent} & r & & 1e-4 & \\
  \kw{MaxSteps}          & i & & 200 & \\
  \kw{OutputPrefix}      & s & & "geo\_end" & \\
  \kw{AppendGeometries}  & l & & \is{No} & \\
  \kw{Constraints}       & (1i3r)* & & \cb & \\
  \kw{LatticeOpt}        & l & Periodic = Yes & \is{No} & \\
  \kw{FixAngles}         & l & Periodic = Yes, LatticeOpt = Yes & \is{No} & \\
  \kw{Isotropic}         & l & Periodic = Yes, LatticeOpt = Yes & \is{No} & \\
  \kw{Pressure}          & r & Periodic = Yes & 0.0 & \\
  \kw{MaxAtomStep}       & r & MovedAtoms $\neq$ None\{\}~ & 0.2 & \\
  \kw{MaxLatticeStep}    & r & Periodic = Yes, LatticeOpt = Yes & 0.2 & \\
  \kw{ConvergentForcesOnly} & l & SCC = Yes & \is{Yes} & \\
\end{ptable}

See previous subsection for the description of the properties.

\subsection{gDIIS\{\}}
\label{sec:dftbp.gDIIS}

\begin{ptable}
  \kw{Alpha} & r & & 0.1 & \\
  \kw{Generations} &i & & 8 & \\
  \kw{MovedAtoms} & (i|s)+ &  & 1:-1 & \\
  \kw{MaxForceComponent} & r & & 1e-4 & \\
  \kw{MaxSteps}          & i & & 200 & \\
  \kw{OutputPrefix}      & s & & "geo\_end" & \\
  \kw{AppendGeometries}  & l & & \is{No} & \\
  \kw{Constraints}       & (1i3r)* & & \cb & \\
  \kw{LatticeOpt}        & l & Periodic = Yes & \is{No} & \\
  \kw{FixAngles}         & l & Periodic = Yes, LatticeOpt = Yes & \is{No} & \\
  \kw{Isotropic}         & l & Periodic = Yes, LatticeOpt = Yes & \is{No} & \\
  \kw{Pressure}          & r & Periodic = Yes & 0.0 & \\
  \kw{MaxLatticeStep}    & r & Periodic = Yes, LatticeOpt = Yes & 0.2 & \\
  \kw{ConvergentForcesOnly} & l & SCC = Yes & \is{Yes} & \\
\end{ptable}

Specific properties for this method are:
\begin{description}
\item[\is{Alpha}] Initial scaling parameter to prevent the iterative
  space becoming exhausted (this is dynamically adjusted during the run).
\item[\is{Generations}] Number of generations to consider for the mixing.
\end{description}
See previous subsection for the description of the other
properties.\footnote{This approach is distinct from
  section~\ref{sec:dftbp.DIIS}, but uses a related algorithm based on
  Ref.~\cite{kovalenko-JCC-20-928} and comments from P.R.Briddon.}

\htcbsubsection{LBFGS}
\label{sec:dftbp.LBFGS}

\begin{ptable}
  \kw{Memory} &i & & 20 & \\
  \kw{MovedAtoms} & (i|s)+ &  & 1:-1 & \\
  \kw{MaxForceComponent} & r & & 1e-4 & \\
  \kw{MaxSteps}          & i & & 200 & \\
  \kw{OutputPrefix}      & s & & "geo\_end" & \\
  \kw{AppendGeometries}  & l & & \is{No} & \\
  \kw{Constraints}       & (1i3r)* & & \cb & \\
  \kw{LatticeOpt}        & l & Periodic = Yes & \is{No} & \\
  \kw{FixAngles}         & l & Periodic = Yes, LatticeOpt = Yes & \is{No} & \\
  \kw{Isotropic}         & l & Periodic = Yes, LatticeOpt = Yes & \is{No} & \\
  \kw{Pressure}          & r & Periodic = Yes & 0.0 & \\
  \kw{MaxLatticeStep}    & r & Periodic = Yes, LatticeOpt = Yes & 0.2 & \\
  \kw{ConvergentForcesOnly} & l & SCC = Yes & \is{Yes} & \\
\end{ptable}

Specific properties for this method are:
\begin{description}  
\item[\is{Memory}] Number of last steps which are saved and used to calculate
  the next step via the LBFGS algorithm. The literature recommends that
  \is{Memory} should between 3 and 20~\cite{NoceWrig06}.
\end{description}

\subsection{SecondDerivatives\{\}}
\label{sec:dftbp.SecondDerivatives}

Calculates the second derivatives\index{Hessian} of the energy
(currently only using a numerical differentiation of the forces). The
derivatives matrix is written out for the $i$, $j$ and $k$ directions
of atoms $1 \ldots n$ as $$\frac{\partial^2 E}{\partial x_{i1}
\partial x_{i1}} \frac{\partial^2 E}{\partial x_{j1} \partial x_{i1}}
\frac{\partial^2 E}{\partial x_{k1} \partial x_{i1}} \frac{\partial^2
E}{\partial x_{i2} \partial x_{i1}} \frac{\partial^2 E}{\partial
x_{j2} \partial x_{i1}} \frac{\partial^2 E}{\partial x_{k2} \partial
x_{i1}} \ldots \frac{\partial^2 E}{\partial x_{kn} \partial x_{kn}}$$
into {\it hessian.out}

\textbf{Note}: for supercell calculations, the derivatives are obtained at the $\mathbf{q}=0$ point,
irrespective of the k-point sampling used.

\textbf{Important:} In order to get accurate results for the second derivatives
(and the resulting frequencies) you must set a smaller self-consistent
tolerance than the default value in the
\islcb{Hamiltonian}{sec:dftbp.Hamiltonian} section. We suggest \is{SCCTolerance
  = 1e-7} or better. A less accurate tolerance can yield nonphysical vibrational
frequencies.

\begin{ptable}
  \kw{Atoms} & i+|m &  & 1:-1 & \\
  \kw{Delta} & r & & 1e-4 & \\
\end{ptable}

\begin{description}
\item[\is{Atoms}] Index of the atoms for which to calculate the second
  derivatives. The atoms can be specified via indices, index ranges
  and species. (See \is{MovedAtoms} in section \ref{sec:dftbp.SteepestDescent}.)
\item[\is{Delta}] Step size for numerical differentiation of forces to
  get the second derivatives of the energy with respect to atomic
  coordinates.
\end{description}


\subsection{VelocityVerlet\{\}}
\label{sec:dftbp.VelocityVerlet}

The code propagates atomic motion using velocity Verlet dynamics with optional
thermostats or barostats to control the temperature and/or pressure. Information
is printed out during the simulation every
\kwl{MDRestartFrequency}{kw:dftbp.MDRestartFrequency} steps, and logged in the
file \verb|md.out| (see appendix \ref{sec:md.out}).

\begin{ptable}
  \kw{MovedAtoms} & (i|s)+ &  & 1:-1 & \\
  \kw{Steps} &i &  & - & \\
  \kw{TimeStep} & r & & - & \\
  \kw{KeepStationary} & l & & Yes & \\
  \kw{Thermostat} & m &  & - & \pref{sec:dftbp.Thermostat} \\
  \kw{OutputPrefix} &s & & "geo\_end" & \\
  \kw{MDRestartFrequency} & i & & 1 & \\
  \kw{Velocities} & (3r)* & & - & \\
  \kw{Barostat} & m & Periodic = Yes & - & \pref{sec:dftbp.Barostat}\\
  \kw{ConvergentForcesOnly} & l & SCC = Yes & \is{Yes} & \\
  \kw{Xlbomd} & p & XlbomdFast \textrm{not set} & & \pref{sec:dftbp.xlbomd} \\
  \kw{XlbomdFast} & p & Xlbomd \textrm{not set} & & \pref{sec:dftbp.xlbomd} \\
  \kw{Masses} & p & & & \pref{sec:dftbp.Masses} \\
  \kw{Plumed} & l & No & & \\
\end{ptable}

\begin{description}
\item[\is{MovedAtoms}] List of atoms to move during the MD. (See more
  detailed description on page \pref{sec:dftbp.SteepestDescent}.)

\item[\is{Steps}] Number of MD steps to perform. In the case of a
  thermostat using a \kwcb{TemperatureProfile} the number of steps is
  calculated from the profile.

\item[\is{KeepStationary}] Remove translational motion from the system.


\item[\is{TimeStep}]\modif{\modtype{time}} Time interval between two
  MD steps.

\item[\is{Thermostat}] Thermostating method for the MD simulation. See
  p.~\pref{sec:dftbp.Thermostat}.

\item[\is{OutputPrefix}] Prefix of the geometry files containing the
  final structure.

\item[\is{MDRestartFrequency}] Interval that the current geometry and
  velocities are written to the XYZ format geometry file and md.out
  (see section~\ref{sec:md.out}). In the case of \kw{SCC} MD runs, the
  charge restart information is also written at this interval
  overriding \is{RestartFrequency} (see
  section~\ref{kw:dftbp.RestartFrequency}).

\item[\is{Velocities}]\modif{\modtype{velocity}} Specified atomic velocities for
  all the atoms of the given structure (including ``velocities'' for any
  stationary atoms, which are silently ignored). This option can be used to
  restart an MD run, but make sure the geometry is consistent with the specified
  velocities. The easiest way to do this is to copy both from the same iteration
  of the XYZ file produced in the previous run (\textbf{Note:} the velocities
  printed in the XYZ files are specified in {\AA}/ps, so this should be set in
  the input). If restarting an \kw{SCC} MD run, we \textbf{strongly suggest} you
  use \is{ReadInitialCharges}, and in particular read charges for the geometry
  which you use to restart (iterations at which charges are written to disc are
  marked in the XYZ file, with the most recent being present in
  \verb|charges.bin| or \verb|charges.dat| depending on the option
  \is{WriteChargesAsText}).

\item[\is{Barostat}] Berendsen method barostat for the MD simulation. See
  p.~\pref{sec:dftbp.Barostat}.

\item[\is{ConvergentForcesOnly}] If using an SCC calculation, this option
  controls whether the molecular dynamics will prematurely stop (= \is{Yes}) if
  the SCC cycle does not converge at any geometric step. If the option is set to
  \is{False}, forces will be calculated using the non-converged charges and the
  molecular dynamics continues. In this case you should consider using
  \is{ForceEvaluation = 'Dynamics'} (or \is{ForceEvaluation = 'DynamicsT0'}) in
  the \is{DFTB} block as it gives more accurate forces for non-converged
  charges.

\item[\is{Xlbomd}] If present, extended Lagrangian type molecular dynamics
  is applied to speed up the simulation. For further options within the
  \is{Xlbomd} block see p.~\pref{sec:dftbp.xlbomd}.

\item[\is{Masses}] If present, over-ride the atomic masses from the Slater-Koster files. See
  p.~\pref{sec:dftbp.Masses}

\item[\is{Plumed}] Whether Plumed should be invoked in order to modify the
  forces and to drive a meta-dynamics.  The parameters of the meta-dynamics must
  be stored in the file \verb|plumed.dat| in the current directory. The file
  must be formatted according to Plumed's own format. (Note: This option
  requires a {\dftbp} binary built with Plumed support.)
  
\end{description}


\subsubsection{Thermostat}
\label{sec:dftbp.Thermostat}

\paragraph{\iscb{None}}

No thermostating during the run, only the initial velocities are set
according to either a given temperature or velocities, hence an
NVE\index{NVE ensemble} ensemble should be achieved for a reasonable
time step.
\begin{ptable}
  \kw{InitialTemperature} & r & & - & \\
\end{ptable}
\begin{description}
\item[\is{InitialTemperature}]\modif{\modtype{energy}} Starting
  velocities for the MD will be created according the
  Max\-well-Boltz\-mann distribution at the specified temperature.
  This is redundant in the case of specified initial velocities.
\end{description}

\paragraph{Andersen\{\}}
\label{sec:dftbp.Andersen}

Andersen thermostat~\cite{andersen-JCP-72-2384} sampling an NVT\index{NVT ensemble} ensemble.

\textbf{Note:} Andersen thermostating has a reputation for suppressing diffusion and also prevents
accumulation of data for dynamical properties.

\begin{ptable}
  \kw{Temperature} & r|m & & - & \\
  \kw{ReselectProbability} &r & & - & \\
  \kw{ReselectIndividually} &l & & - & \\
  \kw{AdaptFillingTemp} & l & & No & \\
\end{ptable}
\begin{description}
\item[\is{Temperature}]\modif{\modtype{energy}} Target temperature of
  the thermostat.  It can be either a real value, specifying a
  constant temperature through the entire run or the
  \kwcb{TemperatureProfile} method specifying a changing temperature.
  (See p.~\pref{sec:dftbp.TemperatureProfile}.)
\item[\is{ReselectProbability}] Probability for re-selecting
  velocities from the Maxwell-Boltzmann distribution.
\item[\is{ReselectIndividually}] If \is{Yes}, each atomic velocity is
  re-selected individually with the specified probability. Otherwise
  all velocities are re-selected simultaneously with the specified
  probability.
\item[\is{AdaptFillingTemp}] If \is{Yes}, the temperature of the
  electron filling is always set to the current temperature of the
  thermostat. (The appropriate tag for the temperature of the electron
  filling is ignored.)

\end{description}

\paragraph{Berendsen\{\}}
\label{sec:dftbp.Berendsen}

Berendsen thermostat~\cite{berendsen-JCP-81-3684} samples something
like an NVT\index{NVT ensemble} ensemble (but without the correct
canonical fluctuations, be aware of the ``flying ice cube'' problem
before using this thermostat~\cite{harvey-JCC-19-726}).

\begin{ptable}
  \kw{Temperature}      & r|m &                               & - & \\
  \kw{CouplingStrength} & r   & \is{Timescale} not set        & - & \\
  \kw{Timescale}        & r   & \is{CouplingStrength} not set & - & \\
  \kw{AdaptFillingTemp} & l   &                               & No & \\
\end{ptable}
\begin{description}
\item[\is{Temperature}]\modif{\modtype{energy}} Target temperature of
  the thermostat.  It can be either a real value specifying a constant
  temperature through the entire run or the \kwcb{TemperatureProfile}
  method specifying a changing temperature.  (See
  p.~\pref{sec:dftbp.TemperatureProfile}.)
\item[\is{CouplingStrength}] Dimensionless coupling strength for the
  thermostat (given as $\Delta t / \tau_t$ in the original paper where
  $\Delta t$ is the MD time step). Alternatively
  \is{Timescale}\modif{\modtype{time}} can be set directly as the
  characteristic length of time to damp the temperature towards the
  target temperature.  The \is{CouplingStrength} and \is{Timescale}
  options are mutually exclusive.

\item[\is{AdaptFillingTemp}] If \is{Yes}, the temperature of the
  electron filling is always set to the current temperature of the
  thermostat. (The appropriate tag for the temperature of the electron
  filling is ignored.)

\end{description}

\paragraph{NoseHoover\{\}}
\label{sec:dftbp.NoseHoover}

Nos\'e-Hoover chain thermostat~\cite{martyna-mp-87-1117} sampling an
NVT\index{NVT ensemble} ensemble, currently with the chain coupled to
all of the atoms in the system.

\begin{ptable}
  \kw{Temperature} & r|m & & - & \\
  \kw{CouplingStrength} &r & & - & \\
  \kw{ChainLength} & i & & 3 & \\
  \kw{Order} & i & & 3 & \\
  \kw{IntegratorSteps} & i & & 1 & \\
  \kw{Restart} & m & & & \\
  \kw{AdaptFillingTemp} & l & & No & \\
\end{ptable}
\begin{description}
\item[\is{Temperature}]\modif{\modtype{energy}} Target temperature of
  the thermostat.  It can be either a real value, specifying a
  constant temperature through the entire run or the
  \kwcb{TemperatureProfile} method specifying a changing temperature.
  (See p.~\pref{sec:dftbp.TemperatureProfile}, but note that profiles are not
  well tested with this thermostat yet.)
\item[\is{CouplingStrength}]\modif{\modtype{Frequency}} Frequency of
  oscillation of the thermostating particles (see section~2.5 of
  Ref.~\cite{martyna-mp-87-1117}). This is typically related to the
  highest vibrational mode frequency of the system.
\item[\is{ChainLength}] Number of particles in the thermostat chain.
\item[\is{Order}] and \textbf{\is{IntegratorSteps}} See section~4.3 of
  Ref.~\cite{martyna-mp-87-1117}).
\item[\is{Restart}] Specifies the internal state of the thermostat
  chain, using three keywords (all three must be present): \kwcb{x},
  \kwcb{v} and \kwcb{g} containing the internal chain positions,
  velocities and forces respectively (these are provided in md.out).
  See also section~\ref{kw:dftbp.MDRestartFrequency}.
\item[\is{AdaptFillingTemp}] If \is{Yes}, the temperature of the
  electron filling is always set to the current temperature of the
  thermostat. (The appropriate tag for the temperature of the electron
  filling is ignored.)

\end{description}

\paragraph{TemperatureProfile\{\}}
\label{sec:dftbp.TemperatureProfile}

Specifies a temperature profile during molecular dynamics. It takes as
argument one or more lines containing the type of the annealing
(string), its duration (integer), and the target temperature (real),
which should be achieved at the end of the given period. For example:
\begin{verbatim}
  Temperature [Kelvin] = TemperatureProfile {   # Temperatures in K
    constant        1    10.0   # Setting T=10 K for the 0th MD-step
    linear        500   600.0   # Linearly rising T in 500 steps up to T=600 K
    constant     2000   600.0   # Constant T through 2000 steps
    exponential   500    10.0   # Exponential decreasing in 500 steps to T=10 K
  }
\end{verbatim}
The annealing method can be \is{constant}, \is{linear} or
\is{exponential}, with the duration of each stage of the anneal
specified in steps of the driver containing the thermostat. The
starting temperature for each annealing period is the final target
temperature of the previous period, with the last step of each stage
being at the target temperature. Since the initial stage in the
temperature profile has no previous step, the default starting
temperature is set to 0.  In order to start the calculation from a finite
temperature for the first annealing period, a constant profile
temperature stage with a duration of one (or more) step(s) should be
specified as the first step (see the example).  The temperatures of
the stages are specified in atomic units, unless the \is{Temperature}
keyword carries a modifier, as in the example above.

\subsubsection{Barostat}
\label{sec:dftbp.Barostat}

Berendsen barostat~\cite{berendsen-JCP-81-3684} samples something like an
NPH\index{NPH ensemble} ensemble for MD (but without the correct
fluctuations). Options are provided for either isotropic or cell shape changing
pressure control. This can also be used in tandem with a thermostat
(p.~\pref{sec:dftbp.Thermostat}) for the NPT\index{NPT ensemble} ensemble. If the barostat
is used, a partial Gibbs free energy is reported in code output, of the form
$$G = E + PV - TS_\mathrm{electronic}.$$ This does not include structural
entropy, only any electronic entropy. For barostated constant energy simulations
(no thermostat in use), the conserved quantity is the sum of the kinetic and
Gibbs partial energies.

\begin{ptable}
  \kw{Pressure}   & r & & - & \\
  \kw{Coupling}   & r & \is{Timescale} not set & - & \\
  \kw{Timescale}  & r & \is{Coupling} not set & - & \\
  \kw{Isotropic}  & l & & \is{Yes} & \\
\end{ptable}
\begin{description}
\item[\is{Pressure}]\modif{\modtype{pressure}} Sets the external
  target pressure.
\item[\is{Coupling}] Coupling strength for the barostat (given as
  $\beta \Delta t / \tau_p$ in the original paper where $\Delta t$ is
  the MD time step and $\beta$ the compressibility, so the coupling is
  technically dimensioned as reciprocal pressure, but this is usually
  ignored). Alternatively \is{Timescale}\modif{\modtype{time}} can be
  set directly ($\beta / \tau_p$) as the characteristic length of time
  to damp the pressure. Typically, $\beta$ is assumed to be either the
  experimental value or $\sim 1$, and
  Ref.~\cite{berendsen-JCP-81-3684} chooses the time scale to be
  around 10--100~fs. The \is{Coupling} and \is{Timescale} options are
  mutually exclusive.

\item[\is{Isotropic}] Should isotropic scaling of the unit cell be
  used, or can the cell shape vary? There is a slight inconsistency
  between the standard forms of these scalings in the literature,
  which is reproduced here, in brief the isotropic case scales the
  cell volume by a factor proportional to the differences in the
  instantaneous and expected pressures (i.e., the cube of the cell
  vectors), while the anisotropic case changes the cell vectors
  proportional to the difference instead.
\end{description}


\subsubsection{Extended Lagrangian Born-Oppenheimer dynamics}
\label{sec:dftbp.Extended Lagrangian Born-Oppenheimer dynamics}
\label{sec:dftbp.xlbomd}

For several systems Born-Oppenheimer molecular dynamics simulations can be
significantly sped up by using the extended Lagrangian formalism described in
Ref.~\cite{aradi-jctc-11-3357}. The XLBOMD integrator can be used in two
different modes:
\begin{itemize}
\item Conventional XLBOMD scheme (\is{Xlbomd}): The extended Lagrangian is used
  to predict the input charge distribution for the next time step, instead of
  taking charges that were converged for the geometry in the previous time
  step. The predicted starting charges should then require fewer SCC iterations
  to converge.

\item Fast XLBOMD scheme, \is{XlbomdFast} (one diagonalisation per time step):
  The extended Lagrangian is used to predict the population for each time
  step. This predicted population is then used to build the Hamiltonian, but in
  contrast to the conventional XLBOMD scheme, there is no self consistent cycle
  -- the forces are calculated immediately after the diagonalisation of the
  first Hamiltonian. The fast XLBOMD method usually only works for systems
  without SCC instabilities (e.g.\ wider gap insulators or molecules without
  degenerate states). See Ref.~\cite{aradi-jctc-11-3357} for details.
\end{itemize}

The extended Lagrangian dynamics can be activated by specifying either the
\is{Xlbomd} or the\\ \is{XlbomdFast} option block. Both methods offer the
following options:

\begin{ptable}
  \kw{IntegrationSteps} & i &  & 5 & \\
  \kw{PreSteps} & i &  & 0 & \\
\end{ptable}

\begin{description}
\item[\is{IntegrationSteps}] Number of time steps used for determining the
  population for the next time step. Currently, only integration schemes for 5,
  6 or 7 steps are implemented.
\item[\is{PreSteps}] Number of molecular dynamics time steps before the XLBOMD
  integration becomes activated.

  \textbf{Note:} At the step where the XLBOMD integrator becomes active, it is initialised with
  results of several subsequent converged MD steps, so a further \is{IntegrationSteps} + 1 steps
  will be carried out before the extended Lagrangian dynamics starts to predict the charges and
  accelerate the calculation.
\end{description}

The conventional \is{Xlbomd} block has the following specific options in
addition to the common XLBOMD settings above:

\begin{ptable}
  \kw{MinSccIterations} & i &  & 1 &  \\
  \kw{MaxSccIterations} & i & & 200 & \\
  \kw{SccTolerance} & r & & 1e-5 & \\
\end{ptable}

\begin{description}
\item[\is{MinSccIterations}] Minimum number of SCC iterations to perform at each
  time step during the extended Lagrangian dynamics.

\item[\is{MaxSccIterations}] Maximum number of SCC iterations to perform at each step in the
  extended Lagrangian dynamics. If this number of SCC iterations have been reached the forces will
  be calculated and the MD advances to the next time step. See the note in section~\ref{sec:dftbp.KLines}
  regarding non-convergent k-point sampling.

\item[\is{SccTolerance}] SCC convergence tolerance during the extended
  Lagrangian dynamics. Once this tolerance has been achieved the SCC cycle will
  stop and the forces will be calculated. You can use this parameter to override
  the \is{SccTolerance} parameter in the \is{DFTB} block for time steps where
  the extended Lagrangian integrator is active (This way, you can calculate
  populations with tight SCC tolerance when initialising the XLBOMD integrator,
  then use a less strict SCC tolerance once the integrator is active).
\end{description}

The \is{XlbomdFast} block has the following specific options in addition to
the common XLBOMD settings above:

\begin{ptable}
  \kw{TransientSteps} & i & & 10 & \\
  \kw{Scale} & r & & 1.0 & \\
\end{ptable}

\begin{description}
\item[\is{TransientSteps}] Enables a smoother transition between
  Born-Oppenheimer and extended Lagrangian dynamics by carrying out intermediate
  additional steps with full SCC convergence, during which the converged
  population and the one predicted by the extended Lagrangian integrator are
  averaged.

\item[\is{Scale}] Scaling factor for the predicted charge densities
  $\in(0,1]$. The optimal value is system dependent. One should take the highest
  possible value that still produces stable dynamics (good conservation of
  energy).
\end{description}

Example for conventional XLBOMD:
\begin{verbatim}
Xlbomd {
  IntegrationSteps = 6
  MinSccIterations = 2
  MaxSccIterations = 200
  SccTolerance = 1e-6
}
\end{verbatim}

Fast (SCC-free) XLBOMD with one diagonalisation per time step:
\begin{verbatim}
XlbomdFast {
  PreSteps = 5
  TransientSteps = 10
  IntegrationSteps = 5
  Scale = 0.5
}
\end{verbatim}

\textbf{Points to be aware of:}
\begin{itemize}
\item The extended Lagrangian (especially in the fast mode) needs special force
  evaluation giving more accurate forces for non-convergent charges. Therefore
  you must set the \is{ForceEvaluation} option to \is{'Dynamics'} (for
  simulations with finite electronic temperature) or to \is{'DynamicsT0'} (for
  simulations at 0~K electronic temperature) in the \is{DFTB} block (see
  p.~\pref{sec:dftbp.ForceEvaluation}).
\item The extended Lagrangian implementation only works for the $(N,V,E)$
  ensemble so far, so neither thermostats nor barostats are allowed.
\item The extended Lagrangian implementation currently cannot be used for
  spin-polarised or spin-orbit systems, or when electron filling methods other
  than \iscb{Fermi} filling (see p.~\pref{sec:dftbp.Fermi}) are used.
\end{itemize}

\subsubsection{Masses}
\label{sec:dftbp.Masses}

Provides values of atomic masses for specified atoms, ranges of atoms or chemical species. This is
useful for example to set isotopes for specific atoms in the system.

\begin{ptable}
  \kw{Mass} & p & & & \\
\end{ptable}

Any atoms not given specified masses will use the default values from the appropriate homonuclear
Slater-Koster file. An example is given below
\begin{verbatim}
  Masses {
    Mass {
      Atoms = 1:2
      MassPerAtom [amu] = 2.0
    }
  }
\end{verbatim}
where \kw{Atoms} specifies the atom or atoms which each have a mass of \kw{MassPerAtom} assigned.

\subsection{Socket\{\}}
\label{sec:dftbp.Socket}

The code tries to connect to a socket interface to receive control instructions
from an external driver code.

\begin{ptable}
  \kw{File}  & s & \is{Host} not set & - & \\
  \kw{Prefix}& s & \is{Host} not set & ``/tmp/ipi\_'' for Protocol = \kwcb{i-PI}& \\
  \kw{Host}  & s & \is{File} not set & - & \\
  \kw{Port}  & i & \is{File} is set  & - & \\
  \kw{Verbosity} & i & & 0 & \\
  \kw{Protocol} & m & & \kwcb{i-PI} & \\
  \kw{MaxSteps} & i & & 200 & \\
\end{ptable}

\begin{description}
\item[\is{File}] Name of UNIX style file socket to connect to.
\item[\is{Prefix}] Prefix to the file name, in the case of i-PI dialogue, the
  defaults to the path and file start that i\_PI expects.
\item[\is{Host}] Name or ip address of internet host to connect to
  (``localhost'' also possible).
\item[\is{Port}] Port of host to connect to.
\item[\is{Verbosity}] Level of port traffic to document.
\item[\is{Protocol}] Choice of message protocol over the socket connection (only
  communication with \mbox{i-PI}~\cite{Ceriotti20141019} is currently
  supported).
\item[\is{MaxSteps}] Number of geometry steps before termination of the {\dftbp}
  instance.  Setting this value as -1 runs a huge() number of iterations.
\end{description}

Examples

First an ip address connection:
\invparskip
\begin{verbatim}
Driver = Socket {
    Host = localhost
    Port = 21012 # port number
    Verbosity = 0 # minimal verbosity
    Protocol = i-PI {} # i-PI interface
    MaxSteps = -1 # Run indefinitely
}
\end{verbatim}

Then a UNIX socket via the /tmp file system
\begin{verbatim}
Driver = Socket {
    File = "dftb" # The protocol defines a default path in this case
    Protocol = i-PI {} # i-PI interface
    MaxSteps = 1000 # Terminate this instance after 1000 steps
}
\end{verbatim}

Please note that this driver changes the default behaviour of some options to
remove (usually unneeded) file writing: \is{WriteDetailedOut} = \is{No} and
\is{WriteBandOut} = \is{No}.

%%%%%%%%%%%%%%%%%%%%%%%%%%%%%%%%%%%%%%%%%%%%%%%%%%%%%%%%%%%%%%%%%%%%%%%%%%%%
%%%  Hamiltonian
%%%%%%%%%%%%%%%%%%%%%%%%%%%%%%%%%%%%%%%%%%%%%%%%%%%%%%%%%%%%%%%%%%%%%%%%%%%%

\section{Hamiltonian}
\label{sec:dftbp.Hamiltonian}

Currently only a DFTB Hamiltonian is implemented, so you must set
\is{Hamiltonian = DFTB\{\}}. The \iscb{DFTB} method may contain the
following properties:

\begin{ptable}
  \kw{SCC} &l &  & No  & \\
  \kw{SCCTolerance} &r& SCC = Yes & 1e-5 &  \\
  \kw{MaxSCCIterations} &i& SCC = Yes & 100 & \\
  \kw{EwaldParameter} & r & Periodic = Yes SCC = Yes & 0.0 & \\
  \kw{EwaldTolerance} & r & Periodic = Yes SCC = Yes & 1e-9 & \\
  \kw{ShellResolvedSCC} & l & SCC = Yes & No & \\
  \kw{Mixer} &m& SCC = Yes  & Broyden\{\} & \pref{sec:dftbp.Mixer} \\
  \kw{MaxAngularMomentum} &p&  & -  & \\
  \kw{Charge} &r& & 0.0 & \\
  \kw{SpinPolarisation} &m& SCC = Yes & \cb & \pref{sec:dftbp.SpinPolarisation} \\
  \kw{SpinConstants} &p& SpinPolarisation $\neq$ \{\}~ & - &
  \pref{sec:dftbp.SpinConstants} \\
  \kw{ShellResolvedSpin} &l& ShellResolvedSCC = No & No & \\
  \kw{SpinOrbit} &m& SpinPolarisation $\neq$ Colinear\{\}~ & \cb &
  \pref{sec:dftbp.SpinOrbit} \\
  \kw{Solver} &m& & RelativelyRobust\cb  & \pref{sec:dftbp.Solver} \\
  \kw{Filling} &m&  & Fermi\cb & \pref{sec:dftbp.Filling} \\
  \kw{SlaterKosterFiles} &p|m&  & - & \pref{sec:dftbp.SlaterKosterFiles} \\
  \kw{OldSKInterpolation} & l & & No & \\
  \kw{PolynomialRepulsive} & p|m & & \cb & \\
  \kw{KPointsAndWeights} &(4r)+|m& Periodic = Yes & - &
  \pref{sec:dftbp.KPointsAndWeights} \\
  \kw{OrbitalPotential} &m & SpinPolarisation $\neq$ \{\}~ & \cb &
  \pref{sec:dftbp.OrbitalPotential} \\
  \kw{ReadInitialCharges} &l& SCC = Yes & No & \\
  \kw{InitialCharges} & p & SCC = Yes & \cb & \\
  \kw{ElectricField} & p & SCC = Yes & \cb & \pref{sec:dftbp.ElectricField} \\
  \kw{Dispersion} & m & & \cb & \pref{sec:dftbp.Dispersion} \\
  \kw{HCorrection} & m & SCC = Yes & None \{\} & \pref{sec:dftbp.hcorr}\\
  \kw{HalogenXCorr} & l & ThirdOrder(Full) = Yes, DftD3 & No & \pref{sec:dftbp.xcorr}\\
  \kw{ThirdOrder} & l & SCC = Yes & No & \\
  \kw{ThirdOrderFull} & l & SCC = Yes & No & \pref{sec:dftbp.DFTB3}\\
  \kw{RangeSeparated} & p &  & \is{None} & \pref{sec:dftbp.RangeSep} \\
  \kw{HubbardDerivs} & p & ThirdOrder(Full) = Yes  & - & \\
  \kw{OnSiteCorrection} & p & SCC = Yes & - & \pref{sec:dftbp.Onsites} \\
  \kw{Solvation} & m & & - & \pref{sec:dftbp.Solvation}\\
  \kw{Differentiation} &m&  & FiniteDiff & \pref{sec:dftbp.Differentiation} \\
  \kw{ForceEvaluation} &s& & "Legacy" & \\
  \kw{CustomisedHubbards} & p & SCC = Yes & & \\
  \kw{CustomisedOccupations} & p & SCC = Yes & & \\
  \kw{TruncateSKRange} & p & & & \\
  \hline
\end{ptable}

\begin{description}
\item[\is{SCC}] If set to \is{Yes}, a self consistent charge (SCC)
  calculation is made.

\item[\is{SCCTolerance}] Stopping criteria for the SCC.  Specifies the
  tolerance for the maximum difference in any charge between two SCC
  cycles.

\item[\is{MaxSCCIterations}] Maximal number of SCC cycles to reach
  convergence. If convergence is not reached after the specified
  number of steps, the program stops. However in cases where the
  calculation is not for a static structure (so \is{Driver} $\neq$
  \{\}), this behaviour can be overridden using
  \kw{ConvergentForcesOnly}.

\item[\is{EwaldParameter}] Sets the dimensionless parameter $\alpha$
  in the Ewald electrostatic summation for periodic calculations. This
  controls the fraction of the Ewald summation occurring in real and
  reciprocal space. Setting it to zero or negative activates an
  automatic determination of this parameter (default and recommended
  behaviour). Setting it positive forces the code to use the supplied
  value. This is useful for very asymmetrical unit cells
  (typically a slab or nanowire with a huge surrounding vacuum region)
  since the memory demand of \dftbp{} can increase dramatically in
  these cases (due to storage of a long range real space neighbour
  list). To determine a suitable value of $\alpha$ for such a cell,
  you should initially reduce the vacuum region and run a test
  calculation, looking for the value of the automatically chosen Ewald
  parameter in the standard output. This is then a suitable choice for
  the original cell with the large vacuum region.

\item[\is{EwaldTolerance}] Sets the tolerance for Ewald summation in periodic
  systems.

\item[\is{ShellResolvedSCC}] If set to \is{Yes}, all distinct
  Hubbard $U$ values for the different atomic angular momenta shells
  are used, when calculating the SCC contributions. Otherwise, the
  value supplied for the $s$-shell is used for all angular
  momenta. Please note, that the old standard DFTB code was \emph{not}
  orbitally resolved, so that only the Hubbard $U$ for the $s$-shell
  was used. Please check the documentation of the SK-files you intend
  to use as to whether they are compatible with an orbitally resolved
  SCC calculation (many of the biological files do not use orbitally
  resolved charges), before you switch this option to \is{Yes}. Even
  if the Hubbard $U$ values for different shells are the same in the
  SK-files, this flag would still effect your results, since when it
  is set to \is{Yes}, any charge transfer between atomic shells will
  change the energy of the system compared to when it is set to set to
  \is{No}.

\item[\is{Mixer}]  Mixer type for mixing the charges in an SCC
  calculation. See p.~\pref{sec:dftbp.Mixer}.

\item[\is{MaxAngularMomentum}] Specifies the highest angular momentum
  for each atom type. All orbitals up to that angular momentum will be
  included in the calculation. Several main-block elements require
  $d$-orbitals, check the documentation of the SK-files you are using
  to determine if this is necessary. Possible values for the angular
  momenta are \is{s}, \is{p}, \is{d}, \is{f}.

  Example:
\begin{verbatim}
  MaxAngularMomentum = {
    Ga = "p"     # You can omit the quotes around the
    As = "p"     # orbital name, if you want.
  }
\end{verbatim}

  By using the \kw{SelectedShells} method it is also possible to
  combine shells from different Slater-Koster files together to treat
  atoms containing multiple shells with the same angular momentum. The
  shells to be picked from a particular atom type should be listed
  without any separating characters.  The list of shells of different
  atom types should be separated by white spaces.

  Example:
\begin{verbatim}
  # Defining sps* basis for Si and C by combining sp and s shells from
  # Si and Si2, and C and C2, resp.
  MaxAngularMomentum = {
    Si = SelectedShells { "sp" "s" }     # Si atom with sps* basis
    C = SelectedShells { "sp" "s" }      # C atom with sps* basis
  }

  # Note, that you have to modify the Slater-Koster file definition accordingly
  SlaterKosterFiles = {
    Si-Si = "Si-Si.skf" "Si-Si2.skf" "Si2-Si.skf" "Si2-Si2.skf"
    Si-C = "Si-C.skf" "Si-C2.skf" "Si2-C.skf" "Si2-C2.skf"
    C-Si = "C-Si.skf" "C-Si2.skf" "C2-Si.skf" "C2-Si2.skf"
    C-C = "C-C.skf" "C-C2.skf" "C2-C.skf" "C2-C2.skf"
  }
\end{verbatim}

  If for a given atomic type you pick orbitals from more than one species, you
  must specify an appropriate combinations of file names for the Slater-Koster
  tables in \islcb{SlaterKosterFiles}{sec:dftbp.SlaterKosterFiles}. For every
  atom type combination $n_{\text{SK1}}\times n_{\text{Sk2}}$ Slater-Koster
  files must be defined, where $n_{\text{SK1}}$ and $n_{\text{SK2}}$ are the
  number species combined to build up the shells of the two interacting
  atoms. The file names must be ordered with respect to the interacting species,
  so that the name for the second interacting species is changed first. Above
  you see an example, where an extended basis with an $s^*$-orbital was
  generated by introducing the new species "Si2" and "C2", containing the
  appropriate $s^*$-orbital for Si and C, resp., as only orbitals.

  In the case of multiple Slater-Koster files for a certain
  interaction, the repulsive data is read from the first specified
  file (e.g. \verb|Si-Si.skf|, \verb|Si-C.skf|, \verb|C-Si.skf| and
  \verb|C-C.skf| in the example above). The repulsive interactions in
  the other files are ignored. The mass for a certain species is read
  from the first SK-file for its homo-nuclear interaction.

  Non-minimal basis Slater-Koster data may be directly defined in the
  SK-files in future.

\item[\is{Charge}] Total charge of the system in units of the electron
  charge. Negative values mean an excess of electrons. If the keyword
  \is{FixedFermiLevel} is present (see section \ref{sec:dftbp.Filling}), then value
  specified here will be ignored.

\item[\is{SpinPolarisation}] Specifies if and how the system is spin
  polarised. See p.~\pref{sec:dftbp.SpinPolarisation}.

\item[\is{SpinConstants}] Specifies the atom type specific constants needed for
  the spin polarised calculations, in units of Hartree.  See
  p.~\pref{sec:dftbp.SpinConstants}.

\item[\is{SpinOrbit}] Specifies if the system includes Russel-Saunders
  coupling. See p.~\pref{sec:dftbp.SpinOrbit}

\item[\is{Solver}] Specifies which solver (eigensolver, Green's function, etc.)
  to use with the hamiltonian. See p.~\pref{sec:dftbp.Solver}.

\item[\is{Filling}] Method for occupying the one electron levels with
  electrons. See p.~\pref{sec:dftbp.Filling}.

\item[\is{SlaterKosterFiles}] Name of the Slater-Koster files for every atom
  type pair combination. See~\pref{sec:dftbp.SlaterKosterFiles}.

\item[\is{OldSKInterpolation}] If set to \is{Yes} (strongly
  discouraged), the look-up tables for the overlap and non-scc
  Hamiltonian contribution are interpolated with the same algorithm as
  in the \emph{old} {\dftb} code. Please note, that the new method
  uses a smoother function, is more systematic, and yields better
  derivatives than the old one.  This option is present only for
  compatibility purposes, and may be removed in the future.

\item[\is{PolynomialRepulsive}] Specifies for each interaction, if the
  polynomial repulsive function should be used. for every pairwise
  combination of atoms it should contain a logical value, where
  \is{Yes} stands for the use of a polynomial repulsive function and
  \is{No} for a spline. If a specific pair of species is not
  specified, the default value \is{No} is used.

  Example:
\begin{verbatim}
  # Use the polynomial repulsive function for Ga-Ga and As-As interactions
  # in GaAs
  PolynomialRepulsive = {
    Ga-Ga = Yes
    Ga-As = No
    # As-Ga unspecifed, therefore per default set to No
    As-As = Yes
  }
\end{verbatim}

  If you want to apply the same setting for all species pairs, you can
  specify the appropriate logical value as argument of the
  \is{SetForAll} keyword:

\begin{verbatim}
  # Using polynomial repulsive functions for all interactions in GaAs
  PolynomialRepulsive = SetForAll { Yes }
\end{verbatim}

\item[\is{KPointsAndWeights}]\modif{relative|absolute} Contains the
  special $k$-points to be used for the Bril\-louin-zone integration.
  See p.~\pref{sec:dftbp.KPointsAndWeights}. For automatically generated
  $k$-point grids the modifier should not be set.

\item[\is{OrbitalPotential}] Specifies which (if any) orbitally
  dependant contributions should be added to the DFTB energy and
  band structure. See p.~\pref{sec:dftbp.OrbitalPotential}.


\item[\is{ReadInitialCharges}] If set to \is{Yes} the first Hamiltonian is
  constructed by using the charge information read from the file
  \verb|charges.bin| or \verb|charges.dat| (depending on the option
  \is{WriteChargesAsText}, see section\ref{sec:dftbp.Options}).

\item[\is{InitialCharges}] Specifies initial charges, either for all atoms or
  for only selected ones. In order to specify it for all atoms, use the keyword
  \kw{AllAtomCharges} and supply the charge for every atom as a list of real
  values:
\begin{verbatim}
  InitialCharges = {
    AllAtomCharges = { # Specifies charge for each atom in an H2O molecule
       -0.88081627     # charge for atom 1 (O)
        0.44040813     # charge for atom 2 (H1)
        0.44040813     # charge for atom 3 (H2)
    }
  }
\end{verbatim}
  Alternatively you can specify charges individually on atoms or
  species using the \kw{AtomCharge} keyword. For every \is{AtomCharge}
  declaration you must provide a charge and the list of atoms,
  which should be initialised to that charge. (You can use the
  same format for the list of atoms, as described at the
  \is{MovedAtoms} keyword in the section for \isl{SteepestDescent}{sec:dftbp.SteepestDescent}):
\begin{verbatim}
  InitialCharges = { # Specifying charge for various species
    AtomCharge = {
      Atoms = H
      ChargePerAtom = 0.44040813
    }
    AtomCharge {
      Atoms = O
      ChargePerAtom = -0.88081627
    }
  }
\end{verbatim}
  Charge on atoms not appearing in any \is{AtomCharge}
  specification is set to be zero.


\item[\is{ElectricField}] Specifies an external electric field,
  arising currently from either an applied field or a distribution of
  electrostatic charges. See p.~\pref{sec:dftbp.ElectricField}.

\item[\is{Dispersion}] Specifies which kind of dispersion correction
  to apply. See p.~\pref{sec:dftbp.Dispersion}.

\item[\is{OnSiteCorrection}] Used to include the on-site matrix elements of
  Dom\'inguez {\it et al.}~\cite{dominguez15}. See p.~\pref{sec:dftbp.Onsites}.
  
\item[\is{Differentiation}] Specifies how to calculate finite difference
  derivatives in the force routines. See p.~\pref{sec:dftbp.Differentiation}.

\item[\is{ForceEvaluation}] Decides which expressions are used to calculate the ground state
  electronic forces.  See p.~\pref{sec:dftbp.ForceEvaluation}. \textbf{Note:} all methods give the same final
  forces when the charges are well converged. For non-converged charges however the resulting forces
  can differ considerably between methods.

\item[\is{CustomisedHubbards}] Enables overriding of the Hubbard U values for given species. If the
  option \is{OrbitalResolvedScc} has been set to \is{Yes}, you need to specify one Hubbard U value
  for each atomic shell in the basis of the given atom type, otherwise only one atomic value is
  required. For all species not specified in this block, the value(s) found in their respective
  Slater-Koster files will be used.

  \textbf{Warning:} This option is for experts only! Overriding values stored in the SK-files may
  result in \textbf{inconsistent results}. Make sure you understand the consequences when using this
  option.

  Example:
  \begin{verbatim}
  CustomisedHubbards {
    Si = 0.32 0.24
  }
  \end{verbatim}

\item[\kw{CustomisedOccupations}] Enables overriding the reference neutral atom
  electronic occupations of the shells. Note that the atom remains neutral since
  a corresponding ionic counter charge is implicitly added to its core. This
  option can be used, for example, to simulate effective doping by setting a
  slightly larger or smaller number of electrons on certain atoms.

  Example:
  \begin{verbatim}
  CustomisedOccupations{
    ReferenceOccupation{
      Atoms={1:30}
      p=2.01
    }
    ReferenceOccupation{
      Atoms={31:60}
      p=1.99
    }
  }
  \end{verbatim}
  
  The example above sets a filling population of +0.01e or -0.01e in the p shell
  of the corresponding atom indices. When the states are filled up, the electron
  excess or depletion results in a shift of the Fermi level in the bands.

  \textbf{Warning:} This option is for experts only! Overriding values stored in
  the SK-files may result in \textbf{inconsistent results}. Please look at the
  transport section of the
  \href{https://dftbplus-recipes.readthedocs.io/en/latest/}{dftb+ recipes} to
  see an example of the correct use of this option.

\item[\is{TruncateSKRange}] Enables overriding of the number of elements to be
  read from the Slater-Koster parameters, shortening the interaction range of
  atoms. 

  \textbf{Warning:} This option is for experts only! Overriding values stored in
  the SK-files may result in \textbf{inconsistent results}. Make sure you
  understand the consequences when using this option.
  
  \begin{ptable}
    \kw{SKMaxDistance} & r &  & -- & \\
    \kw{HardCutOff} & l &  & No & \\
  \end{ptable}
  \begin{description}
    \item[\is{SKMaxDistance}]\modif{\modtype{length}} Length at which to cut the
      overlap and non-SCC interactions for all atoms in the system. If this
      length is longer than the distances in the Slater-Koster files it will
      have no effect.
    \item[\is{HardCutOff}] The Slater-Koster interpolation \dftbp{} produces
      will smoothly tail off to zero at a short distance beyond the table, which
      is controlled by \kw{OldSKInterpolation}. If \kw{HardCutOff} is set to
      \kw{Yes}, then the distance set by \kw{SKMaxDistance} includes this tail,
      i.e., no interactions occur beyond that distance. In the case of \kw{No}
      this zeroing tail extends slightly beyond the \kw{HardCutOff} distance.
  \end{description}
  
  Example:
  \begin{verbatim}
  TruncateSKRange = {
    SKMaxDistance [AA] = 4.0
    HardCutOff = Yes
  }
  \end{verbatim}

\end{description}


\subsection{Mixer}
\label{sec:dftbp.Mixer}

{\dftbp} currently offers the charge mixing methods \iscb{Broyden},
\iscb{Anderson}, \iscb{DIIS} (DIIS accel\-er\-ated simple mixer) and
\iscb{Simple} (simple mixer).

\subsubsection{Broyden\{\}}
\label{sec:dftbp.Broyden}

Minimises the error function
\begin{equation*}
  E = \omega_0^2 \left| G^{(m+1)} - G^{(m)}\right| + \sum_{n=1}^m
  \omega_n^2 \left|
    \frac{n^{(n+1)} - n^{(n)}}{|F^{(n+1)}  - F^{(n)}|}
    + G^{(m+1)}
    \frac{F^{(n+1)}  - F^{(n)}}{|F^{(n+1)}  - F^{(n)}|} \right|^2
  \text,
\end{equation*}
where $G^{(m)}$ is the inverse Jacobian, $n^{(m)}$ and $F^{(m)}$ are
the charge and charge difference vector in iteration $m$. The weights
are given by $\omega_0$ and $\omega_m$, respectively. The latter is
calculated as
\begin{equation}
  \label{eq:omega_m}
  \omega_m = \frac{c}{\sqrt{F^{(m)}\cdot F^{(m)}}}
  \text,
\end{equation}
$c$ being a constant coefficient \cite{johnson-PRB-38-12807}.

The \iscb{Broyden} method can be configured using following properties:
\begin{ptable}
  \kw{MixingParameter} & r& & 0.2 & \\
  \kw{InverseJacobiWeight} & r & & 0.01 & \\
  \kw{MinimalWeight} & r & & 1.0 & \\
  \kw{MaximalWeight} & r & & 1e5 & \\
  \kw{WeightFactor} & r & & 1e-2 & \\
\end{ptable}
\begin{description}
\item[\is{MixingParameter}] Mixing parameter.
\item[\is{InverseJacobiWeight}] Weight for the difference of the
  inverse Jacobians ($\omega_0$).
\item[\is{MinimalWeight}] Minimal allowed value for the weighting
  factors $\omega_m$.
\item[\is{MaximalWeight}] Maximal allowed value for $\omega_m$.
\item[\is{WeightFactor}] Weighting factor $c$ for the calculation of
  the weighting factors $\omega_m$ in \eqref{eq:omega_m}.
\end{description}

Note: As the Broyden-mixer stores a copy of the mixed quantity for each SCC
iteration at a given geometry, you may consider to choose a different mixer with
lower memory requirements, if your system needs density matrix mixing (e.g.\
DFTB+U), is large and needs a high number of SCC-iterations
(\is{MaxSCCIteration}).


\subsubsection{Anderson\{\}}
\label{sec:dftbp.Anderson}

Modified Anderson mixer \cite{eyert-JCP-124-271}.

\begin{ptable}
  \kw{MixingParameter} &r &  & 0.05 & \\
  \kw{Generations} &i &  & 4 & \\
  \kw{InitMixingParameter} & r & & 0.01 & \\
  \kw{DynMixingParameters} & (2r)* & & \cb  & \\
  \kw{DiagonalRescaling} & r & & 0.01 & \\
\end{ptable}
\begin{description}
\item[\is{MixingParameter}] Mixing parameter.
\item[\is{Generations}] Number of generations to consider for the
  mixing. Setting it too high can lead to linearly dependent sets of
  equation.
\item[\is{InitMixingParameter}] Simple mixing parameter used until the
  number of iterations is greater or equal to the number of
  generations.
\item[\is{DynMixingParameters}] Allows specification of different
  mixing parameters for different levels of convergence during the
  calculation. These are given as a list of tolerances and the mixing
  factor to be used below this level of convergence. If the loosest
  specified tolerance is reached, the appropriate mixing parameter
  supersedes that specified in \is{MixingParameter}.
\item[\is{DiagonalRescaling}] Used to increase the diagonal elements
  in the system of equations solved by the mixer. This can help to
  prevent linear dependencies occurring during the mixing
  process. Setting it to too large a value can prevent
  convergence. (This factor is defined in a slightly different way
  from Ref.~\cite{eyert-JCP-124-271}. See the source code for more
  details.)
\end{description}

Example:
\invparskip
\begin{verbatim}
  Mixer = Anderson {
    MixingParameter = 0.05
    Generations = 4
    # Now the over-ride the (previously hidden) default old settings
    InitMixingParameter = 0.01
    DynMixingParameters = {
      1.0e-2  0.1 # use 0.1 as mixing if more converged that 1.0e-2
      1.0e-3  0.3 # again, but 1.0e-3
      1.0e-4  0.5 # and the same
    }
    DiagonalRescaling = 0.01
  }
\end{verbatim}


\subsubsection{DIIS\{\}}
\label{sec:dftbp.DIIS}

Direct inversion of the iterative space is a general method to
acceleration iterative sequences. The current implementation
accelerates the simple mix process.
\begin{ptable}
  \kw{InitMixingParameter} &r & & 0.2 & \\
  \kw{Generations} &i & & 6 & \\
  \kw{UseFromStart} &l & & \is{Yes} & \\
\end{ptable}
\begin{description}
\item[\is{MixingParameter}] Mixing parameter.
\item[\is{Generations}] Number of generations to consider for the mixing.
\item[\is{UseFromStart}] Specifies if DIIS mixing should be done right
  from the start, or only after the number of SCC-cycles is greater or
  equal to the number of generations.
\end{description}



\subsubsection{Simple\{\}}
\label{sec:dftbp.Simple}

Constructs a linear combination of the current input and output
charges as $(1-x) q_{\text{in}}+ x q_{\text{out}}$.
\begin{ptable}
  MixingParameter & r & & 0.05 & \\
\end{ptable}
\begin{description}
\item[\is{MixingParameter}] Coefficient used in the linear
  combination.
\end{description}

\subsection{SpinPolarisation}
\label{sec:dftbp.SpinPolarisation}

In an SCC calculation, the code currently supports three different
choices for spin polarisation; non-SCC calculations are not spin
polarised.

\subsubsection{No spin polarisation (\is{\cb})}


No spin polarisation contributions to the energy or band-structure.

\subsubsection{Colinear\{\}}
\label{sec:dftbp.Colinear}

Colinear spin polarisation in the $z$ direction.
%The initialisation of the calculation is spin restricted.
The following options can be
specified:
\begin{ptable}
  \kw{UnpairedElectrons} & r &  & 0  & \\
  \kw{RelaxTotalSpin} & l & & No & \\
  \kw{InitialSpins}      & p &  & \{\} & \\
\end{ptable}
\begin{description}

\item[\is{UnpairedElectrons}] Number of unpaired electrons. This is kept
  constant during the run, unless the \is{RelaxTotalSpin} keywords says
  otherwise.

\item[\is{RelaxTotalSpin}] If set to \is{Yes}, a common Fermi-level is used for
  both spin channels, so that the total spin polarisation can change during
  run. In this case, the spin polarisation specified using the
  \is{UnpairedElectrons} keyword is only applied at initialisation. If set to
  \is{No} (default), the initial spin polarisation is kept constant during the
  entire run.

\item[\is{InitialSpins}] Optional initialisation for spin patterns. If
  this keyword is present, the default code behaviour is that the
  initial input charge distribution has a magnetisation of
  0. Otherwise if it is not present, the initial input charge
  distribution has a magnetisation matching the number of
  \is{UnpairedElectrons} keyword.

  The initial spin distribution for the input charges can be set by
  specifying the spin polarisation of atoms. For atoms without an
  explicit specification, a spin polarisation of zero is assumed. The
  \is{InitialSpins} property block must contain either the
  \kw{AllAtomSpins} keyword with a list of spin polarisation values
  for every atom, or one or more \kw{AtomSpin} blocks giving the spin
  for a specific group of atoms using the following keywords:
  \begin{ptable}
    \kw{Atoms} & (i|s)+ &  & -  & \\
    \kw{SpinPerAtom} & r &  & -  & \\
  \end{ptable}
  \begin{description}
  \item[\is{Atoms}] Atoms to specify an initial spin value. The atoms
    can be specified via indices, index ranges and species. (See
    \is{MovedAtoms} in section \ref{sec:dftbp.SteepestDescent}.)
  \item[\is{SpinPerAtom}] Initial spin polarisation for each atom in
  this \is{InitialSpins} block.
  \end{description}
  For atoms not appearing in any of the \is{SpinPerAtom} block, an
  initial spin polarisation of 0 is set.

Example (individual spin setting):
\invparskip
\begin{verbatim}
  SpinPolarisation = Colinear {
    UnpairedElectrons = 0.0
    InitialSpins = {
      AtomSpin = {
        Atoms = 1:2
        SpinPerAtom = -1.0
      }
      AtomSpin = {
        Atoms = 3:4
        SpinPerAtom = +1.0
      }
    }
  }
\end{verbatim}

Example (setting all spins together):
\invparskip
\begin{verbatim}
  SpinPolarisation = Colinear {
    UnpairedElectrons = 0.0
    InitialSpins = {
      AllAtomSpins = { -1.0 -1.0 1.0 1.0 } # Atoms 1,2: -1.0, atoms 3,4: 1.0
    }
  }
\end{verbatim}
\end{description}

\subsubsection{NonColinear\{\}}
\label{sec:dftbp.NonColinear}

Non-collinear spin polarisation with arbitrary spin polarisation vector
on every atom. The only option allowed is to set the initial spin
distribution:
\begin{ptable}
  \kw{InitialSpins}       & p &  & \{\} & \\
\end{ptable}
\begin{description}
\item[\is{InitialSpins}] Initialisation of the $x$, $y$ and $z$
  components of the initial spins for atoms. The default code
  behaviour is an initial spin polarisation of (0 0 0) for every atom.

  The initial spin distribution can be set by specifying the spin
  polarisation vector on all atoms using the \kw{AllAtomSpins}
  keyword or by using one or more \kw{AtomSpin} blocks with the
  following options:
  \begin{ptable}
    \kw{Atoms} & (i|s)+ &  & -  & \\
    \kw{SpinPerAtom} & (3r)+ &  & -  & \\
  \end{ptable}
  \begin{description}
  \item[\is{Atoms}] Atoms to specify an initial spin vector. The atoms
    can be specified via indices, index ranges and species. (See
    \is{MovedAtoms} in section \ref{sec:dftbp.SteepestDescent}.)
  \item[\is{SpinPerAtom}] Initial spin polarisation for each atom in
    this \is{InitialSpins} block.
  \end{description}
  For atoms not appearing in any of the \is{SpinPerAtom} block, the
  vector (0 0 0) is set.

  Please note, that in contrast to the collinear case, in the
  non-collinear case you must specify the spin vector (3 components!)
  for the atoms.

  Example:
  \invparskip
\begin{verbatim}
  SpinPolarisation = NonColinear {
    InitialSpins = {
      # Setting the spin for all atoms in the system
      AllAtomSpins = {
        0.408 -0.408  0.816
        0.408 -0.408  0.816
       -0.408  0.408 -0.816
       -0.408  0.408 -0.816
      }
    }
  }
\end{verbatim}

  Example:
\invparskip
\begin{verbatim}
  SpinPolarisation = NonColinear {
    InitialSpins = {
      AtomSpin = {
        Atoms = 1:2
        SpinPerAtom = 0.408 -0.408 0.816
      }
      AtomSpin = {
        Atoms = 3:4
        SpinPerAtom = -0.408  0.408 -0.816
      }
    }
  }
\end{verbatim}
\end{description}

\subsubsection{SpinConstants}
\label{sec:dftbp.SpinConstants}

This environment suplies the atomic constants required for either spin polarised
calculations or when evaluating properties which depend on spin interactions
(triplet excitations for example).  In these cases, for each atomic species in
the calculation the spin coupling constants for that atom must be specified.

When \is{ShellResolvedSCC} = \is{No}, an extra keyword in this block controls
whether the spin constants are resolved by shell or are identical for all
shells: \kw{ShellResolvedSpin}, defaulting to the same value as
\is{ShellResolvedSCC}.

When shell resolved spin constants are specified, they must be ordered with
respect to the pairs of shells they couple, such that the index for the second
shell increases faster. For an $spd$-basis, that gives the following ordering:
\begin{equation*}
  w_{ss}, w_{sp}, w_{sd}, \dots,
  w_{ps}, w_{pp}, w_{pd}, \dots,
  w_{ds}, w_{dp}, w_{dd}, \dots
\end{equation*}

Example (GGA parameters for H$_2$O):
\begin{verbatim}
  SpinConstants = {
    O = {
      # Wss  Wsp    Wps    Wpp
      -0.035 -0.030 -0.030 -0.028
    }
    H = {
      # Wss
      -0.072
    }
  }
\end{verbatim}

Several standard values of atomic spin constants are given in
appendix~\ref{app:spinconst}. Constants calculated with the same
density functional as the SK-files should be used. This input block
may be moved to the SK-data definition files in the future.

When using the \is{SelectedShells} method for the keyword
\is{MaxAngularMomentum}, the spin constants are listed as an array of
values running over $\text{SK1}\text{SK2}\ldots$ in the same order as
listed for SlaterKosterFiles.

\begin{verbatim}
  SpinConstants = { # not real values, only an example
    Si = {
      # Wss  Wsp    Wss*
      -0.035 -0.030 -0.01
      # Wps  Wpp    Wps*
      -0.030 -0.037 -0.02
      # Ws*s Ws*p   Ws*s*
      -0.01  -0.02  -0.01
    }
\end{verbatim}

For cases where \is{ShellResolvedSpin} = \is{No}, the spin constant for the the
highest occupied orbital of each atom should be supplied: Example (GGA parameters
for H$_2$O):
\begin{verbatim}
  SpinConstants = {
    O = {
      #Wpp
      -0.028
    }
    H = {
      # Wss
      -0.072
    }
  }
\end{verbatim}

\subsection{SpinOrbit}
\label{sec:dftbp.SpinOrbit}

If present, specifies that $L \cdot S$ coupling should be included for
a calculation. Currently spin unpolarised and non-collinear spin
polarisation are supported, but not collinear spin polarisation. For
every atomic species present in the calculation the spin-orbit
coupling constants, $\xi$, for that atom must be specified for all
shells present.  The constants must be ordered with respect to the
list of shells for the given atom.

In the case that the spin-orbit constant for an $s$ orbital has been
set to be a non-zero value the code prints a warning. For periodic
systems, use of this keyword automatically prevents the folding by
inversion normally used in \islcb{SupercellFolding}{sec:dftbp.SupercellFolding}, but manually
specified \is{KPointsAndWeights} should {\em not} be reduced by
inversion.

Example (GaAs):
\begin{verbatim}
  SpinOrbit = {
    Ga [eV] = {0.0 0.12 0.0} # s p d shells
    As [eV] = {0.0 0.32703} # s p shells
  }
\end{verbatim}

The additional option in this block, \is{Dual}, sets whether to use a block
population for the local spin matrices consistent with the dual populations of
Han~{\it et al.}~\cite{han-PRB-73-045110} or the conventional on-site part of
the single particle density matrix. The default value of this option is
\is{Yes}, also giving extra information regarding atomic orbital moments in the
detailed output.

\subsection{Solver}
\label{sec:dftbp.Solver}

Currently the following LAPACK~3.0~\cite{lapack3} eigensolver methods are always
available:
\begin{itemize}
\item \iscb{QR}\\ (QR decomposition based solver)
\item \iscb{DivideAndConquer}\\ (this requires about twice the memory of the
  other solvers)
\item \iscb{RelativelyRobust}\\ (using the subspace form but calculating all
  states)
\item \iscb{MAGMA}\\ (Only available for \dftbp{} binaries compiled with
  MAGMA~\cite{tdb10, tnld10, dghklty14} GPU support. \textbf{WARNING:} this is
  currently an experimental feature, so should be used with care.)
\end{itemize}
None of these solvers need any parameters or properties to be specified.

Example:\invparskip
\begin{verbatim}
  Solver = DivideAndConquer {}
\end{verbatim}

For ScaLAPACK enabled compilation, all three solvers are also available for MPI
parallel use.

If {\dftbp} is compiled with the ELSI library also included~\cite{YU2018267},
the additional \kw{ELPA}, \kw{OMM}, \kw{PEXSI} and \kw{NTPoly} solvers also
become available.

Note: The ELSI-solvers are not tested with multiple OpenMP-threads. Therefore,
{\dftbp} will stop with an error, if an ELSI-solver has been selected and the
maximal number of allowed threads is greater than one. (You can control the
number of allowed OpenMP-threads via the \verb|OMP_NUM_THREADS| environment
variable.)

\subsubsection{ELPA}

This is available with either single or two stage solution methods (the second
of these should be more efficiently parallel for large problems).

Example:\invparskip
\begin{verbatim}
  Solver = ELPA {
    Mode = 2
  }
\end{verbatim}

One caveat for this solver is that the number of parallel groups (see
p.~\pref{sec:dftbp.Parallel}) must match the number of k-points (times 2 in the
case of collinear spin polarisation). Calculations without k-points can use
either one or two groups in the case of collinear spin polarisation.

This solver can optionally use the ELSI internal sparse interface (\kw{Sparse} =
\is{Yes}), but this does not reduce memory usage and is mainly for testing
purposes.

\subsubsection{OMM}

This method minimises the single particle density matrix, so does not make band
structure information available. It is only stable for insulating grounds
states, i.e., systems with a HOMO-LUMO (band) gap.

The orbital minimisation method has four options:

\begin{ptable}
  \kw{nInterationsELPA} & i& & 5 & \\
  \kw{Tolerance} & r& & 1E-10 & \\
  \kw{Choleskii} & l& & Yes & \\
  \kw{Sparse}    & l& & No & \\
\end{ptable}
\begin{description}
\item[\is{nInterationsELPA}] Number of initial iterations to be performed with
  ELPA before the OMM method starts.
\item[\is{Tolerance}] Minimisation tolerance for this solver, larger values are
  faster by may be less stable.
\item[\is{Choleskii}] Whether the overlap is Choleskii factorised before
  applying OMM. This may increase stability of this method.
\item[\is{Sparse}] Whether the code should use the sparse matrix interface to
  ELSI solvers. This does not substantially improve memory usage in this case as
  internally the dense problem is solved with libOMM.
\end{description}

\subsubsection{PEXSI}

The PEXSI solver directly calculates the density matrix, so does not make band
structure information or Mermi free energy available. The scaling with system
size is better than the other solvers available in \dftbp{}, increasing as
$O(N_\mathrm{atom}^{d/2 + 1/2})$ where $d$ is the effective dimensionality of
the system. Hence for three dimensional structures it will scale as $O(N^2)$ for
general systems.
\begin{ptable}
  \kw{Poles}        & i & & 20 & \\
  \kw{ProcsPerPole} & i & & 1  & \\
  \kw{muPoints}     & i & & 2  & \\
  \kw{SymbolicFactorProcs} & i & & 1  & \\
  \kw{SpectralRadius} & r & & 10 & \\
  \kw{Sparse} & l& & No & \\
  \kw{Threshold} & l& Sparse = No & 1E-15 & \\
\end{ptable}
\begin{description}
\item[\is{Poles}] number of poles for the complex plane calculation.
\item[\is{ProcsPerPole}] processors used to calculate the inversion at each pole.
\item[\is{muPoints}] number of processors used to search for the Fermi level.
\item[\is{SymbolicFactorProcs}] number of processors to use in evaluating the
  factorisation pattern of matrices.
\item[\is{SpectralRadius}]\modif{\modtype{Energy}} extension of the complex
  contour.
\item[\is{Sparse}] Whether the code should use the sparse ELSI matrix interface.
\item[\is{Threshold}] Sets the threshold to convert dense matrices to the
  internal sparse representation that ELSI uses. This may be useful in the case
  of matrix factorisation issues inside the solver.
\end{description}

\subsubsection{NTPoly}

This method constructs the single particle density matrix via a purification
method based on matrix polynomials (hence requires insulating systems). The
solver does not make band structure information available, but can be linear
scaling in both time and memory depending on settings and system. Currently the
solver does not support spin polarisation or k-points.

This solver has several options:
\begin{ptable}
  \kw{PurificationMethod} & i& & 2 & \\
  \kw{Tolerance} & r& & 1E-5 & \\
  \kw{Truncation} & r& & 1E-10 & \\
  \kw{Sparse} & l& & No & \\
  \kw{Threshold} & l& Sparse = No & 1E-15 & \\
\end{ptable}
\begin{description}
\item[\is{PurificationMethod}] Allowed choices are 0 for canonical purification,
  1 for trace correcting purification, 2 for 4$^\mathrm{th}$ order trace
  resetting purification, and 3 for generalised hole-particle canonical
  purification.
\item[\is{Tolerance}] Iterative convergence tolerance for this solver, larger
  values are faster by may be less stable.
\item[\is{Truncation}] Tolerance below which matrix elements in the density
  matrix are dropped to enforce sparsity.
\item[\is{Sparse}] Whether the code should use the sparse matrix ELSI interface.
\item[\is{Threshold}] Sets the threshold to convert dense matrices to the
  internal sparse representation that NTPoly uses.
\end{description}

The default choices of \is{Tolerance} and \is{Truncation} lead to an accurate,
but slow, solutions. Alternatively linear scaling can be achieved at smaller
system sizes with a larger choice of these values. Values in the range of 1E-3
and 1E-6 for \is{Tolerance} and \is{Truncation} may be suitable (but test the
quality of the solutions).

\subsection{Filling}
\label{sec:dftbp.Filling}

There are currently two types of filling supported (see below). Both have common
options:

\begin{ptable}
  \kw{Temperature} & r & AdaptFillingTemp = No & 0.0 & \\
  \kw{IndependentKFilling} & l& Periodic = Yes & No & \\
  \kw{FixedFermiLevel} & (1|2)r & & - & \\
\end{ptable}
\begin{description}
\item[\is{Temperature}]\modif{\modtype{energy}} Electron temperature in energy
  units. This property is ignored for thermostated MD runs, if the
  \is{AdaptFillingTemp} property of the thermostat has been set to \is{Yes} (See
  p.~\pref{sec:dftbp.Thermostat}).
\item[\is{IndependentKFilling}] Causes the occupation of the eigenstates to be independently
  determined for each $k$-point, thus preventing electron transfer between the $k$-points. Please
  note that the value for the Fermi level printed out by the code is meaningless in that case, since
  there is no common Fermi level for all $k$-points. This option is incompatible with use of the
  \is{FixedFermiLevel} keyword.
\item[\is{FixedFermiLevel}]\modif{\modtype{energy}} Can be used to fix the
  Fermi-level (total chemical potential, $\mu$) of the electrons in the
  system. For collinear spin polarisation, values for up and down spin channels
  are required. Otherwise only a single global chemical potential is
  required. If this option is present, the total charge and the total spin of
  the system are not conserved (settings in the options \is{Charge} and
  \is{UnpairedElectrons} will be ignored). If a fixed chemical potential is
  used, the output {\em force related energy} includes the contribution to the
  free energy, $- N \mu$, hence if differentiated will give the forces and
  stresses (if periodic).
\end{description}

\subsubsection{Fermi\{\}}
\label{sec:dftbp.Fermi}

Fills the single particle levels according to a Fermi distribution. When using a
finite temperature, the Mermin free energy (which the code prints) should be
used instead of the total energy. This is given by $E - TS$, where the electron
entropy $S$ is used.

Example:
\invparskip
\begin{verbatim}
  Filling = Fermi {
    Temperature [K] = 300
  }
\end{verbatim}

\subsubsection{MethfesselPaxton\{\}}
\label{sec:dftbp.MethfesselPaxton}

Produces a Fermi-like distribution but with much lower electron
entropy~\cite{methfessel-PRB-40-3616}. This is useful for systems that require
high electron temperatures (for example when calculating metallic systems). There
is an additional option for this type of filling:

\begin{ptable}
  \kw{Order} &i &  & 2 & \\
\end{ptable}
\begin{description}
\item[\is{Order}] Order of the Methessel-Paxton scheme, the order must be
  greater than zero, and the 1st order scheme is equivalent to Gaussian filling.
\end{description}

\textbf{Note:} Due to the non-monotonic behaviour of the Methfessel-Paxton filling function, the
position of the Fermi-level is not necessary unique for a given number of electrons. Therefore,
different fillings, band entropies, and Mermin free energies may result, depending which one has
been found by the Fermi-level search algorithm. The differences, however, are usually not physically
significant.

\subsection{SlaterKosterFiles}
\label{sec:dftbp.SlaterKosterFiles}

There are two different ways to specify the Slater-Koster files for
the atom type pairs, explicit specification and using the
\iscb{Type2FileNames} method.

\subsubsection{Explicit specification}

Every pairwise permutation atomic types, connected by a dash, must
occur as a property with the name of the corresponding file as an
assigned value.

Example (GaAs):
  \invparskip
\begin{verbatim}
  SlaterKosterFiles = {
    Ga-Ga = "./Ga-Ga.skf"
    Ga-As = "./Ga-As.skf"
    As-Ga = "./As-Ga.skf"
    As-As = "./As-As.skf"
  }
\end{verbatim}

If you treat shells from different species as shells of one atom by
using the \iscb{SelectedShells} keyword in the
\iscb{MaxAngularMomentum} block, you have to specify more than one
file name for certain species pairs. (For details see the description
about the \iscb{MaxAngularMomentum} keyword.)

\subsubsection{Type2FileNames\{\}}
\label{sec:dftbp.Type2FileNames}

You can use this method to generate the name of the Slater-Koster
files automatically using the element names from the input
geometry. You have to specify the following properties:
\begin{ptable}
  \kw{Prefix} & s &  & "" & \\
  \kw{Separator} &s &  & "" & \\
  \kw{Suffix} & s & & "" & \\
  \kw{LowerCaseTypeName} & l & & No & \\
\end{ptable}
\begin{description}
\item[\is{Prefix}] Prefix before the first type name, usually the path.
\item[\is{Separator}] Separator between the type names.
\item[\is{Suffix}] Suffix after the name of the second type, usually
  extension.
\item[\is{LowerCaseTypeName}] If the name of the types should be
  converted to lower case. Otherwise they are used in the same way, as
  they were specified in the geometry input.
\end{description}

Example (for producing the same file names as in the previous section):
\invparskip
\begin{verbatim}
  SlaterKosterFiles = Type2FileNames {
    Prefix = "./"
    Separator = "-"
    Suffix = ".skf"
    LowerCaseTypeName = No
  }
\end{verbatim}

The \is{Type2FileNames} method can not be used if an extended basis
was defined with the \is{SelectedShells} method.


\subsection{KPointsAndWeights}
\label{sec:dftbp.KPointsAndWeights}
\index{Brillouin-zone sampling}

The $k$-points for the Brillouin-zone integration can either be
specified explicitly or using the \islcb{KLines}{sec:dftbp.KLines} or the
\islcb{SupercellFolding}{sec:dftbp.KLines} methods. If the latter is used the
\is{KPointsAndWeights} keyword is not allowed to have a modifier.

\subsubsection{Explicit specification}

For every $k$-point four real numbers must be specified: The
coordinates of the given $k$-point followed by its weight. By default,
the coordinates are specified in fractions of the reciprocal lattice
vectors. If the modifier \is{absolute} is set for the
\is{KPointsAndWeights} keyword, absolute $k$-point coordinates in
atomic units are instead expected.  The sum of the k-point weights is
automatically normalised by the program.
\begin{verbatim}
  KPointsAndWeights = {   # 2x2x2 MP-scheme
    0.25  0.25  0.25    1.0
    0.25  0.25 -0.25    1.0
    0.25 -0.25  0.25    1.0
    0.25 -0.25 -0.25    1.0
  }
\end{verbatim}

\subsubsection{SupercellFolding\{\}}
\label{sec:dftbp.SupercellFolding}

This method generates a sampling set containing all the special
k-points in the Brillouin zone related to points that would occur in
an enlarged supercell repeating of the current unit cell.  If two
$k$-points in the BZ are related by inversion, only one (with double
weight) is used (in the absence of spin-orbit coupling this is
permitted by time reversal symmetry). The \iscb{SupercellFolding}
method expects 9 integers and 3 real values as parameters:
\begin{equation*}
  \begin{array}{ccc}
    n_{11} & n_{12} & n_{13} \\
    n_{21} & n_{22} & n_{23} \\
    n_{31} & n_{32} & n_{33} \\
    s_{1} & s_{2}   & s_{3} \\
  \end{array}
\end{equation*}
The integers $n_{ij}$ specify the coefficients used to build the
supercell vectors $\mathbf{A}_i$ from the original lattice vectors
$\mathbf{a}_j$:
\begin{equation*}
  \mathbf{A}_i = \sum_{j=1}^3 n_{ij}\, \mathbf{a}_j
  \text.
\end{equation*}
The real values, $s_i$, specify the point in the Brillouin-zone of the
super lattice, in which the folding should occur. The coordinates must
be given in relative coordinates, in the units of the reciprocal
lattice vectors of the super lattice.

The original $l_1\times l_2\times l_3$ Monkhorst-Pack
sampling\index{Monkhorst-Pack scheme} \cite{monkhorst-prb-13-5188} for
cubic lattices corresponds to a uniform extension of the lattice:
\begin{equation*}
  \begin{array}{ccc}
    l_1 & 0 & 0\\
    0 & l_2 & 0 \\
    0 & 0& l_3 \\
    s_1 & s_2 & s_3
  \end{array}
\end{equation*}
where $s_i$ is $0.0$, if $l_i$ is odd, and $s_i$ is $0.5$ if $l_i$ is
even. For the $2\times2\times3$ scheme, you would write for example
\begin{verbatim}
  # 2x2x3 MP-scheme according original paper
  KPointsAndWeights = SupercellFolding {
     2    0    0
     0    2    0
     0    0    3
     0.5  0.5  0.0
  }
\end{verbatim}

To use k-points for hexagonal lattices which are consistent with the
erratum to the original paper \cite{monkhorst-prb-16-1748}, you should
set the shift for the unique ``$c$'' direction, $s_3$, in the same way
as in the original scheme. The $s_1$ and $s_2$ shifts should be set to
be $0.0$ independent of whether $l_1$ and $l_2$ are even or odd.  So,
for a $2\times3\times4$ sampling you would have to set
\begin{verbatim}
  # 2x3x4 MP-scheme according modified MP scheme
  KPointsAndWeights = SupercellFolding {
     2    0    0
     0    3    0
     0    0    4
     0.0  0.0  0.5
  }
\end{verbatim}

It is important to note that \dftbp{} does not take the symmetry of
your system explicitly into account. For small high symmetric systems
with a low number of $k$-points in the sampling this could eventually
lead to unphysical results. (Components of tensor
properties--e.g.\ forces--could be finite, even if they must vanish
due to symmetry reasons.) For those cases, you should explicitly
specify $k$-points with the correct symmetry.


\subsubsection{KLines\{\}}
\label{sec:dftbp.KLines}

This method specifies $k$-points lying along arbitrary lines in the
Brillouin zone. This is useful when calculating the \index{band
  structure calculation}{band structure} for a periodic system. (In
that case, the charges should be initialised from the saved charges of
a previous calculation with a proper $k$-sampling. Additionally for
SCC calculations the number of SCC cycles should be set to 1, so that
only one diagonalisation is done using the initial charges.)

The \iscb{KLines} method accepts for each line an integer specifying
the number of points along the line segment, and 3 real values
specifying the end point of the line segment. The line segments do not
include their starting points but their end points. The starting point
for the first line segment can be set by specifying a (zeroth) segment
with only one point and with the desired starting point as end point.
The unit of the $k$-points is determined by any modifier of the
\is{KPointsAndWeights} property. (Default is relative coordinates.)

Example:
\invparskip
\begin{verbatim}
  KPointsAndWeights [relative] = KLines {
    1   0.5  0.0  0.0    # Setting (and calculating) starting point 0.5 0.0 0.0
   10   0.0  0.0  0.0    # 10 points from 0.5 0.0 0.0  to  0.0 0.0 0.0
   10   0.5  0.5  0.5    # 10 points from 0.0 0.0 0.0 to 0.5 0.5 0.5
    1   0.0  0.0  0.0    # Setting (and calculating) a new starting point
   10   0.5  0.5  0.0    # 10 points from 0.0 0.0 0.0 to 0.5 0.5 0.0
  }
\end{verbatim}

\textbf{Note:} Since this set of k-points probably does not correctly integrate the Brillouin zone,
the default value of \kw{MaxSccIterations} is set to be 1 in this case.

\subsection{OrbitalPotential}
\label{sec:dftbp.OrbitalPotential}

\index{DFTB+U}
\label{sec:DFTB+U}

Currently the \is{FLL} (fully localised limit) and
\is{pSIC}~\cite{hourahine07} (pseudo self interaction correction )
forms of the LDA+U corrections~\cite{petukhov-PRB-67-153106} are
implemented. These potentials effect the energy of states on
designated shells of particular atoms, usually increasing the
localisation of states at these sites. The \is{FLL} potential lowers
the energy of occupied states localised on the specified atomic shells
while raising the energy of unoccupied states. The the \is{pSIC}
potential corrects the local part of the self-interaction error and so
lowers the energy of occupied states (see Ref.~\cite{hourahine07} for
a discussion of the relation between these two potentials, and
possible choices for the UJ constant).  These particular corrections
are most useful for lanthanide/actinide $f$ states and some localised
$d$ states of transition metals (Ni$3d$ for example).

The \is{Functional} option chooses which correction to apply, followed
by a list of the specific corrections, listed as an atomic species and
the shells on that atom followed by the $U-J$ constant for that block
of shells.

\begin{verbatim}
  OrbitalPotential = {
   Functional = {FLL}
   Si = {
     Shells = {1 2} # sp block on the atom
     UJ = 0.124
   }
  }
\end{verbatim}

\subsection{ElectricField}
\label{sec:dftbp.ElectricField}

This tag contains the specification for an external electric
field. Electric fields can only be specified for SCC calculations. You
can apply the electric field of point charges\footnote{Only in
  calculations with fixed lattice constants.} and/or a homogeneous
external field (which may change harmonically in time). The
\is{ElectricField} block can currently contain either one or more
\kw{PointCharges} blocks and potentially an \kw{External} block.

\subsubsection{PointCharges}
\label{sec:dftbp.PointCharges}
The specification for \kw{PointCharges} has the following properties:
\begin{ptable}
  \kw{CoordsAndCharges} & (4r)+ & & - & \\
  \kw{GaussianBlurWidth} & r & Periodic = No & 0.0 & \\
\end{ptable}
\begin{description}
\item[\is{CoordsAndCharges}]\modif{\modtype{length}} Contains the
  coordinates and the charge for each point charge (four real values
  per point charge). A length modifier can be used to alter the units
  of the coordinates. The charge must be specified in proton
  charges. (The charge of an electron is -1.)

  If you read in a huge number of external charges the parsing time to
  process this data could be unreasonably long. You can avoid this by
  including the coordinates and the charges directly from an external
  file via the \kwcb{DirectRead} method (see the example in the next
  paragraph). Please note that when using this method the program will
  only read the specified number of records from the external file,
  and ignores any additional data (so do not leave comments in the
  external file for example). The external file should contain only
  one record (3 coordinates and 1 charge) per line.

\item[\is{GaussianBlurWidth}]\modif{\modtype{length}} Specifies the
  half width $\sigma$ of the Gaussian charge distribution, which is
  used to delocalise the point charges.  The energy of the coulombic
  interaction $E_{\text{C}}$ between the delocalised point charge $M$
  with charge $Q_M$ and the atom $A$ with charge $q_A$ is weighted by
  the error function as
  \begin{equation*}
    E_{\text{C}}(A,M) = \frac{q_A Q_M}{r_{AM}}\,
    \operatorname{erf}\left[\frac{r_{AM}}{\sigma}\right]
    \text,
  \end{equation*}
  where $r_{AM}$ is the distance between the point charge and the
  atom.

  A length modifier can be used to specify the unit for $\sigma$.

  Example:\invparskip
\begin{verbatim}
  ElectricField = {
    # 1st group of charges, with Gaussian delocalisation
    # We have 100000 charges, therefore we choose the fast reading method.
    PointCharges = {
      GaussianBlurWidth [Angstrom] = 3.0
      CoordsAndCharges [Angstrom] = DirectRead {
        Records = 100000
        File = "charges.dat"
      }
    }
    # 2nd group of charges, no delocalisation (sigma = 0.0)
    PointCharges = {
      CoordsAndCharges [Angstrom] = {
        3.3  -1.2  0.9      9.2
        1.2  -3.4  5.6     -3.3
      }
    }
  }
\end{verbatim}
\end{description}

\subsubsection{External}
\label{sec:dftbp.External}

Specifies a homogeneous external electric field. In the case of {\em
  periodic} calculations, a saw-tooth potential is currently used,
hence it is up to the user to guarantee that there is a vacuum region
isolating periodic copies of the system along the applied field
direction.  We suggest that you place the structure in the `middle' of
the unit cell if possible, to reduce the chances of atoms approaching
cell boundaries along the direction of the applied electric field. The
code will halt if atoms interact with periodic images of the unit cell
along the direction of the electric field.

The \kw{External} field keyword has the following options
\begin{ptable}
  \kw{Strength}  & r  &                                  & -   & \\
  \kw{Direction} & 3r &                                  &     & \\
  \kw{Frequency} & r  & \textrm{molecular dynamics used} & 0.0 & \\
  \kw{Phase}     & i  & Geometry step offset             & 0   & \\
\end{ptable}
\begin{description}
\item[\is{Strength}]\modif{\modtype{Electric field strength}}
  Specified strength of the applied field.
\item[\is{Direction}] Vector direction of the applied field (the code
  normalises this vector). In the case of periodic calculations,
  currently the system {\em must not} be continuous in this
  direction (see above).
\item[\is{Frequency}]\modif{\modtype{Frequency}} If using molecular
  dynamics, the field can be time varying with this frequency.
\item[\is{Phase}] Initial field phase in units of geometry steps, this
  is needed if restarting an MD run in an external field to give the
  offset in phase of the field after the specified number of steps
  from the old calculation. The applied field is of the
  form $$\mathbf{E}_0 \sin( \omega \Delta t (step + phase) ) $$ where
  $\mathbf{E}_0$ is the field vector specified by \kw{Strength} and
  \kw{Direction}, $\omega$ is the angular \kw{Frequency} and $step$ is
  the current MD-step in the simulation, using the MD \kw{TimeStep} of
  $\Delta t$ (see section \ref{sec:dftbp.VelocityVerlet}).
\end{description}

\subsection{Dispersion}
\label{sec:dftbp.Dispersion}

The \is{Dispersion} block controls whether DFTB interactions should be
empirically corrected for van der Waals interactions, since DFTB (and
SCC-DFTB) does not include these effects. Currently, four different
dispersion correction schemes are implemented (for the detailed
description of the methods see the following subsections):
\begin{itemize}
\item \is{LennardJones}: Dispersion is included via a Lennard-Jones
  potential between each pair of atoms. The parameters for the
  potential can either be entered by the user or the program can
  automatically take the parameters from the Universal Force Field
  (UFF)~\cite{rappe-JACS-114-10024}.
\item \is{SlaterKirkwood}: The dispersion interaction between atoms is
  taken from a Slater-Kirkwood polarisable atomic
  model~\cite{elstner-jcp-114-5149}.
\item \is{DftD3}: Dispersion is calculated as in the dftd3
  code~\cite{grimme-jcp-132-154104,grimme-jcp-32-1456-1465} (see
  section~\ref{sec:dftbp.DftD3}). Modification hydrogen bond interaction
  strengths (see section \ref{sec:dftbp.hcorr}).
\item \is{DftD4}: Dispersion is calculated using the D4
  model~\cite{caldweyher-jcp-147-034112,caldeweyher-jcp-150-154122} (see
  section~\ref{sec:dftbp.DftD4}).
\end{itemize}

\subsubsection{LennardJones}
\label{sec:dftbp.LennardJones}

The Lennard-Jones dispersion model in \dftbp{} follows the method of
Ref.~\cite{zhechkov-JCTC-1-841}, using the following potential:
\begin{eqnarray*}
U_{ij}(r)&=&d_{ij}\left[-2\left(\frac{r_{ij}}{r}\right)^6 +
  \left(\frac{r_{ij}}{r}\right)^{12}\right]\qquad r >= r_0\\
U_{ij}(r)&=&U_0 + U_1 r^5 + U_2 r^{10}\qquad r < r_0\\
\end{eqnarray*}
where $r_0$ is the distance at which the potential turns from
repulsive to attractive. The parameters $d_{ij}$ and $r_{ij}$ are
built from atomic parameters $d_i$, $d_j$ and $r_i$, $r_j$ via the
geometrical mean ($d_{ij} = \sqrt{d_id_j}$,
$r_{ij}=\sqrt{r_ir_j}$). The parameters $U_0$, $U_1$, $U_2$ ensure a
smooth functional form at $r_0$.

The parameters $r_i$ and $d_i$ can either be taken from the parameters
of the UFF~\cite{rappe-JACS-114-10024} (as in
Ref.~\cite{zhechkov-JCTC-1-841}) or can be specified manually for each
species.

Example using UFF parameters:\invparskip
\begin{verbatim}
  Dispersion = LennardJones {
    Parameters = UFFParameters {}
  }
\end{verbatim}

Example using manually specified parameters:\invparskip
\begin{verbatim}
  Dispersion = LennardJones {
    Parameters {
     H {
       Distance [AA] = 2.886
       Energy [kcal/mol] = 0.044
     }
     O {
       Distance [AA] = 3.500
       Energy [kcal/mol] = 0.060
     }
    }
  }
\end{verbatim}

The UFF provides dispersion parameters for nearly every element of the
periodic table, therefore it can be used for almost all systems
``out of the box''. The parameters are also independent of the atomic
coordination number, allowing straight forward geometry relaxation or
molecular dynamics (unlike the current implementation of
Slater-Kirkwood type dispersion).


\subsubsection{SlaterKirkwood}
\label{sec:dftbp.SlaterKirkwood}
\label{sec:SlaterKirkwood}

A Slater-Kirkwood type dispersion model is also implemented in
\dftbp{} as described in
Ref.~\cite{elstner-jcp-114-5149}.\footnote{Please note, that
  Ref.~\cite{elstner-jcp-114-5149} contains two typos: equation (7)
  should read $C_6^{\alpha\beta} = \frac{2 C_6^\alpha C_6^\beta
    p_\alpha p_\beta}{p_\alpha^2 C_6^\beta + p_\beta^2 C_6^\alpha}$,
  in equation (9) the contribution from the dispersion should be
  $E_{\text{dis}} = -\frac{1}{2} \sum_{\alpha\beta}
  f(R_{\alpha\beta})C_6^{\alpha\beta}(R_{\alpha\beta})^{-6}$. This
  option is also currently incompatible with lattice optimisation and
  the use of barostats.}  This model requires atomic polarisation
values, van der Waals radii and effective charges for every atom in
your system. These parameters are dependent on the coordination of
each atom, hence values for different atoms of the same species may
vary depending on local environment.  You can supply these parameters
for the atoms in either of two ways, both using the
\is{PolarRadiusCharge} tag.

The first option is to specify the values within the
\is{PolarRadiusCharge} environment by providing three real values
(polarisability, van der Waals radius, effective charge) for each atom
separately.

Example:\invparskip
\begin{verbatim}
  Dispersion = SlaterKirkwood {
    # Using Angstrom^3 for volume, Angstrom for length and default
    # unit for charge (note the two separating commas between the units)
    PolarRadiusCharge [Angstrom^3,Angstrom,] = {
      # Polar      Radius     Chrg
      0.560000    3.800000    3.150000      # Atom 1: O
      0.386000    3.500000    0.800000      # Atom 2: H
      0.386000    3.500000    0.800000      # Atom 3: H
    }
  }
\end{verbatim}

Alternatively you can provide values for each atomic species in your
system, but must supply different values for different coordination
numbers using the \kwcb{HybridDependentPol} keyword. The code needs
specific parameters for each type of atom in environments with 0, 1,
2, 3, 4 or $\geqslant$5 neighbours. \dftbp{} then picks the
appropriate values for each atom based on their coordination in the
\emph{starting} geometry.  Two atoms are considered to be neighbours
if their distance is less than the sum of their covalent radii, hence
you need to supply the covalent radii for each atomic species using
the \kw{CovalentRadius} keyword. This is then followed by a
\kw{HybridPolarisations} block containing a list of six values for
atomic polarisabilities then six van der Waals radii and finally a
single hybridisation independent effective charge for that atomic
species.

Example:\invparskip
\begin{verbatim}
  Dispersion = SlaterKirkwood {
    PolarRadiusCharge = HybridDependentPol {
      O = {
        CovalentRadius [Angstrom] = 0.8
        HybridPolarisations [Angstrom^3,Angstrom,] = {
          # Atomic polarisabilities 0-5        van der Waals radii 0-5  chrg
          0.560 0.560 0.560 0.560 0.560 0.560  3.8 3.8 3.8 3.8 3.8 3.8  3.15
        }
      }
      H = {
        CovalentRadius [Angstrom] = 0.4
        HybridPolarisations [Angstrom^3,Angstrom,] = {
          # Atomic polarisabilities 0-5        van der Waals radii 0-5  chrg
          0.386 0.396 0.400 0.410 0.410 0.410   3.5 3.5 3.5 3.5 3.5 3.5   0.8
        }
      }
    }
  }
\end{verbatim}

\textbf{Warning:} For both methods of specifying the Slater-Kirkwood dispersion model the code keeps
the dispersion parameters fixed for each atom during the entire calculation. Even if the geometry
(and therefore the hybridisation) of atoms changes significantly during the calculation, the
parameters are unchanged. Therefore if atoms are able to move during your calculation (geometry
relaxation or molecular dynamics) you should \emph{always} check whether the coordination of your
atoms has changed during the run.

Furthermore, when using the \iscb{HybridDependentPol} method we
suggest that you first set the \is{StopAfterParsing} keyword in the
\is{ParserOptions} block to \is{Yes} (see p.~\pref{sec:dftbp.ParserOptions}) and
inspect the generated polarisabilities, radii and charges for every
atom in the \verb|dftb_pin.hsd| file. If fine tuning of the generated
values turns out to be necessary, you should replace the hybrid
dependent specification in the input file with corrected atom
specific values based on \verb|dftb_pin.hsd|.

In order to find suitable parameters for the Slater-Kirkwood model,
you should consult Ref.~\cite{elstner-jcp-114-5149} and further
references therein. Appendix \ref{app:dispconsts} contains values
which have already been used by some DFTB-users for a few elements.

\subsubsection{DftD3}
\label{sec:dftbp.DftD3}

The DFT-D3 dispersion correction in \dftbp{} is an implementation of the method
used in the code 'dftd3' by Stefan Grimme and coworkers.  It is based on the
{\it ansatz} described in Refs.~\cite{grimme-jcp-132-154104} and
\cite{grimme-jcp-32-1456-1465}.

\textbf{Note:} the \dftbp{} binary must be compiled with the DFT-D3 library
enabled to use this feature.

This dispersion correction for DFTB adds a contribution to the general
Kohn-Sham-like energy
\begin{equation*}
  E_{\text{DFTB-D3}} = E_{\text{DFTB}} + E_{\text{disp}}
\end{equation*}
with $E_{\text{DFTB}}$ being the DFTB total energy and $E_{\text{disp}}$ the
dispersion energy. The latter contains two-body and optional three-body
contributions:
\begin{equation*}
  E_{\text{disp}} = E_{\text{disp}}^{(2)} + E_{\text{disp}}^{(3)}.
\end{equation*}

The form of the two-body contribution can change depending on the chosen damping
factor:
\begin{itemize}
\item Becke-Johnson damping function:
  \begin{equation*}
    E_{\text{disp}}^{(2)} = -\frac{1}{2} \sum_{A\neq B} \sum_{n=6,8} s_n
    \frac{C_n^{AB}}{r_{AB}^n + f(R_0^{AB})}
  \end{equation*}
  with
  \begin{equation*}
    f(R_0^{AB}) = a_1 R_0^{AB} + a_2 \text.
  \end{equation*}

\item Zero-damping (dispersion at short distances is damped to zero):
  \begin{equation*}
    E_{\text{disp}}^{(2)} = -\frac{1}{2} \sum_{A \neq B} s_n
    \frac{C_n^{AB}}{r_{AB}^n} f_{d,n}(r_{AB})
  \end{equation*}
  with
  \begin{equation*}
    f_{d,n} = \frac{1}{1 + 6(r_{AB}/(s_{\text{r},n} R_0^{AB}))^{-\alpha_n}}
  \end{equation*}
\end{itemize}

In order to adjust the dispersion for various energy functionals, the choice of
$s_6$, $s_8$ and the damping parameters $a_1$ and $a_2$ (for
Becke-Johnson-damping) or $s_{\text{r},6}$ and $\alpha_6$ (for zero damping) are
treated as functional-dependent values. All other parameters are fixed based on
these parameters.

As the DFTB energy functional is largely determined by the underlying
parameterisation (the Slater-Koster-files) and the chosen DFTB model (e.g.\
non-scc, scc, 3rd order, etc.), there are no universal parameter choices which
can be used with all settings, but some relevant choices for various
parameterisation are given in Appendix \ref{app:dftd3const}.

\textbf{Note:} for the version 6 or earlier of the \dftbp{} input parser (see
section~\ref{sec:dftbp.ParserOptions}) the default values of these parameters
are set to be appropriate for DFTB3. But from parser version 7 onwards, no
default values are set.

Example using adjusted parameters with Becke-Johnson damping:
\begin{verbatim}
  Dispersion = DftD3 {
    Damping = BeckeJohnson {
      a1 = 0.5719
      a2 = 3.6017
    }
    s6 = 1.0
    s8 = 0.5883
  }
\end{verbatim}

Example using zero-damping:
\begin{verbatim}
  Dispersion = DftD3 {
    Damping = ZeroDamping {
      sr6 = 0.7461
      alpha6 = 14.0
    }
    s6 = 1.0
    s8 = 3.209
  }
\end{verbatim}

\subsubsection{DftD3 optional settings}
Apart from the functional dependent dispersion parameters, you can also adjust
the additional parameters as shown below. The default values for these
parameters are taken to be the same as in the dftd3 code.

\begin{ptable}
  \kw{Cutoff} & r & & $\sqrt{9000}$ & \\
  \kw{CutoffCN} & r & & $40$ & \\
  \kw{Threebody} & l & & No & \\
  \kw{HHRepulsion} & l & & No & \\
\end{ptable}
\begin{description}
\item[\is{Cutoff}] \modif{\modtype{length}} Cutoff distance when calculating
  two-body interactions.

\item[\is{CutoffCN}] \modif{\modtype{length}} Cutoff distance when calculating
  three-body interactions.

\item[\is{Threebody}] Whether three-body contributions should be included in the
  dispersion interactions.

\item[\is{HHRepulsion}] Required when calculating the
  DFTB3-D3H5~\cite{rezac-jctc-13-2017} modification to D3 dispersion (see
  section~\ref{sec:dftbp.hcorr} for details and parameter values). This keyword
  enables an additional short range repulsion term in all hydrogen--hydrogen
  pairs~\cite{rezac-jctc-8-2012} which prevents them from approaching too
  closely together.
\end{description}

\subsubsection{DftD4}
\label{sec:dftbp.DftD4}

The DFT-D4 dispersion correction in \dftbp{} is an implementation of the D4
model by Stefan Grimme and coworkers. It is based on the method described in
Ref.~\cite{caldeweyher-jcp-150-154122}.

This dispersion correction for DFTB adds a contribution to the general
Kohn--Sham-like energy,
\begin{equation*}
  E_{\text{DFTB-D4}} = E_{\text{DFTB}} + E_{\text{disp}},
\end{equation*}
with $E_{\text{DFTB}}$ being the DFTB total energy and $E_{\text{disp}}$ the
dispersion energy. The latter contains two-body and optional three-body
contributions:
\begin{equation*}
  E_{\text{disp}} = E_{\text{disp}}^{(2)} + E_{\text{disp}}^{(3)}.
\end{equation*}

The D4 model uses the Becke--Johnson damping function for two-body contributions:
\begin{equation*}
   E_{\text{disp}}^{(2)} = -\frac{1}{2} \sum_{A\neq B} \sum_{n=6,8,10} s_n
   \frac{C_n^{AB}}{r_{AB}^n + f(R_0^{AB})}
\end{equation*}
with
\begin{equation*}
   f(R_0^{AB}) = a_1 R_0^{AB} + a_2.
\end{equation*}

The zero-damping function for three-body contributions is:
\begin{equation*}
   E_{\text{disp}}^{(3)} = -\sum_{A}\sum_{\substack{B \\B < A}}\sum_{\substack{C\\ C < B}} s_9
   \frac{  \left(3\cos\theta_A\cos\theta_B\cos\theta_C+1\right)\sqrt{C_6^{AB}C_6^{BC}C_6^{CA}}}{(r_{AB}r_{BC}r_{CA})^3} f^{(3)}(r_{AB})
\end{equation*}
with
\begin{equation*}
   f^{(3)} = \frac{1}{1 + 6\left(\frac{f(R_0^{AB})f(R_0^{BC})f(R_0^{CA})}{r_{AB}r_{BC}r_{CA}}\right)^{\alpha/3}}.
\end{equation*}

In order to adjust the dispersion for various energy functionals, the choice of
$s_8$ and the damping parameters $a_1$ and $a_2$ are
treated as functional-dependent values. All other parameters are fixed based on
these parameters.
Depending on the choice of the $s_9$ parameter non-additive triple-dipole
contributions will be evaluated. Including non-additive effects usually improves
the description of dispersion interactions, but is also more expensive.

As the DFTB energy functional is largely determined by the underlying
parameterisation (the Slater--Koster-files) and the chosen DFTB model (e.g.\
non-scc, scc, 3rd order, etc.), there are no universal parameter choices which
can be used with all settings, but some relevant choices for various
parameterisation are given in Appendix \ref{app:dftd4const}.

\subsubsection{DftD4 settings}
Beside the functional dependent dispersion parameters, the options shown below
can be adjusted in the input.

\begin{ptable}
  \kw{s6} & r & & 1.0 & \\
  \kw{s8} & r & & & \\
  \kw{s10} & r & & 0.0 & \\
  \kw{s9} & r & & & \\
  \kw{a1} & r & & & \\
  \kw{a2} & r & & & \\
  \kw{alpha} & r & & 16.0 & \\
  \kw{WeightingFactor} & r & & 6.0 & \\
  \kw{ChargeSteepness} & r & & 2.0 & \\
  \kw{ChargeScale} & r & & 3.0 & \\
  \kw{CutoffInter} & r & & 64 & \\
  \kw{CutoffThree} & r & & 40 & \\
  \kw{CoordinationNumber} & m & & \is{Cov} & \pref{sec:dftbp.CoordinationNumber} \\
  \kw{ChargeModel} & m & & \is{EEQ} & \pref{sec:dftbp.ChargeModel} \\
\end{ptable}

\begin{description}
\item[\is{s8}, \is{s9}, \is{a1}, \is{a2}] Functional dependent dispersion
  parameters, see equations above.
  
\item[\is{s6}] Parameter for scaling pairwise dipole--dipole dispersion
  interaction, should always be set to 1.0.

\item[\is{s10}] Parameter for pairwise quadrupole--quadrupole dispersion
  interactions, should be kept set to 0.0.

\item[\is{alpha}] Zero damping exponent for three-body damping function, default
  is 16 as in DFT-D3.

\item[\is{WeightingFactor}] Coordination number based interpolation, 4.0 used in
  DFT-D3, default for D4 is 6.0.

\item[\is{ChargeScale}] Maximum possible charge scaling, used as exponential
  value, should be kept set to 3.0.

\item[\is{ChargeSteepness}] Steepness of the charge scaling function, should be
  kept set to 2.0.

\item[\is{CutoffInter}] \modif{\modtype{length}} Cutoff distance when
  calculating two-body interactions.

\item[\is{CutoffThree}] \modif{\modtype{length}} Cutoff distance when
  calculating three-body interactions.

\end{description}

\subsubsection{DftD4 ChargeModel}
\label{sec:dftbp.ChargeModel}

This implementation of DFT-D4 supports only the \is{EEQ\cb} method to initialize
the charge model with an electronegativity equilibration~(EEQ) model.\cite{rappe1991}
For each species four parameters (\kw{Chi}, \kw{Gam}, \kw{Kcn}, and \kw{Rad})
have to be supplied in a \is{Values\cb} method, since the model
is instanciated inside the \is{DftD4\cb} method, \is{Defaults\cb} for all elements
up to 86 can be supplied automatically.\cite{caldeweyher-jcp-150-154122}

\begin{ptable}
  \kw{Chi} & m & & \is{Defaults} & \\
  \kw{Gam} & m & & \is{Defaults} & \\
  \kw{Kcn} & m & & \is{Defaults} & \\
  \kw{Rad} & m & & \is{Defaults} & \\
  \kw{Cutoff} & r & & 40 & \\
  \kw{EwaldParameter} & r & & 0.0 & \\
  \kw{EwaldTolerance} & r & & 1.0e-9 & \\
  \kw{CoordinationNumber} & m & & \is{Erf} & \pref{sec:dftbp.CoordinationNumber} \\
\end{ptable}

\begin{description}

\item[\is{Chi}] Electronegativities of all species.

\item[\is{Gam}] Chemical hardnesses of all species.

\item[\is{Kcn}] CN scaling factor of all species.

\item[\is{Rad}] Charge width of all species in Bohr.

\item[\is{Cutoff}] \modif{\modtype{length}} Cutoff distance when
  calculating electrostatics interactions under PBC.

\item[\is{EwaldParameter}] Sets the splitting parameter in the Ewald
  electrostatic summation for periodic calculations. This controls the fraction
  of the Ewald summation occurring in real and reciprocal space. Setting it to
  zero or negative activates an automatic determination of this parameter
  (default and recommended behaviour).

\item[\is{EwaldTolerance}] Sets the tolerance for Ewald summation in periodic
  systems.

\end{description}

\begin{verbatim}
ChargeModel = EEQ {
  EwaldParameter = 0.25165824
  EwaldTolerance = 1.0E-9
  Chi = Values {
    Ga = 1.15018618
    As = 1.36313743
  }
  Gam = Values {
    Ga = 8.299615E-2
    As = 0.19005278
  }
  Kcn = Values {
    Ga = -1.05627E-002
    As = 7.657769E-002
  }
  Rad = Values {
    Ga = 1.76901636
    As = 2.41244711
  }
}
\end{verbatim}

\subsubsection{DftD4 CoordinationNumber}
\label{sec:dftbp.CoordinationNumber}

The \kw{CoordinationNumber} determines how the local coordination environment
for its parent method is calculated. Currently four different counting functions
are available: \is{Erf\cb}, \is{Cov\cb}, \is{Gfn\cb}, and \is{Exp\cb}.
\is{Erf\cb} is the default coordination number for the EEQ charge model,
while \is{Cov\cb} is the default coordination number for DFTD4.

\begin{ptable}
  \kw{Electronegativities} & m & & \is{PaulingEN} & \\
  \kw{Radii} & m & & \is{CovalentRadiiD3} & \\
  \kw{Cutoff} & r & & 40 & \\
  \kw{CutCN} & r & & 0 / 8 & \\
\end{ptable}

\begin{description}

\item[\is{Radii}] Covalent radii of all species in Bohr.
  Default values taken are the DFTD3 covalent radii.\cite{grimme-jcp-132-154104}

\item[\is{Electronegativities}] Electronegativities of all species.
  Default values taken are Pauling ENs.

\item[\is{Cutoff}] \modif{\modtype{length}} Cutoff distance when
  evaluating counting function.

\item[\is{CutCN}] Maximum value for coordination number, coordination numbers
  higher than this value will be smoothly cut away. Deactivated for values
  smaller or equal to zero. Default depends on parent method.

\end{description}

\begin{verbatim}
CoordinationNumber = Cov {
  CutCN = 0
  Electronegativities = PaulingEN {}
  Radii = CovalentRadiiD3 {}
}
\end{verbatim}

\subsection{DFTB3}
\label{sec:dftbp.DFTB3}
\index{DFTB3}

If you would like to use what is called ``DFTB3'' in some publication(s)
\cite{gauss-jctc-7-931}, this group of options include the relevant
modifications to the SCC Hamiltonian and energy. \emph{To enable the DFTB3
  model} you will need to set \is{{ThirdOrderFull} = Yes} and damp H--X the
interactions (see Section \ref{sec:dftbp.hcorr}).

\begin{description}

\item[\is{ThirdOrder}] If set to \is{Yes} the \textit{on-site} 3rd order
  correction \cite{yang-JPCA-111-10861} is switched on. This corrects the
  SCC-Hamiltonian with the derivatives of the Hubbard U parameters, which you
  have to specify for every element in \is{HubbardDerivs}. This correction only
  alters the on-site elements and is only maintained for backward
  compatibility. \emph{You should use the full version \is{ThirdOrderFull}
    instead.}

\item[\is{ThirdOrderFull}] If set to \is{Yes} the \textit{full} 3rd order
  correction \cite{gauss-jctc-7-931} is switched on. This corrects the
  SCC-Hamiltonian with the derivatives of the Hubbard U parameters, which you
  have to specify for every element in \is{HubbardDerivs}.

\item[\is{HubbardDerivs}] Derivatives of the Hubbard U for the 3rd order
  correction (on-site or full). For every element the appropriate parameter (in
  atomic units) must be specified. If you use shell resolved SCC (with full
  3rd order), you must specify a list of derivatives for every element, with one
  Hubbard U derivative for each shell of the given element.
\begin{verbatim}
Hamiltonian = DFTB {
  :
  ThirdOrder = Yes
  HubbardDerivs {
    O = -0.14
    H = -0.07
  }
  :
}
\end{verbatim}
\end{description}

\subsection{Implicit Solvation Model}
\label{sec:dftbp.Solvation}

\subsubsection{Generalized Born Model}
\label{sec:dftbp.GeneralizedBorn}

In generalized Born (GB) theory,\cite{onufriev2019} a molecule is considered as
continuous region with a dielectric constant~$\epsilon_\text{in}$ surrounded by
infinite solvent with a dielectric constant~$\epsilon_\text{out}$.
Charges~$q_\text{A}$ are located at the atomic sites~$\vec R_\text{A}$
and their interaction in the presence of a polarized solvent can be
expressed as the solvation energy
%
\begin{equation}
  \Delta G_\text{GB} =
  -\frac12 \left(\frac1{\epsilon_\text{in}}-\frac1{\epsilon_\text{out}}\right)
  \sum_{\text{A}=1}^N\sum_{\text{B}=1}^N\frac{q_\text{A}q_\text{B}}
  {\left(R^2_\text{AB} + a_\text{A}a_\text{B}\exp\left[-\frac{R^2_\text{AB}}
  {4a_\text{A}a_\text{B}}\right]\right)^{\frac12}}.
\end{equation}

where $a_\text{A/B}$ are the effective Born radii of the atoms A/B.
The GB model is added to the Hamiltonian as second order fluctuation
in the charge density, similar to the coulombic interactions.

The Born radii are evaluated by an Onufriev--Bashford--Case~(OBC) corrected
pairwise approximation to the molecular volume given as
%
\begin{equation}
  \frac1{a_\text{A}} = \frac1a_\text{scale}\left(
  \frac1{R^\text{cov}_\text{A} - R_\text{offset}}
  - \frac1{R^\text{cov}_\text{A}}
  \cdot \tanh\left[b_\text{OBC}\Psi_\text{A}
  - c_\text{OBC}\Psi_\text{A}^2 + d_\text{OBC}\Psi_\text{A}^3\right]
  \right)
\end{equation}

where $a_\text{scale}$ is a scaling factor for the Born radii,
$R_\text{offset}$ is a global shift parameter for the covalent radii and
$a/b/c_\text{OBC}$ are the coefficients for the volume polynomial in
the OBC correction to the Born radii.
$\Psi_\text{A}$ is the pairwise approximation to the volume integral
given by
%
\begin{equation}
  \Psi_\text{A} = \frac{R^\text{cov}_\text{A} - R_\text{offset}}2
  \sum_\text{B} \Omega(R_\text{AB}, R^\text{cov}_\text{A}, s_\text{B}R^\text{cov}_\text{B})
\end{equation}

with $\Omega$ being the pairwise function used to approximate the
volume integral, which is only dependent on the distance and the
covalent radii. Note that, the covalent radius of the second atom
is scaled by the element-specific descreening value~$s_\text{B}$
to compensate the systematic overestimation of the volume by this
approach.

To use the generalized Born model in the SCC procedure use the
\is{GeneralizedBorn\cb} method in the input to \kw{Solvation}.
Note that the GB model implemented is only available for finite
systems.

\begin{ptable}
  \kw{Solvent} & m & & & \\
  \kw{FreeEnergyShift} & r & & & \\
  \kw{Temperature} & r & & 298.15 K & \\
  \kw{State} & s & & gsolv & \\
  \kw{BornScale} & r & & & \\
  \kw{BornOffset} & r & & & \\
  \kw{OBCCorrection} & 3r & & 1.00, 0.80, 4.85 & \\
  \kw{Radii} & m & & & \\
  \kw{Descreening} & m & & & \\
  \kw{Cutoff} & r & & 35 AA & \\
\end{ptable}

\begin{description}
  \item[\is{Solvent}] Descriptors of the solvent, can be load from a database
    by providing the solvent name as string in the \is{FromName\cb} method or
    by specifying the necessary values with the \is{FromConstants\cb} method.
    \is{FromConstants\cb} requires the dielectric constant as real for \kw{Epsilon},
    the molecular mass in \kw{MolecularMass} \modif{\modtype{mass}} and the
    solvent density in \kw{Density} \modif{\modtype{massdensity}}.
    \kw{MolecularMass} and \kw{Density} only affect the calculation if
    ``reference'' is chosen as state of the solution.

  \item[\is{FreeEnergyShift}] \modif{\modtype{energy}} Shift for free energy
    calculations.

  \item[\is{Temperature}] Temperature for free energy calculations. Default is
    ambient temperature: 298.15 K.
    Only affects the calculation for if ``reference'' or ``mol1bar'' is chosen
    as state of the solution.

  \item[\is{State}] \modif{\modtype{energy}}
    Reference state of the solution for free energy calculations.
    The calculated state shift is added to the free energy shift.
    Takes ``gsolv'' (default), ``reference'' or ``mol1bar''.
    The reference state ``gsolv`` corresponds to 1\;l of ideal gas and 1\;l of
    liquid  solution,
    ``reference'' corresponds to 1\;bar of ideal gas and 1\;mol/L of liquid
    solution at infinite dilution,
    ``mol1bar'' corresponds to 1\;bar ideal gas and 1\;mol/L of liquid solution.

  \item[\is{BornScale}] Value for scaling of Born radii.

  \item[\is{BornOffset}] \modif{\modtype{length}}
    Offset value for Born radii calculation.

  \item[\is{OBCCorrection}] Parameters for Onufriev--Bashfold--Case volume
    polynomial to correct Born radii calculation.
    The default values 1.0, 0.8, 4.85 correspond to GB\textsuperscript{OBC}II,
    alternatively 0.8, 0.0, 2.91 can be used for GB\textsuperscript{OBC}I.\cite{onufriev2004}

  \item[\is{Radii}] Atomic radii for each element, either takes
    \is{VanDerWaalsRadiiD3\cb} for DFT-D3 van-der-Waals radii (can be overwritten)
    or requires to provide \is{Values\cb} for all species.
    Both methods accept \modif{\modtype{length}} units.

  \item[\is{Descreening}] Descreening values for each species.
    Disabled by \is{Unity\cb} method or enabled by providing \is{Values\cb}
    for each species.

  \item[\is{Cutoff}] \modif{\modtype{length}}
    Real space cutoff for the calculation of the Born radii.
\end{description}

Example for CS2 as solvent:

\begin{verbatim}
Hamiltonian = DFTB {
  Solvation = GeneralizedBorn { # GFN2-xTB/GBSA(CS2)
    Solvent = fromName { "cs2" }
    FreeEnergyShift [kcal/mol] = 2.81072250
    Radii = vanDerWaalsRadiiD3 [Bohr] {}
    Descreening = Values {
       H = 0.93699367
       C = 0.83307834
       N = 1.02661619
       O = 0.96508008
    }
    BornScale = 1.40636177
    BornOffset [Bohr] = 1.653719965215E-03
    OBCCorrection = {1.00 0.80 4.85}
    Cutoff = 40
  }
}
\end{verbatim}

\subsection{Halogen corrections}
\label{sec:dftbp.xcorr}

The \kw{HalogenXCorr} keyword includes the halogen correction of
Ref.~\cite{kubillus-jctc-11-332}. This is fitted for the DFTB3-D3 model and the
{\tt 3ob-3-1} parameter set. The correction is only relevant for systems
including interactions between \{O,N\}--\{Cl,Br,I\} pairs of atoms.


\subsection{Hydrogen corrections}
\label{sec:dftbp.hcorr}

There are currently two available methods to correct hydrogen interactions
(mainly hydrogen bonds) in the \is{HCorrection} environment:

\subsubsection{Damping}
\index{sec:Damp X-H}

The \is{Damping} method modifies the short range contribution to the SCC
interaction between atoms $A$ and $B$ with the damping factor
\begin{equation*}
  e^{-\left(\frac{U_{Al} + U_{Bl}}{2}\right)^\zeta r_{AB}^2}
\end{equation*}
provided that at least one of the two atoms is
hydrogen~\cite{gauss-jctc-7-931,yang-JPCA-111-10861}. ($U_{Al}$ and $U_{Bl}$ are
the Hubbard U values of the two atoms for the $l$-shell, $r_{AB}$ is the
distance between the atoms.) An atom is considered to be a hydrogen-like atom,
if its mass (stored in the appropriate homonuclear SK-file) is less than 3.5
amu.  The \is{Exponent} keyword in this environment sets the parameter $\zeta$
for the short range damping:
\begin{verbatim}
HCorrection = Damping {
  Exponent = 4.05
}
\end{verbatim}
Table 2 of reference~\cite{gauss-jctc-7-931} gives suggested values of the
exponent for different DFTB2 and DFTB3 models applied to light atoms bonded to
hydrogen.

\subsubsection{DFTB3-D3H5}
\index{sec:DFTB3-D3H5}

DFTB3-D3H5~\cite{rezac-jctc-13-2017} is a variant of DFTB3 with additional
corrections for non-covalent interactions (dispersion and hydrogen bonds).  It
consists of a third-order DFTB calculation using the 3OB parameter set, but
where the gamma-function damping (\is{Damping} method above) is replaced by the
H5 correction and an additional D3 dispersion correction in included. This
method also includes a repulsive term which is added to prevent unphysically
close approach of pairs of hydrogen atoms~\cite{rezac-jctc-8-2012}.

Setting the \is{HCorrection} environment to \iscb{H5} activates this
correction for hydrogen bonds~\cite{rezac-jctc-13-2017}. If no additional
parameters are provided in the input, suitable values for H-\{O,N,S\} systems
are used (the correction was developed for the DFTB3/3OB model and parameters).
\begin{verbatim}
HCorrection = H5 {}
\end{verbatim}

\textbf{Note:} It was found that DFTB3 overestimates the strength of H-bonds
involving the terminal nitrogen of an azide group, and the published results in
Ref.~\cite{rezac-jctc-13-2017} were obtained with the H5 correction switched off
for these specific atoms. To reproduce this behavior in a system containing
nitrogen in several environments, a new atom type with a different name but the
same DFTB parameters can be used for specific N atoms to which the correction
should not be applied.

If you want to specify the parameters manually, \is{H5} accepts following
options, corresponding to terms in Ref.~\cite{rezac-jctc-13-2017}:
\begin{ptable}
  \kw{RScaling} & r & & 0.714 & \\
  \kw{WScaling} & r & & 0.25 & \\
  \kw{H5Scaling} & m & &  & \\
\end{ptable}
\begin{description}
\item[\is{RScaling}] Global scaling factor, $s_r$, when calculating the position
  of the correcting gaussian functions:
  \begin{equation*}
    r_0 = s_r \left(r_\text{vdW}(X) + r_\text{vdW}(H)\right) \text.
  \end{equation*}

\item[\is{WScaling}] Global scaling factor, $s_W$, when calculating the width of
  the correcting gaussian functions. The full-width at at half-maximum of the
  gaussian, $w$, is normalised to be 1 for a unit value of \is{WScaling}:
  \begin{equation*}
   w = \frac{s_w \left(r_\text{vdW}(X) + r_\text{vdW}(H)\right)}{2\sqrt{2 \ln
       2}} \text.
  \end{equation*}

\item[\is{H5Scaling}] Atom type specific scaling pre-factor, $k_{X\text{H}}$, of
  the correcting gaussian functions when calculating the SCC-interaction:
  \begin{equation*}
    \gamma_{X\text{H}}^{\text{H5}} = \gamma_{X\text{H}} \left( 1 + k_{X\text{H}}
    \exp\left(-\frac{\left(r_{X\text{H}} - r_0\right)^2}{2w^2}\right)\right)
    \text.
  \end{equation*}
  You will have to specify one value for each of the chemical species you would
  like to correct (see the example below). Explicitly setting a negative value
  (e.g. \is{-1.0}) for a given atom type switches off the correction for
  hydrogen bonds involving that type of atom. In the special cases of N, O or S,
  if you do not specify a value (and do not disable the contribution by using
  \is{-1.0}), the default value from the reference paper will be
  used~\cite{rezac-jctc-13-2017}. For any other omitted atom types, the code
  defaults to a choice of \is{-1.0} (no correction).
\end{description}

\begin{verbatim}
Hamiltonian = DFTB {
  :
  HCorrection = H5 {
    RScaling = 0.714
    WScaling = 0.25
    H5Scaling {
      O = 0.06
      N = 0.18
      S = 0.21
    }
  }
  :
}
\end{verbatim}

\textbf{Note:} \label{page:dftbp.H5} The van der Waals radii ($r_\text{vdW}$) of
atoms are also required. \dftbp{} stores these for most of the periodic table,
but for cases that are not available their contribution to this correction are
neglected.

For a DFTB3-D3H5 calculation, a specific parametrization of the D3 dispersion
has to be used. In addition to setting up appropriate values of the D3
parameters, as discussed in Ref.~\cite{rezac-jctc-13-2017}, the
hydrogen--hydrogen repulsion of Ref.~\cite{rezac-jctc-8-2012} has to also be
activated. The complete input is:
\begin{verbatim}
Hamiltonian = DFTB {
  :
  Dispersion = DftD3 {
    Damping = ZeroDamping {
      sr6 = 1.25
      alpha6 = 29.61
    }
    s6 = 1.0
    s8 = 0.49
    HHRepulsion = Yes
  }
  :
}
\end{verbatim}

\subsection{RangeSeparated}
\label{sec:dftbp.RangeSep}

The \kw{RangeSeparated} keyword specifies the use of a range separated hybrid
functional. Currently, only the long-range corrected hybrid functional (\is{LC})
\cite{niehaus-PSSB-249-237,lutsker-JCP-143-184107} is implemented. There, the
electrostatic interaction is split up into long and short ranged components
according to
\begin{equation*}
\frac{1}{r}=\frac{1-e^{-\omega r}}{r}+\frac{e^{-\omega r}}{r},
\end{equation*}
with the range-separation parameter $\omega$, which is set in the Slater-Koster
files. The option should only be used with corresponding parameter sets created
for use with long-range correction.

\textbf{Note:} The present release does not yet support long-range
corrected excited states calculations with LC-TD-DFTB, and the
\kw{RangeSeparated} keyword can, therefore, not be used in conjunction with the
\kw{ExcitedState} keyword.

The \kw{RangeSeparated} keyword expects either \is{None} (default -- no use of
range-separated hybrid functional) or the \is{LC}\cb\  block as value. Latter
enables the following option:

\begin{ptable}
  %% \multicolumn{5}{|c|}{\textbf{\is{... / RangeSeparated / LC /}}} \\
  %% \hline
  \kw{Screening} & m & & Thresholded \cb & \\
\end{ptable}


\begin{description}
\item[\is{Screening}] Choice of the screening method. The following choices are
  allowed:
  
  \begin{description}
  \item[\is{Thresholded \{\}}] Screening according to estimated magnitude of
    terms. This is the recommended choice for speed and accuracy but does not
    support all of the cases (restarting and spin polarisation).

    \begin{ptable}
      %% \multicolumn{5}{|c|}{\textbf{\is{... / RangeSeparated / LC /
      %% Screeing / Thresholded /}}} \\
      %% \hline
      \kw{Threshold} & r & & 1e-6 & \\
      \kw{CutoffReduction} & r & & 0.0 & \\
    \end{ptable}

    \begin{description}
    \item[\is{Threashold}] Threashold, below which elements are considered to be
      zero.
    \item[\is{CutoffReduction}]\modif{\modtype{length}} Reduces the spatial
      cutoff, beyond which the overlap between atoms is considered to be zero.
      This can be used as an additional tweak to speed up the LC-calculation,
      but make sure first, that your results do not change
      considerably. Default: 0.0 -- no reduction, using the cutoff from the
      SK-files.
    \end{description}

    
  \item[\is{NeighbourBased}] Uses a purely neighbour-list based algorithm. This
    algorithm is usually considerably slower than the \is{Thresholded}.
    
    \begin{ptable}
      %%\multicolumn{5}{|c|}{\textbf{\is{... / RangeSeparated / LC /
      %% Screeing / Thresholded /}}} \\
      %% \hline
      \kw{CutoffReduction} & r & & 0.0 & \\
    \end{ptable}

    \begin{description}
    \item[\is{CutoffReduction}]\modif{\modtype{length}} See description in the
      \is{Thresholded} block.
    \end{description}


  \item[\is{MatrixBased}] Uses a matrix-matrix multiplication based algorithm. This
    can be faster than other two algorithms.
  \end{description}
\end{description}

Example for thresholded screening with customised threshold value.
\begin{verbatim}
RangeSeparated = LC {
  Screening = Thresholded {
    Threshold = 1e-5
  }
}
\end{verbatim}

Example for neighbour list based screening with customised cutoff reduction:
\begin{verbatim}
RangeSeparated = LC {
  Screening = NeighbourBased {
    CutoffReduction [AA] = 2.0
  }
}
\end{verbatim}

Example for matrix-matrix multiplication based method:
\begin{verbatim}
RangeSeparated = LC {
  Screening = MatrixBased {}
}
\end{verbatim}


\subsection{On site corrections}
\label{sec:dftbp.Onsites}

This block enables corrections for on-site matrix elements which improve the
description of multi-centre integrals~\cite{garcia14Thesis} leading to, for
example, improved hydrogen-bond energies~\cite{dominguez15}. 

For each chemical species, the spin-same-spin and spin-different-spin constants
should be specified for all combinations of atomic shells. {\bf note:} the
matrix of constants is symmetric and the purely s-with-s entries are zero (the
code ignores their value due to symmetry).

Example:
\begin{verbatim}
OnSiteCorrection= {
    # same spin oxygen
    Ouu = {0.00000  0.08672
           0.08672 -0.00523}
    # hetero-spin oxygen
    Oud = {0.00000  0.14969
           0.14969  0.03834}
    # H all zero
    Huu = {0}
    Hud = {0}
}
\end{verbatim}

Some on-site constants are given in appendix~\ref{app:onsiteconst}.

\subsection{Differentiation}
\label{sec:dftbp.Differentiation}

Calculations of forces currently require the numerical derivatives of the
overlap and non-self-consistent Hamiltonian. This environment controls how these
derivatives are evaluated.

\textbf{Note:} In earlier DFTB+ versions (up to version 1.2), differentiation was done using finite
difference derivatives with a step size of 0.01 atomic units. If you want to reproduce old results,
choose the \is{FiniteDiff} method and set the step size explicitly to this value.

\subsubsection{FiniteDiff\{\}}
\label{sec:dftbp.FiniteDiff}

Finite difference derivatives with a specified step size
\begin{ptable}
  \kw{Delta} & r & & epsilon$^{\sfrac{1}{4}}$ & \\
\end{ptable}
\begin{description}
\item[\is{Delta}]\modif{\modtype{length}} Step size
\end{description}


\subsubsection{Richardson\{\}}
\label{sec:dftbp.Richardson}

Extrapolation of finite difference via Richardson's deferred approach to the
limit (in principle the most accurate of the currently available choices).

\subsection{ForceEvaluation}
\label{sec:dftbp.ForceEvaluation}

Chooses the method for evaluating the electronic contribution to the
forces.

\begin{description}
\item[\is{'traditional'}] Uses the ``traditional'' DFTB-force expression, given
  for example, in Ref.~\cite{elstner-prb-58-7260}.
\item[\is{'dynamics'}] Force expression from Ref.~\cite{aradi-jctc-11-3357}. This choice should be
  used if forces are being calculated with non-converged charges (e.g.\ when doing XLBOMD
  dynamics). \textbf{Note:} this force expression is only compatible with the Fermi filling (see
  keyword \is{Filling}, p.~\pref{sec:dftbp.Filling}.)
\item [\is{'dynamicsT0'}] Simplified dynamic force expression valid for
  electronic temperature \mbox{$T=0$~K} \cite{aradi-jctc-11-3357}.  This choice
  should be used if forces are calculated with non-converged charges and the
  electronic temperature is zero (e.g.\ when doing XLBOMD dynamics at
  \mbox{$T=0$~K}).
\end{description}

\textbf{Note:} that XLBOMD calculations (Section \ref{sec:dftbp.xlbomd}) are not able to use the
\is{'traditional'} forces.

Example:
\begin{verbatim}
ForceEvaluation = 'dynamics'
\end{verbatim}


%%%%%%%%%%%%%%%%%%%%%%%%%%%%%%%%%%%%%%%%%%%%%%%%%%%%%%%%%%%%%%%%%%%%%%%%%%%%
%%%  Options
%%%%%%%%%%%%%%%%%%%%%%%%%%%%%%%%%%%%%%%%%%%%%%%%%%%%%%%%%%%%%%%%%%%%%%%%%%%%
\section{Options}
\label{sec:dftbp.Options}

This block collects some global options for the run.
\begin{ptable}
  \kw{WriteAutotestTag} &l & & No & \\
  \kw{WriteDetailedXML} & l & & No & \\
  \kw{WriteResultsTag} & l & & No & \\
  \kw{WriteDetailedOut} & l & & Yes & \\
  \kwl{RestartFrequency}{kw:dftbp.RestartFrequency} & i &Driver = \cb, SCC = Yes & 20 & \\
  \kw{RandomSeed} & i & & 0 & \\
  \kw{MinimiseMemoryUsage} & l & & No & \\
  \kw{TimingVerbosity} & i & & 0 & \\
  \kw{ShowFoldedCoords} & l & Periodic = Yes & No & \\
  \kwl{WriteHS}{kw:dftbp.WriteHS} & l & & No & \\
  \kwl{WriteRealHS}{kw:dftbp.WriteRealHS} & l & & No & \\
  \kwl{ReadChargesAsText}{kw:dftbp.ReadChargesAsText} & l &
  ReadInitialCharges = Yes & No & \\
  \kwl{WriteChargesAsText}{kw:dftbp.WriteChargesAsText} & l & & No & \\
  \kw{SkipChargeTest} & l & ReadInitialCharges = Yes & No & \\
\end{ptable}
\begin{description}

\item[\is{WriteAutotestTag}] Turns the creation of the
  \verb|autotest.tag| file on and off. (This file can get quite big
  and is only needed for the autotesting framework.)

\item[\is{WriteDetailedXML}] Turns the creation of the
  \verb|detailed.xml| file on and off. (The \verb|detailed.xml| file
  is needed among others by the \verb|waveplot| utility for
  visualising molecular orbitals.)

\item[\is{WriteResultsTag}] Turns the creation of the \verb|results.tag| file on
  and off. (That file is used by several utilities processing the results of
  \dftbp.) For a description of the file format see
  p.~\pref{sec:dftbp.results}.

\item[\is{WriteDetailedOut}] Controls the creation of the file
  \verb|detailed.out| (see p.~\pref{sec:dftbp.detailedout}). Since this contains
  the detailed information about the last step of your run, you shouldn't turn
  it off without good reasons.

\item[\is{RestartFrequency}] Specifies the interval at which charge
  restart information should be written to disc for static SCC
  calculations. Setting it to \is{0} prevents the storage of restart
  information. If running an MD calculation, see also
  section~\ref{kw:dftbp.MDRestartFrequency} regarding \is{MDRestartFrequency}.

\item[\is{RandomSeed}] Sets the seed for the random number
  generator. The value \is{0} causes random initialisation. (This
  value can be used to reproduce earlier MD calculations by setting
  the initial seed to the same value.)

\item[\is{MinimiseMemoryUsage}] Tries to minimise memory usage by
  storing various matrices on disc instead of keeping them in memory.
  Set it to \is{Yes} to reduce the memory requirement for calculations
  with many k-points or spin polarisation. Note: Currently this option has no
  effect and you will get a warning if setting it to be \is{Yes}.

\item[\is{TimingVerbosity}] Level of information regarding CPU and wall clock
  timings of sections of the code, higher values becoming more verbose. Setting
  this parameter to 0 or below supresses any information being printed
  (default). Setting it to -1 includes all measured timings.

\item[\is{ShowFoldedCoords}] Print coordinates folded back into the
  central cell, so if an atom moves outside the central cell it will
  reappear on the opposite side. The default behaviour is to use
  unfolded coordinates in the output. (Please note, that this option
  only influences how the coordinates are printed and written, it does
  not change the way, periodic systems are treated internally.)

\item[\is{WriteHS}] Instructs the program to build the square
  Hamiltonian and overlap matrices and write them to files. The output
  files are \verb|hamsqrN.dat| and \verb|oversqr.dat|, where \verb|N|
  enumerates the spin channels. For a detailed description of the file
  format see p.~\pref{sec:dftbp.hamsqr}.

  \textbf{Note:} If either of the options \is{WriteHS} or \is{WriteRealHS} are
  set to \is{Yes}, the program only builds the matrices, writes them to disc and
  then stops immediately. No diagonalisation, no SCC-cycles or geometry
  optimisation steps are carried out. You can use the \is{ReadInitialCharges}
  option to build the Hamiltonian with a previously converged charge
  distribution.

\item[\is{WriteRealHS}] Instructs the program to build the real space
  (sparse) Hamiltonian and overlap matrices and write them to
  files. The output files are \verb|hamreal.dat| and
  \verb|overreal.dat|. For a detailed description of the file format
  see p.~\pref{sec:dftbp.hamsqr}.

  \textbf{Note:} If either of the options \is{WriteHS} or \is{WriteRealHS} are
  set to \is{Yes}, the program only builds the matrices, writes them to disc and
  then stops immediately. No diagonalisation, no SCC-cycles or geometry
  optimisation steps are carried out. You can use the \is{ReadInitialCharges}
  option to build the Hamiltonian with a previously converged charge
  distribution.

\item[\is{ReadChargesAsText}] If \is{No}, the program expects the file
  \verb|charges.bin| to contain starting charges stored in binary. If \is{Yes},
  then \verb|charges.dat| should contain a text file of this data. See section
  \ref{sec:charges.bin}.

\item[\is{WriteChargesAsText}] If \is{No}, the program stores charges in the
  binary file \verb|charges.bin|, while if \is{Yes} then \verb|charges.dat|
  contains text of this data. See section \ref{sec:charges.bin}.

\item[\is{SkipChargeTest}] If \is{Yes}, testing of whether the charges read from
  file match the total charge (and magnetisation) specified in the {\dftbp}
  input (if relevant) is performed. Skipping this test (setting to \is{No}) may
  be useful if restarting from a charges generated for a similar system with
  slightly different total charge or magnetisation. Similarly, in the event of
  serious instabilities in the SCC cycle, the generated charge restart file may
  fall outside of the check-sum tolerances, hence this option allows a
  re-start. Finally, in the case of user edited \verb|charges.dat| file (see
  section~\ref{sec:charges.bin}), the check-sum this option removed the
  requirement that the checksum values in the file match the charges.

\end{description}


%%%%%%%%%%%%%%%%%%%%%%%%%%%%%%%%%%%%%%%%%%%%%%%%%%%%%%%%%%%%%%%%%%%%%%%%%%%%
%%%  Analysis
%%%%%%%%%%%%%%%%%%%%%%%%%%%%%%%%%%%%%%%%%%%%%%%%%%%%%%%%%%%%%%%%%%%%%%%%%%%%
\section{Analysis}
\label{sec:dftbp.Analysis}

This block collects some options to analyse the results of the
calculation and/or calculate properties.
\begin{ptable}
  \kw{AtomResolvedEnergies} & l & & No & \\
  \kw{MullikenAnalysis} & l & & Yes & \\
  \kw{ProjectStates} & m & & \cb & \\
  \kw{Localise} & m & & \cb & \\
  \kwl{WriteEigenvectors}{kw:dftbp.WriteEigenvectors} & l & & No & \\
  \kw{EigenvectorsAsText} & l & WriteEigenvectors = Yes & No & \\
  \kw{WriteBandOut} & l & & Yes & \\
  \kw{CalculateForces} & l & & No & \\
  \kw{ElectrostaticPotential} & m & SCC = Yes & \cb & \pref{sec:dftbp.ESP} \\
\end{ptable}

\begin{description}

\item[\is{AtomResolvedEnergies}] Specifies whether the contribution of the
  individual atoms to the total energies should be displayed or not.

\item[\is{MullikenAnalysis}] If \is{Yes}, the results of a Mulliken analysis of
  the system is given.

\subsubsection{ProjectStates} \kw{ProjectStates}
\label{sec:dftbp.ProjectStates} evaluates the Mulliken
projection of electronic states onto specific regions of the system being
modelled (partial density of states -- PDOS). The format of the projected data
files is similar to \verb|band.out|, but the second column is the fraction of
the state within that region, instead of its occupation number (for
non-collinear and spin-orbit calculations, three additional columns for the
magnetisation of the state are also given).

Each region for projection is specified within a \iscb{Region} block,
with the following options
\begin{ptable}
  \kw{Atoms} & (i|s)+ &  & - & \\
  \kw{ShellResolved}  & l & & \is{No} & \\
  \kw{OrbitalResolved} & l & & \is{No} & \\
  \kw{Label} & s &  & "region{\it i}" & \\
\end{ptable}
\begin{description}
\item[\is{ShellResolved}] Project onto separate atomic shells of the
  region. These are taken in order of increasing shell number of the
  atoms. \is{ShellResolved = Yes} is only allowed, if all the selected atoms
  are of the same type.
\item[\is{OrbitalResolved}] Project onto separate atomic orbitals of the
  region. These are taken in order of increasing shell number of the atoms. As
  with \is{ShellResolved}, this only allowed, if all the selected atoms are of
  the same type.
\item[\is{Atoms}] Specification of the atoms over which to make the
  projection.. Atoms are specified in the same way as \is{MovedAtoms}
  in section \ref{sec:dftbp.SteepestDescent}.)
\item[\is{Label}] Prefix of the label for the resulting file of data for this region. The default is
  ``region\textit{i}.out'' where {\it i} is the number of the region in the input. In the case that
  \is{ShellResolved} = \is{Yes}, the shell index is appended, so that files with names
  ``Label.\textit{j}.out'' are written. For \is{OrbitalResolved = Yes}, the shell and then
  $m$-value is appended, so that files with names ``Label.\textit{j}.\textit{m}.out'' are written.
\end{description}
Examples:
\begin{verbatim}
  ProjectStates = {
    Region = {              # first region
      Atoms = 23:25 27      # atoms 23, 24, 25 and 27
    }
    Region = {
      Atoms = N             # All nitrogen atoms
      ShellResolved = Yes   # s and p shells separated instead of atomic PDOS
      Label = "N"           # files N.1.out and N.2.out for s and p states
    }
  }
\end{verbatim}

\subsubsection{Localise}
\label{sec:dftbp.Localise} Convert the single particle states of the calculation
to localised orbitals via a unitary transformation. Localised orbitals span the
same states as the occupied orbitals, so are equivalent to the usual valence
band states, but are more localised in space.  Currently only \kw{PipekMezey}
localisation is supported (but not for non-collinear or spin-orbit calculations).

Pipek-Mezey~\cite{pipek-JCP-90-4916} localisation transforms the occupied
orbitals such that the square of the Mulliken charges for each orbital is
maximised. The resulting localised states are output as
\verb|localOrbs.out|\index{localOrbs.out} and
\verb|localOrbs.bin|\index{localOrbs.bin} following the format given in
appendix~\ref{sec:dftbp.eigenvec} for \verb|eigenvec.out| and \verb|eigenvec.bin|.

\begin{ptable}
  \kw{Tolerance} & r &  & 1E-4 & \\
  \kw{MaxIterations} & i &  & 100 & \\
\end{ptable}
\begin{description}
\item[\is{Tolerance}] Cut off for rotations in the localisation process.
\item[\is{MaxIterations}] Maximum number of total sweeps to perform.
\end{description}

For systems with non-gamma-point $k$-points, no further options are available.
\begin{verbatim}
Analysis = {
  Localise = {
    PipekMezey = {
       # These are the default options, which are also set if the bracket is left empty.
       Tolerance = 1.0E-4
       MaxIterations = 100
    }  
  }
}
\end{verbatim}

For molecular and gamma point periodic calculations there are two
implementations available, \is{Dense} = \is{Yes} will use the $O(n^4)$ scaling
conventional algorithm, while \is{Dense} = \is{No}, uses the default sparse
method which {\em may} have better scaling properties.

\begin{ptable}
  \kw{Dense} & l & & \is{No} & \\
  \kw{SparseTolerances} & r+ & Dense = No & 1E-1 1E-2 1E-6 1E-12 & \\
\end{ptable}
\begin{description}
\item[\is{Dense}] Selects the conventional method (\is{Yes}) using Jacobi sweeps
  over all orbital pairs or (\is{No}) uses the default sparse method.
\item[\is{SparseTolerances}] The sparse method introduces support regions during
  evaluation to increase performance, and these requires a set of tolerances to
  determine the regions to be used (these are listed in decreasing order, i.e.,
  with tighter tolerances as the localisation proceeds).
\end{description}

\item[\is{WriteEigenvectors}] Specifies, if eigenvectors should be printed in
  \verb|eigenvec.bin|. For a description of the file format see
  p.~\pref{sec:dftbp.eigenvec}.

\item[\is{EigenvectorsAsText}] If eigenvectors are being written, specifies if a
  text version of the data should be printed in \verb|eigenvec.out|. For a
  description of the file format see p.~\pref{sec:dftbp.eigenvec}.

\item[\is{WriteBandOut}]  Controls the creation of the file \verb|band.out|
  which contains the band structure in a more or less human friendly format.

\item[\is{CalculateForces}] If \is{Yes}, forces are reported, even if not needed
  for the actual calculation (e.g.\ static geometry calculation).

\end{description}

\subsubsection{ElectrostaticPotential}
\label{sec:dftbp.ESP}

Evaluates the electrostatic potential at specified points in space for SCC
calculations. This data is accumulated in a specified text file.

\begin{ptable}
  \kw{OutputFile} & s  &  & "ESP.dat" & \\
  \kw{AppendFile} & l  & MD or geometry optimisation & No & \\
  \kw{Softening}  & r     & & 1E-6 & \\
  \kw{Points}     & (3r)+ & \is{Grid} not set & \cb  & \\
  \kw{Grid}       & m     & \is{Points} not set & \cb  & \\
\end{ptable}
\begin{description}
\item[\is{OutputFile}] Text file to store the potential. If external electric
  fields are present, an additional column gives their values. See
  p.~\pref{sec:dftbp.esp} for a description of the file.
\item[\is{AppendFile}] If running calculations with multiple geometries, should
  the \is{OutputFile} be appended or only contain the last potential
  information?
\item[\is{Softening}] \modif{\modtype{length}} Modifies the plotted potential to
  remove the $r=0$ divergence of $\sfrac{1}{r}$, by setting $\epsilon$ and
  instead plotting $\sfrac{1}{\sqrt{r^2 +\epsilon^2}}$. Internal potential
  calculations are unaffected, only the exported data.
\item[\is{Points}] \modif{\modtype{length}} List of cartesian points at which to
  evaluate the electrostatic field. In the case Periodic = Yes, the modifier "F"
  may instead be used to specify the points as fractions of the lattice vectors.
\item[\is{Grid}] \modif{\modtype{length}} Specification of a regular 1, 2 or 3
  dimensional grid of points. In the case Periodic = Yes, the modifier "F" may
  instead be used to specify the points as fractions of the lattice vectors.
  \begin{ptable}
    \kw{GridPoints} & 3i  &  & & \\
    \kw{Origin} & 3r  &  & & \\
    \kw{Spacing} & 3r  &  & & \\
    \kw{Directions} & 9r  & Modifier not F & 1 0 0\ \  0 1 0\ \  0 0 1& \\
  \end{ptable}
  \begin{description}
    \item[\is{Spacing}] Separation between points in each direction. This
      inherits the modifier for \is{Grid}.
  \item[\is{Origin}] Location of first point in the grid. This inherits the
    modifier for \is{Grid}.
  \item[\is{GridPoints}] Number of points in each of the three direction of the
    grid (a value of 1 places all points at the \is{Origin} of that direction).
  \item[\is{Directions}] Set of 3 cartesian vectors along which the grid will
    become aligned. This can rotate, skew, {\it etc.}\ the grid. The vectors are
    internally normalised, but must be independent.
  \end{description}
\end{description}


%%%%%%%%%%%%%%%%%%%%%%%%%%%%%%%%%%%%%%%%%%%%%%%%%%%%%%%%%%%%%%%%%%%%%%%%%%%%
%%%  Excited State
%%%%%%%%%%%%%%%%%%%%%%%%%%%%%%%%%%%%%%%%%%%%%%%%%%%%%%%%%%%%%%%%%%%%%%%%%%%%
\section{ExcitedState}
\label{sec:dftbp.ExcitedState}

This block collects some options to calculate excited states.
\begin{ptable}
  \kw{Casida} & p & SCC = Yes & \cb & \\
  \kw{PP-RPA} & p & SCC = Yes & \cb & \\
\end{ptable}

\subsection{Casida}
\label{sec:dftbp.Casida}

This tag contains the specifications for a time-dependent DFTB calculation, based on linear response
theory~\cite{niehaus-prb-63-085108}.

\textbf{Note:} the \dftbp{} binary must be compiled with linear response calculations enabled to
make use of these features (the ARPACK~\cite{Lehoucq97arpackusers} library or
ARPACK-ng~\cite{ARPACK-ng} is required).

The calculation of vertical excitation energies and the corresponding oscillator strengths as well
as excited state geometry optimisation can be performed with these options, details of the
resulting output files are given in appendix \ref{sec:tddftb_lr}. Linear response theory is
currently implemented only for the SCC-DFTB level of theory and molecular
systems.\footnote{Excitation energies can also be calculated for gamma point periodic systems, but
  will be incorrect for delocalised excitations or for charge transfer-type excited states.}
Excitations can be calculated for fractional occupations and collinear spin-polarisation, but forces
(and hence geometry optimisation or MD) are only available for spin-unpolarised systems with no
fractional occupations. The specifications for this block have the following properties:

  \begin{ptable}
    \kw{NrOfExcitations}        & i & & - & \\
    \kw{StateOfInterest}        & i & & 0 & \\
    \kw{Symmetry}               & s & SpinPolarisation $=$ \{\}~ & - & \\
    \kw{EnergyWindow}           & r & & FORTRAN HUGE() & \\
    \kw{OscillatorWindow}       & r & & -1 & \\
    \kw{WriteTransitions}       & l & & No & \\
    \kw{WriteSPTransitions}     & l & & No & \\
    \kw{WriteMulliken}          & l & & No & \\
    \kw{WriteCoefficients}      & l & & No & \\
    \kw{WriteEigenvectors}      & l & & No & \\
    \kw{TotalStateCoeffs}       & l & WriteCoefficients = Yes & No & \\
    \kw{WriteXplusY}            & l & & No & \\
    \kw{WriteTransitionDipole}  & l & & No & \\
    \kw{WriteStatusArnoldi}     & l & & No & \\
    \kw{TestArnoldi}            & l & & No & \\
    \kw{ExcitedStateForces}     & l & \is{CalculateForces} = Yes & Yes & \\
    \kw{CacheCharges}           & l & & Yes & \\
  \end{ptable}

  \begin{description}

  \item[\is{NrOfExcitations}] Specifies the number of vertical excitation energies to be computed
    for every symmetry (singlet or triplet). It is recommended that a value slightly greater than
    the actual number of the states of interest is specified (the eigenvalue solver may not converge
    to the right roots otherwise).

  \item[\is{StateOfInterest}] Specifies the target excited state or states that should be
    calculated. These are numbered from the first (lowest) excited state as 1, and so on. If the
    absorption spectrum at a given geometry is required (i.e., a single-point calculation), this
    parameter should be set to zero (default) and the \is{Driver} section (\ref{sec:dftbp.Driver})
    should be left empty (forces will not be available). A value less than 0 requests that the
    state with the largest dipole transition moment be found (again a single-point calculation).

  \item[\is{Symmetry}] Specifies the spin symmetry of the excited states being computed:
    ``singlet'', ``triplet'' or ``both''. This tag is only applicable for spin restricted
    calculation. For calculations in the ``triplet'' or ``both'' cases, \kw{SpinConstants} must be
    supplied (see p.~\pref{sec:dftbp.SpinConstants}).

  \item[\is{EnergyWindow}]\modif{\modtype{energy}} Energy range above the last transition at
    \is{NrOfExcitations} to be included in excited state spectrum calculation.

  \item[\is{OscillatorWindow}]\modif{\modtype{Dipole moment}} Screening cut-off below which single
    particle transitions are neglected in excitation spectra calculations. This selects from states
    above the top of the \is{EnergyWindow} (if present). This keyword should not be used if
    calculating forces or other excited state properties.

  \item[\is{WriteTransitions}] If set to \is{Yes}, the file TRA.DAT is created. This file contains a
    description of each requested excited state in terms of its single-particle transitions.

  \item[\is{WriteSPTransitions}] If set to \is{Yes}, the file SPX.DAT is created, which contains the
    spectrum at the uncoupled DFTB level (i.e.\ the single-particle excitations).

  \item[\is{WriteMulliken}] If set to \is{Yes}, the files XCH.DAT and XREST.DAT are created. The
    former contains atom-resolved Mulliken (gross) charges for the excited state of interest, the
    latter the excited-state dipole moment of the state.

  \item[\is{WriteCoefficients}] If set to \is{Yes}, the file COEF.DAT is created. This file contains
    the complex eigenvectors (molecular orbital coefficient) for the excited state of interest. They
    are derived from the relaxed excited state density matrix.

  \item[\is{WriteEigenvectors}] If set to \is{Yes}, the file excitedOrbs.bin is created. This file
    contains the natural orbitals for the specified excited state.

  \item[\is{TotalStateCoeffs}] Option to control data from
    \is{WriteCoefficients} or \is{WriteEigenvectors}. If set to \is{No} the
    total charge density of the output orbitals corresponds to the change in
    charge from the ground to excited state. If set to \is{Yes} instead it
    corresponds to the total charge density in the excited state.

  \item[\is{WriteXplusY}] If set to \is{Yes}, the file XplusY.DAT is created. This file contains the
    RPA vector $(X+Y)^{I\Sigma}_{ia}$ for all excited states (c.f., Eqn.~(18) in
    Ref.~\cite{heringer2007aes}).

  \item[\is{WriteTransitionDipole}] If set to \is{Yes}, the file TDP.DAT is created. This file
    contains the Mulliken transition dipole for each excited state.

  \item[\is{WriteStatusArnoldi}] If set to \is{Yes}, the file ARPACK.DAT is created, which allows
    the user to follow the progress of the Arnoldi diagonalisation.

  \item[\is{TestArnoldi}] If set to \is{Yes}, the file TEST\_ARPACK.DAT is created, which gives data
    on the quality of the resulting eigenstates.

  \item[\is{ExcitedStateForces}] If set to \is{Yes}, evaluated forces include
    the contributions from an excited state of interest. By default, it is set
    to \is{Yes} if forces are being calculated (for example in geometry
    optimisation) and to \is{No} otherwise. By setting it explicitly to
    \is{No}, you can calculate the excitations during a molecular dynamics
    simulation that is being driven by the ground state forces only.

  \item[\is{CacheCharges}] If set to \is{No}, transition charges are calculated
    on the fly during the excited states calculation, instead of being
    cached. This makes the calculation considerably slower, but can help to
    decrease memory use substantially, if you are short on memory.
    
  \end{description}
  
  
\subsection{Pp-RPA}
\label{sec:dftbp.pprpa}

This tag contains the specifications for the calculation of excitation energies using the particle-particle random phase approximation (pp-RPA)~\cite{Yang2017}. This approach, unlike the time-dependent DFTB formalism, allows the computation of double and charge-transfer transitions. However, it has the limitation, that the computed excitations has to involve, at least partially, the highest occupied molecular orbital (HOMO) of the system. 

For the computation of the excitation energies of a neutral $N$-electron system, one needs to set a DFTB ground state calculation for the two-electron deficient ($N-2$) system ( \kw{Charge} = 2.0 ). Please note that if \kw{Charge} is set to 0.0 (default value), the obtained transition energies will correspond to the negatively charged ($N+2$)-electron system. 

Pp-RPA is currently implemented only for the SCC-DFTB level of theory and molecular systems. Also, the system of interest must be closed-shell. Therefore, the calculation must be spin-restricted. The specifications for this block have the following properties:

  \begin{ptable}
    \kw{NrOfExcitations}        & i & & - & \\
    \kw{Symmetry}               & s &  & - & \\
    \kw{NrOfVirtualStates}   & i & & 0 & \\
    \kw{TammDancoff}         & l & & No & \\
    \kw{HHubbard}               & p & & - & \\
  \end{ptable}

  \begin{description}
    
     \item[\is{NrOfExcitations}] Specifies the number of vertical excitation energies to be computed
    for every symmetry (singlet or triplet).
    
    \item[\is{Symmetry}] Specifies the spin symmetry of the excited states being computed:
    ``singlet'', ``triplet'' or ``both''. Please note that, "triplet" and "both" are effectively similar, and both singlet and triplet excitation energies will be printed out if these keywords are used.
    
    \item[\is{NrOfVirtualStates}] Optional orbital constraint to speed up the calculation. Specifies the number of virtual states entering the pp-RPA equation. If set to zero or greater than the total number of virtual states of the system, no constraint will be applied. 
    
    \item[\is{TammDancoff}] If set to \is{Yes}, the Tamm Dancoff approximation will be employed. This will speed up the calculation. 
    
    \item[\is{HHubbard}] Hubbard-like parameters for each atom type including only the Hartree kernel. Some HHubbard parameters are given in appendix~\ref{app:hhubbard}.       
    
     
  \end{description}
  

%%%%%%%%%%%%%%%%%%%%%%%%%%%%%%%%%%%%%%%%%%%%%%%%%%%%%%%%%%%%%%%%%%%%%%%%%%%%
%%%  REKS
%%%%%%%%%%%%%%%%%%%%%%%%%%%%%%%%%%%%%%%%%%%%%%%%%%%%%%%%%%%%%%%%%%%%%%%%%%%%
\section{REKS}
\label{sec:dftbp.REKS}

This block collects some options to calculate REKS in the context of DFTB.
\begin{ptable}
  \kw{SSR22} & p & SCC = Yes, SpinPolarisation $=$ \{\}, SpinConstants $\neq$ \{\} & \cb & \\
\end{ptable}

\subsection{SSR22}
\label{sec:dftbp.SSR22}

This tag contains the specifications for a DFTB/SSR(2,2) calculation~\cite{Lee_JCTC_2019}, based on ensemble DFT theory.

\textbf{Note:} the \dftbp{} binary can be compiled with OpenMP (not MPI) parallelization
and ensemble DFT calculation is not compatible with time-dependent DFTB calculation.
DFTB/SSR is not compatible with spin-polarisation, but it requires spin constants.

In general, REKS calculation can be classified as single-state REKS, SA-REKS and SI-SA-REKS.
In single-state REKS, only ground state is calculated and it can treat the state with multireference
character. SA-REKS and SI-SA-REKS can calculate the vertical excitation energies. The difference
is that the state-interaction term is considered in SI-SA-REKS so that more accurate states can
be generated. The corresponding oscillator strengths as well as excited state geometry optimisation
can be performed with these options, details of the resulting output files are given in appendix
\ref{sec:reks_files}. DFTB/SSR is currently implemented for the LC-DFTB level of theory with external
point charges or dispersion corrections. Third order SCC calculation can be considered in only
energy evaluation. The gamma point periodic systems can be calculated using DFTB/SSR without
range-separated functionals. Finally, only single-state REKS can calculate the stress as well as
lattice optimization. The specifications for this block have the following properties:

  \begin{ptable}
    \kw{EnergyFunctional}                   & i & & 2 & \\
    \kw{EnergyLevel}                          & i & & 1 & \\
    \kw{UseSsrState}                         & i & EnergyFunctional $\neq$ 1 & 1 & \\
    \kw{TargetState}                           & i & & 1 & \\
    \kw{TargetStateL}                          & i & EnergyFunctional $\neq$ 1, UseSsrState = 0 & 0 & \\
    \kw{InitialGuess}                           & i & & 1 & \\
    \kw{FONmaxIter}                           & i & & 20 & \\
    \kw{Shift}                                     & r & & 0.3 & \\
    \kw{SpinTuning}                           & $(\text{r})^*$ & & \{\}~ & \\
    \kw{TransitionDipole}                    & l & EnergyFunctional $\neq$ 1, TargetStateL = 0 & No & \\
    \kw{GradientLevel}                        & i & & 1 & \\
    \kw{CGmaxIter}                            & i & & 20 & \\
    \kw{GradientTolerance}                 & r & & 1e-8 & \\
    \kw{RelaxedDensity}                     & l & & No & \\
    \kw{NonAdiabaticCoupling}            & l & EnergyFunctional $\neq$ 1, UseSsrState = 1 & No & \\
    \kw{PrintLevel}                             & i & & 1 & \\
    \kw{MemoryLevel}                        & i & & 2 & \\
  \end{ptable}

  \begin{description}

  \item[\is{EnergyFunctional}] Specifies the minimized energy functional in DFTB/SSR.
    The minimized energy functionals can be PPS (\is{EnergyFunctional} = 1) or (PPS+OSS)/2
    (\is{EnergyFunctional} = 2) state in DFTB/SSR(2,2) case. The former considers only
    single-state REKS and the latter considers SA-REKS or SI-SA-REKS. The inclusion of
    state-interaction term is determined by \is{UseSsrState} option.

  \item[\is{EnergyLevel}] Specifies the computable energy level with respect to \is{EnergyFunctional}
    in DFTB/SSR. \is{EnergyLevel} should be 1 or 2, which calculate the states only included in
    \is{EnergyFunctional} or the all possible states, respectively. For example, \is{EnergyLevel}
    should be 1 in single-state REKS, but the value can be 1 or 2 in SA-REKS or SI-SA-REKS.
    In the latter case, PPS and OSS states can be calculated with the value of 1, and additional DES state
    can be calculated with the value of 2. The detailed explanation about PPS, OSS and DES states
    is given in the Ref.~\cite{Lee_JCTC_2019}

  \item[\is{UseSsrState}] Determines the inclusion of state-interaction terms. \is{UseSsrState}
    should be 1 or 0, which calculate SA-REKS state or SI-SA-REKS state, respectively. In general,
    SI-SA-REKS state can provide more reliable state when you want to include the excited state.

  \item[\is{TargetState}] Specifies the target state that should be calculated. These are numbered
    from the ground state as 1, and so on. Note that the ordering of this option is different with the option
    \is{StateOfInterest} in time-dependent DFTB calculation.

  \item[\is{TargetStateL}] Specifies the target microstate that should be calculated. The electronic
    configuration is given in the Ref.~\cite{Lee_JCTC_2019} or the source code of \dftbp{}. In SSR(2,2),
    fifth microstate is triplet configuration, thus this microstate can be roughly considered as triplet state.

  \item[\is{InitialGuess}] Specifies the initial guess of eigenvectors in DFTB/SSR calculation.
    In contrast to DFTB calculation, DFTB/SSR requires to know the information about initial eigenvectors
    to construct the microstates, thus it cannot use the \is{ReadInitialCharges} option. \is{InitialGuess}
    determines the eigenvectors obtained from diagonalization of non-SCC Hamiltonian (\is{InitialGuess} = 1)
    or external eigenvec.bin file (\is{InitialGuess} = 2). The first option is usually recommended since
    the second option is not completely implemented.

  \item[\is{FONmaxIter}] Specifies the maximum number of iterations used in the optimization of
    fractional occupation numbers. In general, the value of 20 is enough to converge the fractional
    occupation numbers in SCC cycle.

  \item[\is{Shift}] Specifies the level shift value used in SCC cycle. The shift value should be increased
    to converge the SCC cycle when the orbital energy of the active orbitals is close to each other.

  \item[\is{SpinTuning}] Specifies the scaling constants for atomic spin constants. DFTB/SSR sometimes
    shows wrong spin contribution for triplet microstate, thus the scaling of atomic spin constants are needed
    to generate correct spin contribution for each microstate. The standard to determine the scaling constants
    is provided in the Ref.~\cite{Lee_JCTC_2019}. The number of \is{SpinTuning} elements becomes the number of
    atomic species, and the ordering of \is{SpinTuning} is same as the ordering of atomic species in input geometry file.

  \item[\is{TransitionDipole}] If set to \is{Yes}, the file tdp.dat is created. This file contains a
    description of transition dipole moment between the electronic states in SA-REKS or SI-SA-REKS.

  \item[\is{GradientLevel}] Specifies the method used in the CP-REKS equations. The solutions
    can be obtained by using preconditioned conjugate gradient (\is{GradientLevel} = 1), conjugate
    gradient (\is{GradientLevel} = 2) and direct matrix inversion operation (\is{GradientLevel} = 3).
    The third option requires large memory allocation since it have to save all variables to solve the
    CP-REKS equations. Thus, it cannot be used for large systems. The first option is usually
    recommended for many cases.

  \item[\is{CGmaxIter}] Specifies the maximum number of iterations used in the conjugate gradient
    based method. In general, the value of 20 is enough to solve the CP-REKS equations.

  \item[\is{GradientTolerance}] Specifies the tolerance used in the conjugate gradient based method.
    The \is{CGmaxIter} and \is{GradientTolerance} options are used when \is{GradientLevel} is 1 or 2.

  \item[\is{RelaxedDensity}] If set to \is{Yes}, the file relaxed\_charge.dat is created. This file contains
    a description of relaxed charges for \is{TargetState} or \is{TargetStateL}. The relaxed charges can
    be used with external point charges in QM/MM calculations.

  \item[\is{NonAdiabaticCoupling}] If set to \is{Yes}, the nonadiabatic couplings between SI-SA-REKS
    states are calculated. This option cannot be used in single-state REKS or SA-REKS state.

  \item[\is{PrintLevel}] Specifies the printing level in standard output. This option determines the output up to
    energy information (\is{PrintLevel} = 0), gradient information (\is{PrintLevel} = 1), detailed information about
    SCC cycle and timing in gradient calculation (\is{PrintLevel} = 2).

  \item[\is{MemoryLevel}] Specifies the memory allocation of the variables used in CP-REKS equations.
    First option shows fast computation speed but it requires large memory allocation, increasing as
    $O(N_\mathrm{basis}^4)$. Second option shows relatively slow computation speed but it directly calculate
    the CP-REKS variables without saving the variables. In general, the second option is recommended for large systems.

  \end{description}

Example for 3state SI-SA-REKS calculation using nonadiabatic couplings and modified spin constants:
\begin{verbatim}
REKS = SSR22 {
  EnergyFunctional = 2
  EnergyLevel = 2
  UseSsrState = 1
  TargetState = 2
  TargetStateL = 0
  SpinTuning = { 3.0 3.0 }
  NonAdiabaticCoupling = Yes
}
\end{verbatim}

%%%%%%%%%%%%%%%%%%%%%%%%%%%%%%%%%%%%%%%%%%%%%%%%%%%%%%%%%%%%%%%%%%%%%%%%%%%%
%%%  ParserOptions
%%%%%%%%%%%%%%%%%%%%%%%%%%%%%%%%%%%%%%%%%%%%%%%%%%%%%%%%%%%%%%%%%%%%%%%%%%%%
\section{ParserOptions}
\label{sec:dftbp.ParserOptions}

This block contains the options, which are effecting only the
behaviour of the HSD/XML parser and are not passed to the main
program.
\begin{ptable}
  \kw{ParserVersion} & i & & \textrm{current input version} & \\
  \kw{WriteHSDInput} & l & & Yes & \\
  \kw{WriteXMLInput} & l & & No & \\
  \kw{IgnoreUnprocessedNodes} &l & & No & \\
  \kw{StopAfterParsing} &l & & No & \\
\end{ptable}
\begin{description}
\item[\is{ParserVersion}] Version number of the input parser, which the
  input file was written for. If you are using an input file, which
  was created for an older version of \dftbp{}, you should set it to
  the parser version number of that code version. (The parser version
  number is printed at the beginning of the program run to the
  standard output.) \dftbp{} internally converts the input to its
  current format. The processed input (written to \verb|dftb_pin.hsd|)
  is always in the current format, and the \is{ParserVersion} property
  in it is always set to be the current parser version.

\item[\is{WriteHSDInput}] Specifies, if the processed input should be
  written out in HSD format. (You shouldn't turn it off without
  really good reasons.)

\item[\is{WriteXMLInput}] Specifies, if the processed input should be
  written out in XML format.

\item[\is{IgnoreUnprocessedNodes}] By default the code stops if it
  detects unused or erroneous keywords in the input, which probably
  indicates error(s) in the input. This {\em dangerous} flag suspends
  these checks. Use only for debugging purposes.

\item[\is{StopAfterParsing}] If set to \is{Yes}, the parser stops
  after processing the input and written out the processed input to
  the disc. It can be used to make sanity checks on the input without
  starting an actual calculation.

\end{description}

%%%%%%%%%%%%%%%%%%%%%%%%%%%%%%%%%%%%%%%%%%%%%%%%%%%%%%%%%%%%%%%%%%%%%%%%%%%%
%%%  Parallel
%%%%%%%%%%%%%%%%%%%%%%%%%%%%%%%%%%%%%%%%%%%%%%%%%%%%%%%%%%%%%%%%%%%%%%%%%%%%
\section{Parallel}
\label{sec:dftbp.Parallel}

This block contains the options, which are effecting the parallel behaviour of
the code. They only take effect, if the code was compiled with MPI-support.

\begin{ptable}
  \kw{Groups} & i & 1 & & \\
  \kw{UseOmpThreads} & l & .false. & & \\
  \kw{Blacs} & p & \cb & & \\
\end{ptable}
\begin{description}
\item[\is{Groups}] Number of process groups. Specifying more than one process
  group enables parallelisation over k-points and spin, as processes in
  different process groups are working on different k-points and spins at the
  same time. The number of process groups must be a divisor of the total number
  of MPI-processes. Default: 1 (all processes work at the same k-point and spin
  at a given time). Note that transport calculations between contacts are
  currently incompatible with multiple process groups (see
  section~\ref{app:transp}).

\item[\is{UseOmpThreads}] Enables the usage of OpenMP-threads (hybrid
  MPI/OpenMP-parallelisation). In order to prevent you from accidently running
  more processes and threads than appropriate for your hardware, this feature is
  turned off by default. Consequently in this case the MPI-parallelised binary
  will stop if the maximal number of OpenMP-threads is greater than one when
  DFTB+ is started. (You can usually set the number of maximally allowed
  OpenMP-threads by setting the \is{OMP\_NUM\_THREADS} environment variable in
  your shell.)

  You can enable this option if you wish to run DFTB+ with hybrid
  parallelisation. You would then typically start fewer MPI-processes than
  physical cores on each node and also set the number of threads accordingly.
  This is currently an experimental feature in DFTB+ and is recommended for
  experienced users only.

\item[\is{Blacs}] Contain BLACS specific settings. Currently only supports
  \is{BlockSize}, which specifies the row and column block size for the
  block-cyclic distributions (with default size of 32).

  Example:
\begin{verbatim}
  Parallel {
    Groups = 2
    Blacs {
      BlockSize = 64
    }
  }
\end{verbatim}

\end{description}


\chapter{Output of \dftbp}
\label{sec:dftbp.output}

This chapter contains the description of some of the output files of
\dftbp{} where the output format is not self documenting. Unless
indicated otherwise, numbers in the output files are given in atomic
units (with Hartree as the energy unit).

\section{band.out}
\label{sec:dftbp.bandout}
\index{band.out}

This contains the band energies and occupation of levels in electron volts and
electron charge units as columns one and two. The file is printed if
\is{WriteBandOut} = \is{Yes} (see section \ref{sec:dftbp.Analysis}). Blocks of
numerical results start with a line which labels the k-point and spin channel
for the energies.

See the \dptools{} package for utilities for converting the data in this file
into band-structures and density of states information suitable for plotting.

\section{detailed.out}
\label{sec:dftbp.detailedout}
\index{detailed.out}

This file contains details of the total energy and its components, as well as
optional information on forces, atomic charges and other properties. It is
intended for quick viewing, while values given to more significant figures are
available in results.tag.

Some of the information available in the file will also depend on the method
being used in the calculation. For example, not all electronic solvers make the
ground state electronic entropy available, hence only the internal energy would
be quoted. Similarly, while the free energy of the system which when
differentiated by atomic coordinates or boundary conditions gives the forces or
stresses (printed as \textit{Force related energy}) this is not currently
available for some types of non-equilibrium transport calculations.

Some of the common energy results printed in this file are:\\

\begin{center}
  \begin{tabular}{|l|p{5.5cm}|}
    \hline
    TS& Product of the electron entropy and temperature\\
    Total Electronic energy& The non-SCC energy plus other contributions to the
    electronic energy (SCC, spin, $\ldots$)\\
    Repulsive energy& The pairwise contribution to the total energy\\
    Total energy& Sum of electronic energy\\
    Extrapolated to 0& Estimated zero temperature energy if at finite
    temperatures\\
    Total Mermin free energy& $U - T S$, relevant free energy at finite
    temperatures\\
    Force related energy& Free energy relevant to forces in the system\\
    Gibbs free energy& Energy corrected by $- p V$, i.e. the pressure and volume\\
    MD Kinetic Energy& Kinetic energy of atoms in molecular dynamics\\
    Total MD Energy& Sum of finite temperature electronic, repulsive and atomic
    kinetic energies\\
    \hline
  \end{tabular}
\end{center}

Where available the Fermi level $\mu$ (i.e. the chemical potential of the
electrons in the system) is also printed. For systems with an externally fixed
Fermi level (i.e. where the total charge can change), this contribution is
included in the Force related energy: $$\Delta E = + q_\mathrm{total} \mu,$$ but
for calculations with fixed numbers of electrons it is not included in this
energy. \textbf{Note:} The total energy reference may not match your required
case in some situations, for example a shift with respect to the average
electrostatic potential (in periodic cases) or whether the chemical potential
should be with respect to the valence band maximum may be needed (see for
example the discussion in Ref.~\cite{Lany_2009}).

\section{results.tag}
\label{sec:dftbp.results}
\index{results.tag}

This contains machine readable results labeled with the type and size of the
data blocks. The results are given in atomic units and are formatted as:
\begin{verbatim}
label               :type:shape:
\end{verbatim}

The variable type is real, complex, integer or logical. The shape information is
\newline :ndim: size$_1$,size$_2$,$\ldots$,size$_{ndim}$:\newline where ndim is
the number of dimensions, organised with the Fortran convention and of size
size$_1$ $\times$size$_2$ $\times$size$_2$ $\times \ldots$.

In the special case of scalar variables the shape is :0:.

A typical example of mixed scalar and both one and two dimensional results would
be similar to:
\begin{verbatim}
mermin_energy       :real:0:
 -0.672967201447815E+000
total_energy        :real:0:
 -0.672879398682698E+000
forces              :real:2:3,3
 -0.243590222274811E+000 -0.199780753617099E-001 -0.000000000000000E+000
  0.465478448963764E+000 -0.228550455811745E+000 -0.000000000000000E+000
 -0.221888226688953E+000  0.248528531173455E+000 -0.000000000000000E+000
gross_atomic_charges:real:1:3
  0.171448741143825E+000 -0.254714832621691E+000  0.832660914778645E-001
\end{verbatim}

\section{hamsqrN.dat, oversqr.dat}
\label{sec:dftbp.hamsqr}
\index{hamsqr.dat}\index{oversqr.dat}

The files \verb|hamsqrN.dat| and \verb|oversqr.dat| contain the square
(folded) Hamiltonian and overlap matrices. The number \verb|N| in the
filename \verb|hamrealN.dat| indicates the spin channel. For spin
unpolarised calculation it is 1, for spin polarised calculation it is
1 and 2 for spin-up and spin-down, respectively while for non-collinear
spin it is charge, $x$, $y$ and $z$ for 1, 2, 3 and 4. Spin orbit is
not currently supported for this option.

Only non-comment lines (lines not starting with "\#") are documented:
\begin{itemize}

\item Flag for signalling if matrix is real (\verb|REAL|), number of
  orbitals in the system (\verb|NALLORB|), number of kpoints
  (\verb|NKPOINT|). For non-periodic (cluster) calculations, the
  number of kpoints is set to 1.

\item For every $k$-point:
  \begin{itemize}
  \item Number of the $k$-point. For molecular (non-periodic)
    calculations only 1 $k$-point is printed.
  \item The folded matrix for the given $k$-point. It consists of
    \verb|NALLORB| lines $\times$ \verb|NALLORB| columns. If the
    matrix is not complex (\verb|REAL| is \verb|F|), every column
    contains two numbers (real and imaginary part).
  \end{itemize}
\end{itemize}

The files are produced if requested by \is{WriteHS} = \is{Yes} (see
section~\ref{kw:dftbp.WriteHS}).

\section{hamrealN.dat, overreal.dat}
\label{sec:hamreal}
\index{hamreal.dat}\index{overreal.dat} The files \verb|hamrealN.dat|
and \verb|overreal.dat| contain the real space Hamiltonian and overlap
matrices. The number \verb|N| in the filename \verb|hamrealN.dat|
indicates the spin channel. For spin unpolarised calculation it is 1,
for spin polarised calculation it is 1 and 2 for spin-up and
spin-down, respectively, while for non-collinear spin it is charge,
$x$, $y$ and $z$ for 1, 2, 3 and 4. Spin orbit is not currently
supported for this option.

Note: The sparse format contains only the "lower triangle" of the real
space matrix. For more details about the format and how to obtain the
upper triangle elements, see reference~\cite{dftbp-2007paper}. Also note,
that for periodic systems the sparse format is based on the
\emph{folded} coordinates of the atoms, resulting in translation
vectors (ICELL) which look surprising at first glance.

Only non-comment lines (lines not starting with "\#") are documented:
\begin{itemize}
\item Number of atoms in the system (\verb|NATOM|)
\item For every atom:
  \begin{itemize}
  \item Atom number (\verb|IATOM|), number of neighbours including the
    atom itself (\verb|NNEIGH|), number of orbitals on the atom
    (\verb|NORB|)
  \end{itemize}
\item For every neighbour of every atom:
  \begin{itemize}
  \item Atom number (\verb|IATOM1|), neighbour number (\verb|INEIGH|),
    corresponding image atom to the neighbour in the central cell
    (\verb|IATOM2F|), coefficients of the translation vector between
    the neighbour and its corresponding image (\verb|ICELL(1)|,
    \verb|ICELL(2)|, \verb|ICELL(3)|). Between the coordinates of the
    neighbour $\mathbf{r}_{\text{INEIGH}}$ and the image atom
    $\mathbf{r}_{\text{IATOM2F}}$ the relation
    \begin{equation*}
      \mathbf{r}_{\text{INEIGH}} = \mathbf{r}_{\text{IATOM2F}} + \sum_{i=1}^3
      \text{ICELL}(i)\, \mathbf{a}_i
    \end{equation*}
    holds, where $\mathbf{a}_i$ are the lattice vectors of the supercell.
  \item The corresponding part of the sparse matrix. The data block
    consists of \verb|NORB(IAT1)| lines and \verb|NORB(IAT2F)| columns.
  \end{itemize}
\end{itemize}

The files are produced if requested by \is{WriteRealHS} = \is{Yes}
(see section~\ref{kw:dftbp.WriteRealHS}).

\section{eigenvec.out, eigenvec.bin}
\label{sec:dftbp.eigenvec}
\index{eigenvec.out}\index{eigenvec.bin}

These files contain the eigenvectors from the Hamiltonian, stored
either as plain text (eigenvec.out) or in the native binary format of
your system (eigenvec.bin).

The plain text format file \verb|eigenvec.out| contains a list of the values of
the components of each eigenvector for the basis functions of each atom. The
atom number in the geometry, its chemical type and the particular basis function
are listed, followed by the relevant value from the current eigenvector and then
the Mulliken population for that basis function for that level\index{state
  resolved Mulliken population}. The particular eigenvector, $k$-point and spin
channel are listed at the start of each set of eigenvector data. In the case of
non-collinear spin, the format is generalised for spinor wavefunctions. Complex
coefficients for both the up and down parts of the spinors are given (instead of
single eigenvector coefficient) followed by four values -- total charge, then
$(x,y,z)$ magnetisation.

The binary format file \verb|eigenvec.bin| contains the (unique) runId of the
DFTB+ simulation which produced the output followed by the values of the
eigenvectors. The eigenvector data is ordered so that the individual components
of the current eigenvector are stored, with subsequent eigenvectors for that
$k$-point following sequentially. All $k$-points for the current spin channel
are printed in this order, followed by the data for a second channel if spin
polarised.

The files are produced if requested by setting \is{WriteEigenvectors} =
\is{Yes}, with \is{EigenvectorsAsText} being also required to produce the plain
text file (see section~\ref{kw:dftbp.WriteEigenvectors} for details).

\section{charges.bin / charges.dat}
\label{sec:charges.bin}
\index{charges.bin}

The file \verb|charges.bin| contains the orbitally-resolved charges for each
atom. In later versions of \dftbp{} this format includes a check sum for the
total charge and magnetisation. In the case of orbital potentials
(p.~\pref{sec:DFTB+U}) the file also contains extra population information for
the occupation matrices.

This file is produced as part of the mechanism to restart SCC calculations, see
sections~\ref{kw:dftbp.RestartFrequency} and~\ref{kw:dftbp.MDRestartFrequency}.

Equivalent data can also be present in the file \verb|charges.dat|, but stored
as plain text. The options \is{WriteChargesAsText} and \is{ReadChargesAsText}
control which cases are generated and read respectively.

Appendix \ref{app:restartfiles} contains details of the contents of the file.

\section{md.out}
\label{sec:md.out}
\index{md.out}

This file is only produced for \iscb{VelocityVerlet} calculations (See
p.~\pref{sec:dftbp.VelocityVerlet}). It contains a log of information generated during MD
calculations, and appended every \kw{MDRestartFrequency} steps. In the case of
small numbers of atoms and long MD simulations it may be useful to set
\is{WriteDetailedOut} to \is{No} and examine the information stored in this file
instead.

\section{Electrostatic potential data}
\label{sec:dftbp.esp}
\index{ESP.dat}

The output from evaluating the electrostatic potential. The first line
consists of a comment mark followed by a logical variable as to whether there is
an external electric field (or not), followed by 3 values for any regular grid
pattern present in the system and the total number of points. If the data is
gridded, the next four lines contain the origin and grid separation vectors in
{\AA}ngstroms.

The next line is a comment, then the locations and the potential experience for
a positive charge due to the internal field plus optionally the external field
(from point charges or homogeneous electric fields). Values are given in
Volts. In the case of gridded data, the location field is omitted.

For an example with a regular grid
\begin{verbatim}
#  T     1     1     1 1
#  0.000000000000E+00 -0.200000000000E+01 -0.200000000000E+01
#  0.200000000000E+01  0.000000000000E+00  0.000000000000E+00
#  0.000000000000E+00  0.200000000000E+01  0.000000000000E+00
#  0.000000000000E+00  0.000000000000E+00  0.200000000000E+01
# Internal (V)        External (V)
  0.173386318927E-10  0.314737193575E+00
\end{verbatim}

In the case where there is no regular grid:
\begin{verbatim}
#  T     0     0     0 1
#           Location (AA)             Internal (V)        External (V)
  0.0000E+00 -0.2000E+01 -0.2000E+01  0.173386318927E-10  0.314737193575E+00
\end{verbatim}

In the case where data is generated for multiple geometry steps, this is also
shown in the label:
\begin{verbatim}
#  F     1     5     5 25
#  0.000000000000E+00 -0.200000000000E+01 -0.200000000000E+01
#  0.100000000000E+01  0.000000000000E+00  0.000000000000E+00
#  0.000000000000E+00  0.100000000000E+01  0.000000000000E+00
#  0.000000000000E+00  0.000000000000E+00  0.100000000000E+01
# Internal (V) Geo 0
  0.215249473376E-01
  .
  .
# Internal (V) Geo 10
  0.215815549672E-01
  .
  .
\end{verbatim}

\section{Excited state results files}
\label{sec:tddftb_lr}
Several files are produced during excited state calculations depending on the
particular settings from section~\ref{sec:dftbp.ExcitedState}.

\textbf{Note:} in the case of degeneracies, the oscillator strengths depend on
arbitrary phase choices made by the ground state eigensolver. Only the sum over
the degenerate contributions is well defined for most single particle transition
properties, and label ordering of states may change if changing eigensolver or
platform. For the excited state, properties like the intensities for
individual excitations in degenerate manifolds again depend on phase choices
made by both the ground and excited eigensolvers.


\subsection{ARPACK.DAT}
\index{ARPACK.DAT}

Internal details of the ARPACK solution vectors, see the ARPACK
documentation~\cite{Lehoucq97arpackusers} for details.

\subsection{COEF.DAT}
\index{COEF.DAT}

Data on the projection of this specific excited state onto the ground state
orbitals. For the specific exited state, the (complex) decomposition of its
single particle states onto the ground state single particle levels, together
with its fractional contribution to the full excited state are given.

General format:

\begin{tabular}{|l|p{5.5cm}|}
\hline
{\small T F                                }&Legacy flags\\
{\small   1  1.9999926523  2.0000000000    }&level 1, fraction of total WF, 2.0\\
{\small-0.1944475716  0.0000000000 -0.1196876988  0.0000000000 ....    }&real then
imaginary projection of level 1\\
                                    &onto ground state 1, then ground state 2, etc.\\
{\small-0.1196876988  0.0000000000 -0.1944475703  0.0000000000 ....    }&\\
{\small.}&\\
{\small.}&\\
{\small.}&\\
{\small   2  1.9999866161  2.0000000000    }&level 2\\
{\small-0.2400145188  0.0000000000 -0.1767827333  0.0000000000 ....}& real then
imaginary projection of state 2\\
{\small.}&\\
{\small.}&\\
{\small.}&\\ \hline
\end{tabular}

\subsection{EXC.DAT}
\index{EXC.DAT}

Excitations data including the energies, oscillator strength, dominant Kohn-Sham
transitions and the symmetry.

Example first few transitions for C$_4$H$_4$:

\begin{verbatim}
     w [eV]       Osc.Str.         Transition         Weight      KS [eV]    Sym.

 =========================================

      5.551       0.5143882       11   ->    12        1.000       4.207      S
      5.592       0.0000000       10   ->    12        1.000       5.592      S
\end{verbatim}

Two examples of singlet transitions with energies of 5.551 and 5.592~eV. The
first is dipole allowed, the second not. In both cases they are transitions
primarily (weight of 1.000) to single particle state 12, and are of singlet
character (``S'').

In the case of spin-polarised calculations, an additional column of values are
given instead of the symmetry, showing the level of spin contamination in the
state (labelled as \verb|D<S*S>|), with typically states where a magnitude of
less than 0.5 is usually considered reliable~\cite{garcia14Thesis}.

\subsection{SPX.DAT}
\index{SPX.DAT}

Single particle excitations (SPX) for transitions between filled and empty single
particle states of the ground state. These are given in increasing single
particle energy and show the oscillator strength and index of the Kohn-Sham-like
states that are involved.

\begin{verbatim}
       #      w [eV]       Osc.Str.        Transition

 ============================

       1      5.403       0.2337689       15   ->    16
       2      5.403       0.2337689       14   ->    16
       3      5.403       0.2337689       15   ->    17
       4      5.403       0.2337689       14   ->    17
       5      6.531       0.0000000       13   ->    16
       6      6.531       0.0000000       12   ->    16
\end{verbatim}

\subsection{TDP.DAT}
\index{TDP.DAT}

Detail of the magnitude and direction of the transition dipole from the ground
to excited states.

\subsection{TRA.DAT}
\index{TRA.DAT}

Decomposition of the transition from the ground state to the excited states. The
energy and spin symmetry are given together with the contributions from each of
the single particle transitions.

\subsection{TEST\_ARPACK.DAT}
\index{TEST\_ARPACK.DAT}

Tests on the quality of the eigenvalues and vectors returned by ARPACK. For the
$i^\mathrm{th}$ eigen-pair, the eigenvalue deviation corresponds to the
deviation from $\left( \langle \mathbf{x}_i | H | \mathbf{x}_i\rangle -
\epsilon_i \right)$, The eigen-vector deviation is a measure of rotation of the
vector under the action of the matrix: $\left| \left( H | \mathbf{x}_i\rangle -
\epsilon_i | \mathbf{x}_i\rangle \right) \right|_2$, the normalisation deviation
is $\langle \mathbf{x}_i | \mathbf{x}_i\rangle - 1$ and finally largest failure
in orthogonality to other eigenvectors is given.

Example:\\
\begin{tabular}{lllll}
{\tt State} & {\tt Ei deviation} & {\tt Evec deviation} & {\tt Norm deviation} &
{\tt Max non-orthog}\\ {\tt 1} & {\tt -0.19428903E-15} & {\tt 0.80601119E-15} &
{\tt 0.19984014E-14} & {\tt 0.95562226E-15}\\ {\tt 2} & {\tt 0.27755576E-16} &
{\tt 0.85748374E-15} & {\tt 0.48849813E-14} & {\tt 0.36924443E-15}\\ {\tt 3} &
{\tt -0.12490009E-15} & {\tt 0.88607302E-15} & {\tt 0.88817842E-15} & {\tt
  0.60384195E-15}\\
\end{tabular}

\subsection{XCH.DAT}
\index{XCH.DAT}

Charges on atoms in the specified excited state. The top line contains the
symmetry (Singlet or Triplet) and the number of the excited state. The next line
is the number of atoms in the structure followed by some header text. Then on
subsequent lines the number of each atom in the structure and its charge are
printed.

\subsection{XplusY.DAT}
\index{XplusY.DAT}

Expert file with the RPA  $(X+Y)^{I\Sigma}_{ia}$ data for all the calculated
excited states.

Line 1: number of single particle excitations and the number of calculated
excited states\\
Line 2: Level number 1, nature of the state (S, T, U or D) then excitation
energy (in Hartree)\\
Line 3: expansion in the KS single particle transitions\\
.\\
.\\
.\\
Line 2: Level number 2, nature of the state (S, T, U or D) then excitation
energy (in Hartree)\\

\subsection{XREST.DAT}
\index{XREST.DAT}

Dipole moment of the specified excited state in units of Debye.

<<<<<<< HEAD
\subsection{ppRPA\_ener.DAT}
\index{ppRPA\_ener.DAT}

Excitation energies obtained within the pp-RPA formalism (see section~\ref{sec:dftbp.pprpa}). This output file also includes the most dominant Kohn-Sham transition, its weight and energy difference as well as the spin multiplicity of the excited state. 

Here are, for instance, the first three singlet-singlet transitions for furan:  

\begin{verbatim}
     w [eV]        Transitions                         Weight            KS [eV]              Symm.

 =================================================  

      6.411        HOMO -> LUMO + 0            0.998            5.162                     S
      6.904        HOMO -> LUMO + 1            0.973            6.755                     S
     11.339        HOMO -> LUMO + 0, 0        0.959            5.162,  5.162            S
\end{verbatim}  

The first two excitations are single, whereas the third one is a double transition with predominant HOMO-to-LUMO character.    
=======
\section{REKS results files}
\label{sec:reks_files}
Several files are produced during REKS calculations depending on the
particular settings from section~\ref{sec:dftbp.REKS}.


\subsection{tdp.dat}
\index{tdp-reks.dat}

Detail of the magnitude and direction of the transition dipole between all electronic states.

\subsection{relaxed\_charge.dat}
\index{relaxed\_charge.dat}

Charges on atoms in the specified state. The top line contains the total charge of the system.
>>>>>>> fddaf1eb

%%% Local Variables:
%%% mode: latex
%%% TeX-master: "manual"
%%% End:<|MERGE_RESOLUTION|>--- conflicted
+++ resolved
@@ -4656,7 +4656,6 @@
 
 Dipole moment of the specified excited state in units of Debye.
 
-<<<<<<< HEAD
 \subsection{ppRPA\_ener.DAT}
 \index{ppRPA\_ener.DAT}
 
@@ -4675,7 +4674,7 @@
 \end{verbatim}  
 
 The first two excitations are single, whereas the third one is a double transition with predominant HOMO-to-LUMO character.    
-=======
+
 \section{REKS results files}
 \label{sec:reks_files}
 Several files are produced during REKS calculations depending on the
@@ -4691,7 +4690,6 @@
 \index{relaxed\_charge.dat}
 
 Charges on atoms in the specified state. The top line contains the total charge of the system.
->>>>>>> fddaf1eb
 
 %%% Local Variables:
 %%% mode: latex
