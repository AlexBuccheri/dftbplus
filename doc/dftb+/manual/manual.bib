@Article{porezag-PRB-51-12947,
 author = {D. Porezag and T. Frauenheim and T. K\"ohler and G. Seifert and
 R. Kaschner},
 title = {Construction of tight-binding-like potentials on the basis of
 density-functional theory: Application to carbon},
 journal = prb,
 year = {1995},
 volume = {51},
 pages = {12947}
}

@Article{seifert-ijqc-58-185,
 author = {G. Seifert and D. Porezag and T. Frauenheim},
 title = {Calculations of molecules, clusters, and solids with a
                  simplified \mbox{LCAO-DFT-LDA} scheme},
 journal = ijqc,
 year = {1996},
 volume = {58},
 pages = {185}
}

@Article{elstner-prb-58-7260,
 author = {M. Elstner and D. Porezag and G. Jungnickel and J. Elsner and
 M. Haugk and T. Frauenheim and S. Suhai and G. Seifert},
 title = {Self-consistent-charge density-functional tight-binding method for
 simulations of complex materials properties},
 journal = prb,
 year = {1998},
 volume = {58},
 pages = {7260}
}

@Article{koehler-cp-309-23,
 author = {C. K\"ohler and G. Seifert and T. Frauenheim},
 title = {Density-Functional based calculations for {F}e(n), (n$\le$32)},
 journal = cp,
 year = {2005},
 volume = {309},
 pages = {23}
}

@Article{han-ijqc-78-459,
 author = {W. Han and M. Elstner and K. J. Jalkanen and T. Frauenheim and
 S. Suhai},
 title = {Hybrid \mbox{SCC-DFTB}/Molecular Mechanical Studies of
                  {H}-Bonded Systems and of
                  {N}-acetyl-({L}-{A}la)$_\mathrm{n}$-{N}'-{M}ethylamide
                  Helices in Water Solution},
 journal = ijqc,
 year = {2000},
 volume = {78},
 pages = {459}
}

@Article{cui-jpcb-105-569,
 author = {Q. Cui and M. Elstner and T. Frauenheim and E. Kaxiras and
 M. Karplus},
 title = {Combined self-consistent charge density functional
                  tight-binding (\mbox{SCC-DFTB}) and \mbox{CHARMM}},
 journal = jpcb,
 year = {2001},
 volume = {105},
 pages = {569}
}

@Article{elstner-jcp-114-5149,
 author = {M. Elstner and P. Hobza and T. Frauenheim and S. Suhai and
 E. Kaxiras},
 title = {Hydrogen bonding and stacking interactions of nucleic acid base
 pairs: a density-functional-theory based treatment},
 journal = jcp,
 year = {2001},
 volume = {114},
 pages = {5149}
}

@Article{frauenheim-JPCM-14-3015,
 author = {Frauenheim, T. and Seifert, G. and Elstner, M. and Niehaus, T. and
 Kohler, C. and Amkreutz, M. and Sternberg, M. and Hajnal, Z. and Di~Carlo, A.
 and Suhai, S.},
 title = {Atomistic simulations of complex materials: ground-state and
 excited-state properties},
 journal = jpcm,
 year = 2002,
 volume = 14,
 number = 11,
 pages = {3015-3047},
 month = {Mar}
}

@Article{petukhov-PRB-67-153106,
 author = {Petukhov, A. G. and Mazin, I. I. and Chioncel, L. and
 Lichtenstein, A. I.},
 title = {Correlated metals and the \mbox{LDA+U} method},
 journal = prb,
 year = 2003,
 volume = 67,
 pages = {153106-4}
}

@Article{han-PRB-73-045110,
 author = {Han, M. J. and Ozaki, T. and Yu, J.},
 title = {\mbox{O($N$) LDA+$U$} electronic structure calculation method based
 on the nonorthogonal pseudoatomic orbital basis},
 journal = prb,
 year = 2006,
 volume = 73,
 pages = {045110}
}

@Article{johnson-PRB-38-12807,
 author = {Johnson, D. D.},
 title = {Modified {B}royden's method for accelerating convergence in
                  self consistent calculations},
 journal = prb,
 year = {2003},
 volume = {38},
 pages = {12807}
}

@Article{eyert-JCP-124-271,
 author = {Eyert, V.},
 title = {A Comparative Study on Methods for Convergence Acceleration
of Iterative Vector Sequences},
 journal = jcop,
 year = {1996},
 volume = {124},
 pages = {271}
}

@Article{monkhorst-prb-13-5188,
 author = {Monkhorst, H. J. and Pack, J. D.},
 title = {Special points for {B}rillouin-zone integrations},
 journal = prb,
 year = {1976},
 volume = {13},
 pages = {5188},
 annote = {Monkhorst-Pack original paper}
}

@Article{monkhorst-prb-16-1748,
 author = {Monkhorst, H. J. and Pack, J. D.},
 title = {"Special points for {B}rillouin-zone integrations"--a reply},
 journal = prb,
 year = {1977},
 volume = {16},
 pages = {1748},
 annote = {Monkhorst-Pack erratum}
}


@PhdThesis{KoehlerThesis,
 author = {Christof K\"ohler},
 title = {Ber\"ucksichtigung von Spinpolarisationseffekten in einem
 dichtefunktionalbasierten Ansatz},
 school = {Department Physik der Fakult\"at fur Naturwissenschaften an der
 Universit\"at Paderborn},
 year = 2004,
 note = {http://ubdata.uni-paderborn.de/ediss/06/2004/koehler/}
}


@PhdThesis{garcia14Thesis,
  author = 	 {Adriel Dominguez Garcia},
  title = 	 {Density functional approaches for the interaction of
                  metal oxides with small molecules},
  school = 	 {Universit\"at Bremen},
  year = 	 2014,
  note = 	 {http://elib.suub.uni-bremen.de/edocs/00103868-1.pdf}
}

@Article{andersen-JCP-72-2384,
 author = {Andersen, H. C.},
 title = {Molecular dynamics at constant pressure and/or temperature},
 journal = jcp,
 year = 1980,
 volume = 72,
 pages = 2384
}

@BOOK{lapack3,
      AUTHOR = {Anderson, E. and Bai, Z. and Bischof, C. and
                Blackford, S. and Demmel, J. and Dongarra, J. and
                Du Croz, J. and Greenbaum, A. and Hammarling, S. and
                McKenney, A. and Sorensen, D.},
      TITLE = {{LAPACK} Users' Guide},
      EDITION = {Third},
      PUBLISHER = {Society for Industrial and Applied Mathematics},
      YEAR = {1999},
      ADDRESS = {Philadelphia, PA},
      ISBN = {0-89871-447-8 (paperback)} 
}

@MISC{Lehoucq97arpackusers,
    author = {R. B. Lehoucq and D. C. Sorensen and C. Yang},
    title = {ARPACK Users Guide: Solution of Large Scale Eigenvalue
                  Problems by Implicitly Restarted Arnoldi Methods.},
    year = {1997}
}

@MISC{ARPACK-ng,
 howpublished = {https://github.com/opencollab/arpack-ng}
}

@Article{methfessel-PRB-40-3616,
 author = {Methfessel, M. and Paxton, A. T.},
 title = {High-precision sampling for {B}rillouin-zone integration in metals},
 journal = prb,
 year = 1989,
 volume = 40,
 pages = 3616
}

@Article{miller-JAmChemSoc-112-8533,
 author = {K. J. Miller},
 title = {Additivity methods in molecular polarizability},
 journal = jacs,
 year = 1990,
 volume = 112,
 pages = 8533,
 annote = {Dispersion values (cited in Marcus paper)}
}

@Article{kang-TheorChimActa-61-41,
 author = {Y. K. Kang and M. S. Jhon},
 title = {Additivity of atomic static polarizabilities and dispersion
 coefficients},
 journal = tca,
 year = 1982,
 volume = 61,
 pages = 41,
 annote = {Dispersion values (cited in Marcus paper)}
}


@Article{dftbp-paper,
 author = {B. Aradi and B. Hourahine and Th. Frauenheim},
 title = {{DFTB+}, a Sparse Matrix-Based Implementation of the {DFTB} Method},
 journal = jpca,
 year = {2007},
 volume = {111},
 number = {26},
 pages = {5678}
}



@Article{hourahine07,
 author = {Hourahine, B. and Sanna, S. and Aradi, B. and K\"ohler, C.
 and Niehaus, T. and Frauenheim, Th.},
 title = {Self-Interaction and Strong Correlation in {DFTB}},
 journal = jpca,
 year = {2007},
 volume = {111},
 number = {26},
 pages = {5671}
}

@Article{koehler-JPCA-111-5622,
 author = {K\"ohler, C. and  Frauenheim, T. and Hourahine, B. and Seifert, G.
 and Sternberg, M.},
 title = {Treatment of Collinear and Noncollinear Electron Spin within an
 Approximate Density Functional Based Method},
 journal = jpca,
 year = 2007,
 volume = 111,
 number = 26,
 pages = 5622,
 doi = {10.1021/jp068802p}
}

@Article{harvey-JCC-19-726,
 author = {Harvey, S. C. and Tan, R. K. Z. and Cheatham, T. E.},
 title = {The flying ice cube: Velocity rescaling in molecular dynamics leads
 to violation of energy equipartition},
 journal = jcc,
 year = 1998,
 volume = 19,
 number = 7,
 pages = {726-740}
}

@Article{berendsen-JCP-81-3684,
 author = {Berendsen, H. J. C. and Postma, J. P. M. and Van~Gunsteren, W. F.
 and Dinola, A. and Haak, J. R.},
 title = {Molecular-Dynamics with Coupling to an External Bath},
 journal = jcp,
 year = 1984,
 volume = 81,
 number = 8,
 pages = {3684-3690}
}

@Article{yang-JPCA-111-10861,
  author = 	 {Yang, Y. and Yu, H. and York, D. and Cui, Q. and Elstner, M.},
  title = 	 {Extension of the Self-Consistent-Charge Density-Functional Tight-Binding Method: Third-Order Expansion of the Density Functional Theory Total Energy and Introduction of a Modified Effective Coulomb Interaction},
  journal = 	 jpca,
  year = 	 {2007},
  volume =	 {111},
  pages =        {10861},
  annote =	 {3rd order on-site paper}
}

@Article{zhechkov-JCTC-1-841,
  author = 	 {Zhechkov, L. and Heine, Th. and Patchkovskii, S. and
                  Seifert, G. and Duarte, H. A.},
  title = 	 {An Efficient a Posteriori Treatment for Dispersion
                  Interaction in Density-Functional-Based Tight
                  Binding},
  journal = 	 jctc,
  year = 	 2005,
  volume =	 1,
  pages =	 {841-847},
  annote =	 {Thomas Heines \mbox{UFF} dispersion paper.}
}

@Article{rappe-JACS-114-10024,
  author = 	 {Rappe, A. K. and Casewit, C. J. and Colwell, K. S. and {Goddard III}, W. A. and Skiff, W. M.},
  title = 	 {\mbox{UFF}, a full periodic table force field for
                  molecular mechanics and molecular dynamics
                  simulations},
  journal = 	 jacs,
  year = 	 1992,
  volume =	 {114},
  pages =	 {10024-10035},
  annote =	 {UFF paper}
}

@Article{gauss-jctc-7-931,
  author = 	 {Gaus, M. and Cui, Q. and Elstner, M.},
  title = 	 {\mbox{DFTB}3: {E}xtension of the {S}elf-{C}onsistent-{C}harge
     {D}ensity-{F}unctional {T}ight-{B}inding {M}ethod (\mbox{SCC-DFTB})},
  journal = 	 jctc,
  year = 	 {2011},
  volume =	 {7},
  pages =	 {931-948},
  annote =	 {DFTB3 paper}
}

@Article{martyna-mp-87-1117,
 author = {Martyna, G. J. and Tuckerman, M. E. and Tobias, D. J. and
 Klein, M. L.},
 title = {Explicit reversible integrators for extended systems dynamics},
 journal = mp,
 year = 1996,
 volume = 87,
 pages = {1117-1157}
}

@Article{pipek-JCP-90-4916,
  author = 	 {Pipek, J. and Mezey, P. G.},
  title = 	 {A fast intrinsic localization procedure applicable
                  for {\it ab initio} and semiempirical linear
                  combination of atomic orbital wave functions},
  journal = 	 jcp,
  year = 	 1989,
  volume = 	 90,
  pages = 	 4916
}

@Article{niehaus-prb-63-085108,
 author = {Niehaus, T. A. and Suhai, S. and Della Sala, F. and
 Lugli, P and Elstner, M. and Seifert, G. and Frauenheim, Th.},
 title = {Tight-binding approach to time-dependent density-functional
                  response theory},
 journal = prb,
 year = 2001,
 volume = 63,
 pages = {085108}
}

@Article{heringer2007aes,
  author = {Heringer, D. and Niehaus, T. A. and Wanko, M. and Frauenheim, T.},
  title = {Analytical excited state forces for the time-dependent
                  density-functional tight-binding method.},
  journal = jcc,
  year = {2007},
  volume = {28},
  pages = {2589},
  number = {16}
}

@article{Ceriotti20141019,
title = "i-PI: A Python interface for ab initio path integral
                  molecular dynamics simulations ",
journal = cpc,
volume = "185",
pages = "1019-1026",
year = "2014",
doi = "http://dx.doi.org/10.1016/j.cpc.2013.10.027",
author = "Ceriotti, M.  and More, J. and Manolopoulos, D. E."
}

@Article{grimme-jcp-132-154104,
 author = {Grimme, S. and Antony, J. and Ehrlich, S. and Krieg, H.},
 title = {A consistent and accurate ab initio parametrization of
                  density functional dispersion correction
                  (\mbox{DFT-D}) for the 94 elements {H}-{P}u},
 journal = jcp,
 year = 2010,
 volume = 132,
 pages = {154104}
}

@Article{grimme-jcp-32-1456-1465,
 author = {Grimme, S. and Ehrlich, S. and Goerigk, L.},
 title = {Effect of the Damping Function in Dispersion Corrected
Density Functional Theory},
 journal = jcp,
 year = 2011,
 volume = 32,
 pages = {1456-1465}
}

@Misc{grimme-param,
 howpublished = {http://toc.uni-muenster.de/DFTD3/}
}

@Article{kovalenko-JCC-20-928,
 author = {Kovalenko, A. and Ten-no, S. and Hirata, F.},
 title = {Solution of three-dimensional reference interaction site
                  model and hypernetted chain equations for simple
                  point charge water by modified method of direct
                  inversion in iterative subspace },
 journal = jcc,
 year = 1999,
 volume = 20,
 pages = {928-936}
}

@Article{aradi-jctc-11-3357,
  author =       {Aradi, B. and Niklasson, A. M. N. and Frauenheim, T.},
  title =        {Extended Lagrangian Density Functional Tight-Binding
                  Molecular Dynamics for Molecules and Solids},
  journal =      {J. Chem. Theory Comput.},
  year =         {2015},
  volume =       {11},
  pages =        {3357-3363},
}

@Book{NoceWrig06,
  Title                    = {Numerical Optimization},
  Author                   = {Jorge Nocedal and Stephen J. Wright},
  Publisher                = {Springer},
  Year                     = {2006},
  Address                  = {New York, NY, USA},
  Edition                  = {second}
}

<<<<<<< HEAD
@article{YU2018267,
  title = "\mbox{ELSI}: {A} unified software interface for
                  {K}ohn-{S}ham electronic structure solvers",
  journal = cpc,
  volume = "222",
  pages = "267-285",
  year = "2018",
  doi = "https://doi.org/10.1016/j.cpc.2017.09.007",
  author = "Yu, V. W.-z. and Corsetti, F. and Garc\'ia, A. and Huhn,
                  W. P. and Jacquelin, M. and Jia, W. and Lange,
                  B. and Lin, L. and Lu, J. and Mi, W. and
                  Seifitokaldani, A.  and V\'azquez-Mayagoitia, {\'A}
                  and Yang, C. and Yang, H. and Blum, V."
=======
@Article{Pecchia_RPP,
 author = {Pecchia, A. and Di~Carlo, A.},
 title = {Atomistic theory of transport in organic and inorganic
                  nanostructures},
 journal = rpp,
 year = 2004,
 volume = 67,
 pages = 1497
}

@Article{Pecchia_NJP,
 author = {Pecchia, A. and G Penazzi, G. and Salvucci, L. and Di~Carlo, A.},
 title = {Non-equilibrium {G}reen's functions in density functional
                  tight binding: method and applications},
 journal = njp,
 year = 2008,
 volume = 10,
 number = 6,
 pages = 065022
}

@InBook{Pecchia_spring,
  ALTauthor = 	 {Di~Carlo, A. and Pecchia, A.  and Latessa, L. and
                  Frauenheim, Th.  and Seifert, G. },
  ALTeditor = 	 {Cuniberti, G. and Fagas, G. and Richter, K.},
  title = 	 {Introducing Molecular Electronics},
  chapter = 	 {Tight-Binding DFT for Molecular Electronics (\mbox{gDFTB})},
  publisher = 	 {Springer},
  year = 	 {2005},
  series = 	 {Lecture Notes in Physics},
  pages = 	 {153-184}
>>>>>>> 865caf56
}

@article{rezac-jctc-13-2017,
  author = {{\v R}ez{\'a}{\v c}, Jan},
  title = {Empirical {Self}-{Consistent} {Correction} for the
                  {Description} of {Hydrogen} {Bonds} in {DFTB}3},
  journal = {J. Chem{.} Theory Comput{.}},
  volume = {13},
  year = {2017},
  pages = {4804--4817},
  doi = {10.1021/acs.jctc.7b00629},
  number = {10}
}

@article{rezac-jctc-8-2012,
  author = {{\v R}ez{\'a}{\v c}, Jan and Hobza, Pavel},
  title = {Advanced Corrections of Hydrogen Bonding and Dispersion for
                  Semiempirical Quantum Mechanical Methods},
  journal = {J. Chem{.} Theory Comput{.}},
  volume = {8},
  year = {2012},
  pages = {141--151},
  doi = {10.1021/ct200751e}
}<|MERGE_RESOLUTION|>--- conflicted
+++ resolved
@@ -447,7 +447,6 @@
   Edition                  = {second}
 }
 
-<<<<<<< HEAD
 @article{YU2018267,
   title = "\mbox{ELSI}: {A} unified software interface for
                   {K}ohn-{S}ham electronic structure solvers",
@@ -461,7 +460,8 @@
                   B. and Lin, L. and Lu, J. and Mi, W. and
                   Seifitokaldani, A.  and V\'azquez-Mayagoitia, {\'A}
                   and Yang, C. and Yang, H. and Blum, V."
-=======
+}
+
 @Article{Pecchia_RPP,
  author = {Pecchia, A. and Di~Carlo, A.},
  title = {Atomistic theory of transport in organic and inorganic
@@ -493,7 +493,6 @@
   year = 	 {2005},
   series = 	 {Lecture Notes in Physics},
   pages = 	 {153-184}
->>>>>>> 865caf56
 }
 
 @article{rezac-jctc-13-2017,
