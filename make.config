################################################################################
# Basic settings
################################################################################

# Build directory (default: _build within the source tree)
BUILDDIR := $(ROOT)/_build

# Installation directory
INSTALLDIR := $(ROOT)/_install

################################################################################
# Configuration of optional components
################################################################################
WITH_ASSERT := 1

# Whether DFTB+ should support MPI-parallelism
WITH_MPI := 1 

# Whether the socket library (external control) should be linked.
WITH_SOCKETS := 1

# Whether the ARPACK library (needed by TD-DFTB) should be linked with DFTB+
# Only affects serial build (MPI-version is built without ARPACK/TD-DFTB).
WITH_ARPACK := 1

# Whether the DFTD3 library (dispersion) should be linked.
# NOTE: Due to license incompatibility, distribution of a DFTB+ binary built
# with this component is not permitted. Use it only for your personal research.
WITH_DFTD3 := 0

################################################################################
# General building/testing options
################################################################################

# DEBUG levels:
# 0 -- production code
# 1 -- internal runtime checks and reduced compiler optimization
# 2 -- level 1 checks plus extra runtime compiler checks
DEBUG := 0

# Nr. of MPI processes used for testing
TEST_MPI_PROCS := 1

# Nr. of OpenMP shared memory threads used for testing
TEST_OMP_THREADS := 1

################################################################################
# Architecture dependent settings
################################################################################

# Whether DFTD3 should be compiled during the build process. If set to 1 (yes),
# you will have to download the dftd3 library before starting the build using
# the utils/get_opt_externals tool.
# (Only active, if WITH_DFTB3 was set to 1 above.)
COMPILE_DFTD3 := 1

# Set the compile time include and the link time library options for
# dftd3-lib. Ignored if WITH_DFTD3 has been disabled or COMPILE_DFTD3 enabled.
DFTD3_INCS := -I/usr/local/include/dftd3-lib
DFTD3_LIBS := -L/usr/local/lib -ldftd3

<<<<<<< HEAD
# Whether transport should be included.
# Transport will link the libNEGF library and Poisson solver.
WITH_TRANSPORT := 1 
LIBNEGF_INCS := -I$(BUILDROOT)/external/libnegf/libnegf
LIBNEGF_LIBS := -L$(BUILDROOT)/external/libnegf -lnegf -lsparskit -lsyscalls -lc
POISSON_INCS := -I$(BUILDROOT)/external/libnegf/ext_system
POISSON_LIBS := -L$(BUILDROOT)/external/mudpack -lmudpack

# Whether the ARPACK library (needed by TD-DFTB) should be linked with DFTB+
WITH_ARPACK := 0 

=======
>>>>>>> 537c2fa9
# Link time library options for linking ARPACK. Ignored if WITH_ARPACK was
# disabled.
ARPACK_LIBS := -larpack

# Whether ARPACK depends on the external LAPACK and BLAS libraries
ARPACK_NEEDS_LAPACK := 0

# Include further architecture dependent settings from make.arch (make sure to
# adapt those in make.arch for your system)
include $(ROOT)/make.arch<|MERGE_RESOLUTION|>--- conflicted
+++ resolved
@@ -59,7 +59,6 @@
 DFTD3_INCS := -I/usr/local/include/dftd3-lib
 DFTD3_LIBS := -L/usr/local/lib -ldftd3
 
-<<<<<<< HEAD
 # Whether transport should be included.
 # Transport will link the libNEGF library and Poisson solver.
 WITH_TRANSPORT := 1 
@@ -71,8 +70,7 @@
 # Whether the ARPACK library (needed by TD-DFTB) should be linked with DFTB+
 WITH_ARPACK := 0 
 
-=======
->>>>>>> 537c2fa9
+
 # Link time library options for linking ARPACK. Ignored if WITH_ARPACK was
 # disabled.
 ARPACK_LIBS := -larpack
