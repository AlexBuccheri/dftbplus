--- conflicted
+++ resolved
@@ -63,32 +63,21 @@
 
 DFTBPLUS_DEPS := update_release external_xmlf90
 ifeq ($(strip $(WITH_SOCKETS)),1)
-<<<<<<< HEAD
-DFTBPLUS_DEPS += external_fsockets
+  DFTBPLUS_DEPS += external_fsockets
 endif
 ifeq ($(strip $(WITH_DFTD3))$(strip $(COMPILE_DFTD3)),11)
-DFTBPLUS_DEPS += external_dftd3
+  DFTBPLUS_DEPS += external_dftd3
 endif
 ifeq ($(strip $(WITH_MPI)),1)
-DFTBPLUS_DEPS += external_mpifx external_scalapackfx
-endif
-dftb+: $(DFTBPLUS_DEPS)
-=======
-  dftb+: external_fsockets
-endif
-ifeq ($(strip $(WITH_DFTD3))$(strip $(COMPILE_DFTD3)),11)
-  dftb+: external_dftd3
-endif
-ifeq ($(strip $(WITH_MPI)),1)
-  dftb+: external_mpifx external_scalapackfx
+  DFTBPLUS_DEPS += external_mpifx external_scalapackfx
 endif
 ifeq ($(strip $(WITH_TRANSPORT)),1)
-  dftb+: external_libnegf external_poisson
+  DFTBPLUS_DEPS += external_libnegf external_poisson
   external_libnegf: external_mpifx
   external_poisson: external_mpifx external_libnegf
 endif
-
->>>>>>> ea956589
+dftb+: $(DFTBPLUS_DEPS)
+
 modes: external_xmlf90
 waveplot: external_xmlf90
 
@@ -115,7 +104,7 @@
           ROOT=$(ROOT) BUILDROOT=$(BUILDDIR)
 
 
-<<<<<<< HEAD
+
 API_NAME = $(subst api_,,$@)
 
 .PHONY: api_mm
@@ -128,8 +117,6 @@
 
 api_mm: $(DFTBPLUS_DEPS)
 
-=======
->>>>>>> ea956589
 ################################################################################
 # Test targets
 ################################################################################
