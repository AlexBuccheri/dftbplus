!--------------------------------------------------------------------------------------------------!
!  DFTB+: general package for performing fast atomistic simulations                                !
!  Copyright (C) 2018  DFTB+ developers group                                                      !
!                                                                                                  !
!  See the LICENSE file for terms of usage and distribution.                                       !
!--------------------------------------------------------------------------------------------------!

#:include 'common.fypp'

!> Contains routines to calculate the coulombic interaction in non periodic and periodic systems.
module coulomb
#:if WITH_SCALAPACK
  use scalapackfx
#:endif
#:if WITH_MPI
  use mpifx
#:endif
  use schedule
  use environment
  use assert
  use accuracy
  use message
  use errorfunction
  use constants, only : pi
  use dynneighlist
  implicit none

  private

  public :: invRCluster, invRPeriodic, sumInvR, addInvRPrime, getOptimalAlphaEwald, getMaxGEwald
  public :: getMaxREwald, invRStress
  public :: addInvRPrimeXlbomd

  !> 1/r interaction for all atoms with another group
  interface sumInvR
    module procedure sumInvRClusterAsymm
    module procedure sumInvRPeriodicAsymm
  end interface sumInvR


  !> 1/r^2
  interface addInvRPrime
    module procedure addInvRPrimeCluster
    module procedure addInvRPrimeClusterAsymm
    module procedure addInvRPrimePeriodic
    module procedure addInvRPrimePeriodicAsymm
  end interface addInvRPrime


  !> 1/r^2 term for extended lagrangian
  interface addInvRPrimeXlbomd
    module procedure addInvRPrimeXlbomdCluster
    module procedure addInvRPrimeXlbomdPeriodic
  end interface addInvRPrimeXlbomd


  !> Maximal argument value of erf, after which it is constant
  real(dp), parameter :: erfArgLimit = 10.0_dp

  !> Chunk size to use when obtaining neighbors dynamically via an iterator
  integer, parameter :: iterChunkSize = 1000


contains


  !> Calculates the 1/R Matrix for all atoms for the non-periodic case.  Only the lower triangle is
  !> constructed.
  subroutine invRCluster(env, nAtom, coord, invRMat)

    !> Computational environment settings
    type(TEnvironment), intent(in) :: env

    !> number of atoms
    integer, intent(in) :: nAtom

    !> List of atomic coordinates.
    real(dp), intent(in) :: coord(:,:)

    !> Matrix of 1/R values for each atom pair.
    real(dp), intent(out) :: invRMat(:,:)

  #:if WITH_SCALAPACK
    integer :: descInvRMat(DLEN_)
  #:endif

   #:if WITH_SCALAPACK
    if (env%blacs%atomGrid%iproc == -1) then
      return
    end if
    call scalafx_getdescriptor(env%blacs%atomGrid, nAtom, nAtom, env%blacs%rowBlockSize,&
        & env%blacs%columnBlockSize, descInvRMat)
    call invRClusterBlacs(env%blacs%atomGrid, coord, descInvRMat, invRMat)
  #:else
    call invRClusterSerial(coord, invRMat)
  #:endif

  end subroutine invRCluster


#:if WITH_SCALAPACK

  !> Calculates the 1/R Matrix for all atoms for the non-periodic case (BLACS version)
  !>
  !> Note: Only the lower triangle is constructed.
  !>
  subroutine invRClusterBlacs(grid, coord, descInvRMat, invRMat)

    !> Grid to use for the computation
    type(blacsgrid), intent(in) :: grid

    !> List of atomic coordinates.
    real(dp), intent(in) :: coord(:,:)

    !> Descriptor of the distributed matrix
    integer, intent(in) :: descInvRMat(DLEN_)

    !> Matrix of 1/R values for each atom pair.
    real(dp), intent(out) :: invRMat(:,:)

    integer :: ii, jj, iAt1, iAt2
    real(dp) :: dist, vect(3)

    invRMat(:,:) = 0.0_dp

    !$OMP PARALLEL DO&
    !$OMP& DEFAULT(SHARED) PRIVATE(ii, iAt1, iAt2, vect, dist) SCHEDULE(RUNTIME)
    do jj = 1, size(invRMat, dim=2)
      iAt1 = scalafx_indxl2g(jj, descInvRMat(NB_), grid%mycol, descInvRMat(CSRC_), grid%ncol)
      do ii = 1, size(invRMat, dim=1)
        iAt2 = scalafx_indxl2g(ii, descInvRMat(MB_), grid%myrow, descInvRMat(RSRC_), grid%nrow)
        if (iAt2 <= iAt1) then
          ! wrong triangle
          cycle
        end if
        vect(:) = coord(:,iAt1) - coord(:,iAt2)
        dist = sqrt(sum(vect**2))
        invRMat(ii, jj) = 1.0_dp / dist
      end do
    end do
    !$OMP END PARALLEL DO

  end subroutine invRClusterBlacs


#:else


  !> Calculates the 1/R Matrix for all atoms for the non-periodic case (serial version)
  !>
  !> Note: Only the lower triangle is constructed.
  !>
  subroutine invRClusterSerial(coord, invRMat)

    !> List of atomic coordinates.
    real(dp), intent(in) :: coord(:,:)

    !> Matrix of 1/R values for each atom pair.
    real(dp), intent(out) :: invRMat(:,:)

    integer :: ii, jj, iAt1, iAt2
    real(dp) :: dist, vect(3)

    invRMat(:,:) = 0.0_dp

    !$OMP PARALLEL DO&
    !$OMP& DEFAULT(SHARED) PRIVATE(iAt1, ii, iAt2, vect, dist) SCHEDULE(RUNTIME)
    do jj = 1, size(invRMat, dim=2)
      iAt1 = jj
      do ii = jj + 1, size(invRMat, dim=1)
        iAt2 = ii
        vect(:) = coord(:,iAt1) - coord(:,iAt2)
        dist = sqrt(sum(vect**2))
        invRMat(ii, jj) = 1.0_dp / dist
      end do
    end do
    !$OMP END PARALLEL DO

  end subroutine invRClusterSerial

#:endif


  !> Calculates the summed 1/R vector for all atoms for the non-periodic case asymmmetric case (like
  !> interaction of atoms with point charges).
  subroutine sumInvRClusterAsymm(env, nAtom0, nAtom1, coord0, coord1, charges1, invRVec,&
      & blurWidths1, epsSoften)

    !> Computational environment settings
    type(TEnvironment), intent(in) :: env

    !> Number of atoms in the first group
    integer, intent(in) :: nAtom0

    !> Number of atoms in the second group
    integer, intent(in) :: nAtom1

    !> Coordinates of the first group of objects (atoms)
    real(dp), intent(in) :: coord0(:,:)

    !> Coordinates of the 2nd group of objects (point charges)
    real(dp), intent(in) :: coord1(:,:)

    !> Charges of the 2nd group of objects
    real(dp), intent(in) :: charges1(:)

    !> Vector of sum_i q_i/|R_atom - R_i] values for each atom
    real(dp), intent(out) :: invRVec(:)

    !> Gaussian blur width of the charges in the 2nd group
    real(dp), intent(in), optional :: blurWidths1(:)

    !> Short distance softening
    real(dp), intent(in), optional :: epsSoften

    integer :: iAt0, iAt1
    real(dp) :: dist, vect(3), fTmp, epsSoften2
    integer :: iAtFirst0, iAtLast0, iAtFirst1, iAtLast1

    if (present(epsSoften)) then
      epsSoften2 = epsSoften**2
    else
      epsSoften2 = 0.0_dp
    end if

    call distributeRangeInChunks2(env, 1, nAtom0, 1, nAtom1, iAtFirst0, iAtLast0, iAtFirst1,&
        & iAtLast1)

    invRVec(:) = 0.0_dp

    ! Doing blurring and non blurring case separately in order to avoid the if branch in the loop
    if (present(blurWidths1)) then
      !$OMP PARALLEL DO&
      !$OMP& DEFAULT(SHARED) PRIVATE(iAt1, vect, dist, fTmp) SCHEDULE(RUNTIME)
      do iAt0 = iAtFirst0, iAtLast0
        do iAt1 = iAtFirst1, iAtLast1
          vect(:) = coord0(:,iAt0) - coord1(:,iAt1)
          dist = sum(vect**2)
          fTmp = charges1(iAt1) / sqrt(dist + epsSoften2)
          if (dist < (erfArgLimit * blurWidths1(iAt1))**2) then
            fTmp = fTmp * erfwrap(sqrt(dist) / blurWidths1(iAt1))
          end if
          invRVec(iAt0) = invRVec(iAt0) + fTmp
        end do
      end do
      !$OMP END PARALLEL DO
    else
      !$OMP PARALLEL DO&
      !$OMP& DEFAULT(SHARED) PRIVATE(iAt1, vect, dist) SCHEDULE(RUNTIME)
      do iAt0 = iAtFirst0, iAtLast0
        do iAt1 = iAtFirst1, iAtLast1
          vect(:) = coord0(:,iAt0) - coord1(:,iAt1)
          dist = sqrt(sum(vect**2) + epsSoften2)
          invRVec(iAt0) = invRVec(iAt0) + charges1(iAt1) / dist
        end do
      end do
      !$OMP END PARALLEL DO
    end if

    call assembleChunks(env, invRVec)

  end subroutine sumInvRClusterAsymm


  !> Calculates the 1/R Matrix for all atoms for the periodic case.  Only the lower triangle is
  !> constructed.
  subroutine invRPeriodic(env, nAtom, coord, neighList, recPoint, alpha, volume, invRMat)

    !> Computational environment settings
    type(TEnvironment), intent(in) :: env

    !> Number of atoms.
    integer, intent(in) :: nAtom

    !> List of atomic coordinates (all atoms).
    real(dp), intent(in) :: coord(:,:)

    !> Neighbor list for the real space summation of the Ewald.
    type(TDynNeighList), intent(in) :: neighList

    !> Contains the points included in the reciprocal sum.  The set should not include the origin or
    !> inversion related points.
    real(dp), intent(in) :: recPoint(:,:)

    !> Parameter for Ewald summation.
    real(dp), intent(in) :: alpha

    !> Volume of the real space unit cell.
    real(dp), intent(in) :: volume

    !> Matrix of 1/R values for each atom pair.
    real(dp), intent(out) :: invRMat(:,:)

  #:if WITH_SCALAPACK
    integer :: descInvRMat(DLEN_)
  #:endif

    @:ASSERT(volume > 0.0_dp)

  #:if WITH_SCALAPACK
    if (env%blacs%atomGrid%iproc == -1) then
      return
    end if
    call scalafx_getdescriptor(env%blacs%atomGrid, nAtom, nAtom, env%blacs%rowBlockSize,&
        & env%blacs%columnBlockSize, descInvRMat)
    call invRPeriodicBlacs(env%blacs%atomGrid, coord, neighList, recPoint, alpha, volume,&
        & descInvRMat, invRMat)
  #:else
    call invRPeriodicSerial(coord, neighList, recPoint, alpha, volume, invRMat)
  #:endif

  end subroutine invRPeriodic


#:if WITH_SCALAPACK

  !> Calculates the 1/R Matrix for all atoms for the periodic case (BLACS version)
  !>
  !> Note: Only the lower triangle is constructed.
  !>
  subroutine invRPeriodicBlacs(grid, coord, neighList, recPoint, alpha, volume, descInvRMat,&
      & invRMat)

    !> Grid to use for the computation
    type(blacsgrid), intent(in) :: grid

    !> List of atomic coordinates (all atoms).
    real(dp), intent(in) :: coord(:,:)

    !> Neighbor list for the real space summation of the Ewald.
    type(TDynNeighList), target, intent(in) :: neighList

    !> Contains the points included in the reciprocal sum.  The set should not include the origin or
    !> inversion related points.
    real(dp), intent(in) :: recPoint(:,:)

    !> Parameter for Ewald summation.
    real(dp), intent(in) :: alpha

    !> Volume of the real space unit cell.
    real(dp), intent(in) :: volume

    !> Descriptor of the distributed matrix
    integer, intent(in) :: descInvRMat(DLEN_)

    !> Matrix of 1/R values for each atom pair.
    real(dp), intent(out) :: invRMat(:,:)

    type(TNeighIterator) :: neighIter
    type(TDynNeighList), pointer :: pNeighList
    real(dp) :: neighCoords(3, iterChunkSize)
    integer :: neighImages(iterChunkSize)
    integer :: iAt1, iAt2, iAt2f, iNeigh, nNeigh, jj, ii, iLoc, jLoc
    logical :: tLocal

    @:ASSERT(volume > 0.0_dp)

    invRMat(:,:) = 0.0_dp
    pNeighList => neighList

    ! Real space part of the Ewald sum.
    do jj = 1, size(invRMat, dim=2)
      iAt1 = scalafx_indxl2g(jj, descInvRMat(NB_), grid%mycol, descInvRMat(CSRC_), grid%ncol)
      call TNeighIterator_init(neighIter, pNeighList, iAt1)
      nNeigh = iterChunkSize
      do while (nNeigh == iterChunkSize)
        call neighIter%getNextNeighbors(nNeigh, coords=neighCoords, img2CentCell=neighImages)
        do iNeigh = 1, nNeigh
          iAt2f = neighImages(iNeigh)
          call scalafx_islocal(grid, descInvRMat, iAt2f, iAt1, tLocal, iLoc, jLoc)
          if (tLocal) then
            invRMat(iLoc, jLoc) = invRMat(iLoc, jLoc)&
                &  + rTerm(sqrt(sum((coord(:,iAt1) - neighCoords(:,iNeigh))**2)), alpha)
          end if
        end do
      end do
    end do

    ! Reciprocal space part of the Ewald sum.
    !$OMP PARALLEL DO&
    !$OMP& DEFAULT(SHARED) PRIVATE(iAt1, ii, iAt2) SCHEDULE(RUNTIME)
    do jj = 1, size(invRMat, dim=2)
      iAt1 = scalafx_indxl2g(jj, descInvRMat(NB_), grid%mycol, descInvRMat(CSRC_), grid%ncol)
      do ii = 1, size(invRMat, dim=1)
        iAt2 = scalafx_indxl2g(ii, descInvRMat(MB_), grid%myrow, descInvRMat(RSRC_), grid%nrow)
        if (iAt2 < iAt1) then
          cycle
        end if
        invRMat(ii, jj) = invRMat(ii, jj)&
            & + ewaldReciprocal(coord(:,iAt1) - coord(:,iAt2), recPoint, alpha, volume)&
            & - pi / (volume * alpha**2)
      end do
    end do
    !$OMP END PARALLEL DO

    ! Extra contribution for self interaction.
    !$OMP PARALLEL DO&
    !$OMP& DEFAULT(SHARED) PRIVATE(iAt1, tLocal, iLoc, jLoc) SCHEDULE(RUNTIME)
    do jj = 1, size(invRMat, dim=2)
      iAt1 = scalafx_indxl2g(jj, descInvRMat(NB_), grid%mycol, descInvRMat(CSRC_), grid%ncol)
      call scalafx_islocal(grid, descInvRMat, iAt1, iAt1, tLocal, iLoc, jLoc)
      if (tLocal) then
        invRMat(iLoc, jLoc) = invRMat(iLoc, jLoc) - 2.0_dp * alpha / sqrt(pi)
      end if
    end do
    !$OMP END PARALLEL DO

  end subroutine invRPeriodicBlacs


#:else


  !> Calculates the 1/R Matrix for all atoms for the periodic case (serial version)
  !>
  !> Note: Only the lower triangle is constructed.
  !>
  subroutine invRPeriodicSerial(coord, neighList, recPoint, alpha, volume, invRMat)

    !> List of atomic coordinates (all atoms).
    real(dp), intent(in) :: coord(:,:)

    !> Neighbor list for the real space summation of the Ewald.
    type(TDynNeighList), target, intent(in) :: neighList

    !> Contains the points included in the reciprocal sum.  The set should not include the origin or
    !> inversion related points.
    real(dp), intent(in) :: recPoint(:,:)

    !> Parameter for Ewald summation.
    real(dp), intent(in) :: alpha

    !> Volume of the real space unit cell.
    real(dp), intent(in) :: volume

    !> Matrix of 1/R values for each atom pair.
    real(dp), intent(out) :: invRMat(:,:)

    type(TDynNeighList), pointer :: pNeighList
    integer :: nAtom
    integer :: iAt1, iAt2

    nAtom = size(invRMat, dim=1)

    invRMat(:,:) = 0.0_dp
    pNeighList => neighList

    ! Real space part of the Ewald sum.
    !$OMP PARALLEL DO&
    !$OMP& DEFAULT(SHARED) SCHEDULE(RUNTIME)
    do iAt1 = 1, nAtom
      call addNeighborContribsIS(iAt1, pNeighList, coord, alpha, invRMat)
    end do
    !$OMP END PARALLEL DO

    ! Reciprocal space part of the Ewald sum.
    !$OMP PARALLEL DO&
    !$OMP& DEFAULT(SHARED) PRIVATE(iAt2) SCHEDULE(RUNTIME)
    do iAt1 = 1, nAtom
      do iAt2 = iAt1, nAtom
        invRMat(iAt2, iAt1) = invRMat(iAt2, iAt1)&
            & + ewaldReciprocal(coord(:,iAt1)-coord(:,iAt2), recPoint, alpha, volume)&
            & - pi / (volume * alpha**2)
      end do
    end do
    !$OMP END PARALLEL DO

    ! Extra contribution for self interaction.
    !$OMP PARALLEL DO&
    !$OMP& DEFAULT(SHARED) SCHEDULE(RUNTIME)
    do iAt1 = 1, nAtom
      invRMat(iAt1, iAt1) = invRMat(iAt1, iAt1) - 2.0_dp * alpha / sqrt(pi)
    end do
    !$OMP END PARALLEL DO

  end subroutine invRPeriodicSerial

  !> Neighbor summation with local scope for predictable OMP <= 4.0 behaviour
  subroutine addNeighborContribsIS(iAt1, pNeighList, coords, alpha, invRMat)
    integer, intent(in) :: iAt1
    type(TDynNeighList), pointer, intent(in) :: pNeighList
    real(dp), intent(in) :: coords(:,:)
    real(dp), intent(in) :: alpha
    real(dp), intent(inout) :: invRMat(:,:)

    type(TNeighIterator) :: neighIter
    real(dp) :: neighCoords(3, iterChunkSize)
    integer :: neighImages(iterChunkSize)
    integer :: iAt2f, iNeigh, nNeigh

    call TNeighIterator_init(neighIter, pNeighList, iAt1)
    nNeigh = iterChunkSize
    do while (nNeigh == iterChunkSize)
      call neighIter%getNextNeighbors(nNeigh, coords=neighCoords, img2CentCell=neighImages)
      do iNeigh = 1, nNeigh
        iAt2f = neighImages(iNeigh)
        invRMat(iAt2f, iAt1) = invRMat(iAt2f, iAt1)&
            & + rTerm(sqrt(sum((coords(:,iAt1) - neighCoords(:,iNeigh))**2)), alpha)
      end do
    end do

  end subroutine addNeighborContribsIS

#:endif


  !> Calculates summed 1/R vector for two groups of objects for the periodic case.
  subroutine sumInvRPeriodicAsymm(env, nAtom0, nAtom1, coord0, coord1, charges1, rLat, gLat, alpha,&
      & volume, invRVec, blurwidths1, epsSoften)

    !> Computational environment settings
    type(TEnvironment), intent(in) :: env

    !> Number of atoms in the first group
    integer, intent(in) :: nAtom0

    !> Number of atoms in the second group
    integer, intent(in) :: nAtom1

    !> Coordinates of the first group of objects (atoms)
    real(dp), intent(in) :: coord0(:,:)

    !> Coordinates of the 2nd group of objects (point charges)
    real(dp), intent(in) :: coord1(:,:)

    !> Charges of the 2nd group of objects
    real(dp), intent(in) :: charges1(:)

    !> Lattice vectors to be used for the real Ewald summation
    real(dp), intent(in) :: rLat(:,:)

    !> Lattice vectors to be used for the reciprocal Ewald summation.
    real(dp), intent(in) :: gLat(:,:)

    !> Parameter of the Ewald summation
    real(dp), intent(in) :: alpha

    !> Volume of the supercell.
    real(dp), intent(in) :: volume

    !> Vector of sum_i q_i/|R_atom - R_i] values for each atom
    real(dp), intent(out) :: invRVec(:)

    !> Gaussian blur width of the charges in the 2nd group
    real(dp), intent(in), optional :: blurWidths1(:)

    !> Short distance softening
    real(dp), intent(in), optional :: epsSoften

    integer :: iAt0, iAt1
    real(dp) :: rTmp, rr(3)
    integer :: iAtFirst0, iAtLast0, iAtFirst1, iAtLast1

    @:ASSERT(volume > 0.0_dp)

    call distributeRangeInChunks2(env, 1, nAtom0, 1, nAtom1, iAtFirst0, iAtLast0, iAtFirst1,&
        & iAtLast1)

    invRVec(:) = 0.0_dp

    if (present(blurWidths1)) then
      !$OMP PARALLEL DO&
      !$OMP& DEFAULT(SHARED) PRIVATE(iAt1, rr, rTmp) SCHEDULE(RUNTIME)
      do iAt0 = iAtFirst0, iAtLast0
        do iAt1 = iAtFirst1, iAtLast1
          rr = coord0(:,iAt0) - coord1(:,iAt1)
          rTmp = ewald(rr, rLat, gLat, alpha, volume, blurWidth=blurWidths1(iAt1),&
              & epsSoften=epsSoften)
          invRVec(iAt0) = invRVec(iAt0) + rTmp * charges1(iAt1)
        end do
      end do
      !$OMP END PARALLEL DO
    else
      !$OMP PARALLEL DO&
      !$OMP& DEFAULT(SHARED) PRIVATE(iAt1, rr, rTmp) SCHEDULE(RUNTIME)
      do iAt0 = iAtFirst0, iAtLast0
        do iAt1 = iAtFirst1, iAtLast1
          rr = coord0(:,iAt0) - coord1(:,iAt1)
          rTmp = ewald(rr, rLat, gLat, alpha, volume, epsSoften=epsSoften)
          invRVec(iAt0) = invRVec(iAt0) + rTmp * charges1(iAt1)
        end do
      end do
      !$OMP END PARALLEL DO
    end if

    call assembleChunks(env, invRVec)

  end subroutine sumInvRPeriodicAsymm


  !> Calculates the -1/R**2 deriv contribution for all atoms for the non-periodic case, without
  !> storing anything.
  subroutine addInvRPrimeCluster(env, nAtom, coord, deltaQAtom, deriv)

    !> Computational environment settings
    type(TEnvironment), intent(in) :: env

    !> Number of atoms.
    integer, intent(in) :: nAtom

    !> List of atomic coordinates.
    real(dp), intent(in) :: coord(:,:)

    !> List of charges on each atom.
    real(dp), intent(in) :: deltaQAtom(:)

    !> Contains the derivative on exit.
    real(dp), intent(inout) :: deriv(:,:)

    integer :: ii, jj
    real(dp) :: dist, vect(3), fTmp
    real(dp), allocatable :: localDeriv(:,:)
    integer :: iAtFirst, iAtLast

    call distributeRangeInChunks(env, 1, nAtom, iAtFirst, iAtLast)

    allocate(localDeriv(3, nAtom))
    localDeriv(:,:) = 0.0_dp

    !$OMP PARALLEL DO&
    !$OMP& DEFAULT(SHARED) PRIVATE(jj, vect, dist, ftmp) REDUCTION(+:localDeriv) SCHEDULE(RUNTIME)
    do ii = iAtFirst, iAtLast
      do jj = ii + 1, nAtom
        vect(:) = coord(:,ii) - coord(:,jj)
        dist = sqrt(sum(vect(:)**2))
        fTmp = -deltaQAtom(ii) * deltaQAtom(jj) / (dist**3)
        localDeriv(:,ii) = localderiv(:,ii) + vect(:)*fTmp
        ! Skew-symmetric 1/r2 interaction, so the other triangle is calculated :
        localDeriv(:,jj) = localderiv(:,jj) - vect(:)*fTmp
      end do
    end do
    !$OMP END PARALLEL DO

    call assembleChunks(env, localDeriv)

    deriv(:,:) = deriv + localDeriv

  end subroutine addInvRPrimeCluster


  !> Calculates the -1/R**2 deriv contribution for extended lagrangian dynamics forces in a periodic
  !> geometry
  subroutine addInvRPrimeXlbomdCluster(env, nAtom, coord, dQInAtom, dQOutAtom, deriv)

    !> Computational environment settings
    type(TEnvironment), intent(in) :: env

    !> number of atoms
    integer, intent(in) :: nAtom

    !> coordinates of atoms
    real(dp), intent(in) :: coord(:,:)

    !> input charge fluctuations
    real(dp), intent(in) :: dQInAtom(:)

    !> output charge fluctuations
    real(dp), intent(in) :: dQOutAtom(:)

    !> energy derivative to add contribution to
    real(dp), intent(inout) :: deriv(:,:)

    integer :: iAt1, iAt2
    real(dp) :: dist, vect(3), fTmp, prefac
    real(dp), allocatable :: localDeriv(:,:)
    integer :: iAtFirst, iAtLast

    allocate(localDeriv(3, nAtom))
    localDeriv(:,:) = 0.0_dp

    call distributeRangeInChunks(env, 1, nAtom, iAtFirst, iAtLast)

    !$OMP PARALLEL DO&
    !$OMP& DEFAULT(SHARED) PRIVATE(iAt2, vect, dist, prefac, ftmp) REDUCTION(+:localDeriv)&
    !$OMP& SCHEDULE(RUNTIME)
    do iAt1 = iAtFirst, iAtLast
      do iAt2 = iAt1 + 1, nAtom
        vect(:) = coord(:,iAt1) - coord(:,iAt2)
        dist = sqrt(sum(vect(:)**2))
        prefac = dQOutAtom(iAt1) * dQInAtom(iAt2) + dQInAtom(iAt1) * dQOutAtom(iAt2) &
            & - dQInAtom(iAt1) * dQInAtom(iAt2)
        fTmp = -prefac / (dist**3)
        localDeriv(:,iAt1) = localDeriv(:,iAt1) + vect * fTmp
        ! Skew-symmetric 1/r2 interaction, so the other triangle is calculated
        localDeriv(:,iAt2) = localDeriv(:,iAt2) - vect *fTmp
      end do
    end do
    !$OMP END PARALLEL DO

    call assembleChunks(env, localDeriv)

    deriv(:,:) = deriv + localDeriv

  end subroutine addInvRPrimeXlbomdCluster


  !> Calculates the -1/R**2 deriv contribution for charged atoms interacting with a group of charged
  !> objects (like point charges) for the non-periodic case, without storing anything.
  subroutine addInvRPrimeClusterAsymm(env, nAtom0, nAtom1, coord0, coord1, charge0, charge1,&
      & deriv0, deriv1, blurWidths1)

    !> Computational environment settings
    type(TEnvironment), intent(in) :: env

    !> Number of atoms in the first group
    integer, intent(in) :: nAtom0

    !> Number of atoms in the second group
    integer, intent(in) :: nAtom1

    !> List of atomic coordinates.
    real(dp), intent(in) :: coord0(:,:)

    !> List of the point charge coordinates
    real(dp), intent(in) :: coord1(:,:)

    !> Charge of the atoms.
    real(dp), intent(in) :: charge0(:)

    !> Charge of the point charges.
    real(dp), intent(in) :: charge1(:)

    !> Contains the derivative for the first group
    real(dp), intent(inout) :: deriv0(:,:)

    !> Contains the derivative for the second group
    real(dp), intent(inout) :: deriv1(:,:)

    !> if gaussian distribution for the charge
    real(dp), intent(in), optional :: blurWidths1(:)

    integer :: iAt0, iAt1
    real(dp) :: dist, vect(3), fTmp(3), sigma, rs
    integer :: iAtFirst0, iAtLast0, iAtFirst1, iAtLast1
    real(dp), allocatable :: localDeriv0(:,:), localDeriv1(:,:)

    allocate(localDeriv0(3, nAtom0))
    allocate(localDeriv1(3, nAtom1))
    localDeriv0(:,:) = 0.0_dp
    localDeriv1(:,:) = 0.0_dp

    call distributeRangeInChunks2(env, 1, nAtom0, 1, nAtom1, iAtFirst0, iAtLast0, iAtFirst1,&
        & iAtLast1)

    ! Doing blured and unblured cases separately to avoid ifs in the loop
    if (present(blurWidths1)) then
      !$OMP PARALLEL DO&
      !$OMP& DEFAULT(SHARED) PRIVATE(iAt1, vect, dist, ftmp, sigma, rs)&
      !$OMP& REDUCTION(+:localDeriv0, localDeriv1) SCHEDULE(RUNTIME)
      do iAt0 = iAtFirst0, iAtLast0
        do iAt1 = iAtFirst1, iAtLast1
          vect(:) = coord0(:,iAt0) - coord1(:,iAt1)
          dist = sqrt(sum(vect(:)**2))
          fTmp = -vect(:) / (dist**3)
          if (dist < erfArgLimit * blurWidths1(iAt1)) then
            sigma = blurWidths1(iAt1)
            rs = dist / sigma
            fTmp = fTmp * (erfwrap(rs) - 2.0_dp/(sqrt(pi)*sigma) * dist * exp(-(rs**2)))
          end if
          fTmp = charge0(iAt0) * charge1(iAt1) * fTmp
          localDeriv0(:,iAt0) = localDeriv0(:,iAt0) + fTmp(:)
          localDeriv1(:,iAt1) = localDeriv1(:,iAt1) - fTmp(:)
        end do
      end do
      !$OMP END PARALLEL DO
    else
      !$OMP PARALLEL DO&
      !$OMP& DEFAULT(SHARED) PRIVATE(iAt1, vect, dist, ftmp)&
      !$OMP& REDUCTION(+:localDeriv0, localDeriv1) SCHEDULE(RUNTIME)
      do iAt0 = iAtFirst0, iAtLast0
        do iAt1 = iAtFirst1, iAtLast1
          vect(:) = coord0(:,iAt0) - coord1(:,iAt1)
          dist = sqrt(sum(vect(:)**2))
          fTmp = -charge0(iAt0) * charge1(iAt1) / (dist**3) * vect(:)
          localDeriv0(:,iAt0) = localDeriv0(:,iAt0) + fTmp(:)
          localDeriv1(:,iAt1) = localDeriv1(:,iAt1) - fTmp(:)
        end do
      end do
      !$OMP END PARALLEL DO
    end if

    call assembleChunks(env, localDeriv0)
    call assembleChunks(env, localDeriv1)

    deriv0(:,:) = deriv0 + localDeriv0
    deriv1(:,:) = deriv1 + localDeriv1

  end subroutine addInvRPrimeClusterAsymm


  !> Calculates the -1/R**2 deriv contribution for the periodic case, without storing anything.
  subroutine addInvRPrimePeriodic(env, nAtom, coord, neighList, recPoint, alpha, volume,&
      & deltaQAtom, deriv)

    !> Computational environment settings
    type(TEnvironment), intent(in) :: env

    !> Number of atoms
    integer, intent(in) :: nAtom

    !> List of atomic coordinates (all atoms).
    real(dp), intent(in) :: coord(:,:)

    !> Dynamic neighbor list to be used in the real part of Ewald
    type(TDynNeighList), target, intent(in) :: neighList

    !> Contains the points included in the reciprocal sum. The set should not include the origin or
    !> inversion related points.
    real(dp), intent(in) :: recPoint(:,:)

    !> Parameter for Ewald summation.
    real(dp), intent(in) :: alpha

    !> Volume of the real space unit cell.
    real(dp), intent(in) :: volume

    !> List of charges on each atom
    real(dp), intent(in) :: deltaQAtom(:)

    !> Derivative on exit
    real(dp), intent(inout) :: deriv(:,:)

    type(TDynNeighList), pointer :: pNeighList
    integer :: iAtom1, iAtom2
    real(dp) :: r(3)
    real(dp), allocatable :: localDeriv(:,:)
    integer :: iAtFirst, iAtLast

    pNeighList => neighList
    allocate(localDeriv(3, nAtom))
    localDeriv(:,:) = 0.0_dp

    call distributeRangeInChunks(env, 1, nAtom, iAtFirst, iAtLast)

    ! d(1/R)/dr real space
    !$OMP PARALLEL DO&
    !$OMP& DEFAULT(SHARED) REDUCTION(+:localDeriv) SCHEDULE(RUNTIME)
    do iAtom1 = iAtFirst, iAtLast
      call addNeighborContribsInvRP(iAtom1, pNeighList, coord, deltaQAtom, alpha, localDeriv)
    end do
    !$OMP END PARALLEL DO

    ! d(1/R)/dr reciprocal space
    !$OMP PARALLEL DO&
    !$OMP& DEFAULT(SHARED) PRIVATE(iAtom2, r) REDUCTION(+:localDeriv) SCHEDULE(RUNTIME)
    do iAtom1 = iAtFirst, iAtLast
      do iAtom2 = iAtom1+1, nAtom
        r(:) = coord(:,iAtom1)-coord(:,iAtom2)
        localDeriv(:,iAtom1) = localDeriv(:,iAtom1)&
            & + derivEwaldReciprocal(r,recPoint,alpha,volume)*deltaQAtom(iAtom1)*deltaQAtom(iAtom2)
        localDeriv(:,iAtom2) = localDeriv(:,iAtom2)&
            & - derivEwaldReciprocal(r,recPoint,alpha,volume)*deltaQAtom(iAtom1)*deltaQAtom(iAtom2)
      end do
    end do
    !$OMP END PARALLEL DO

    call assembleChunks(env, localDeriv)

    deriv(:,:) = deriv + localDeriv

  end subroutine addInvRPrimePeriodic

  !> Neighbor summation with local scope for predictable OMP <= 4.0 behaviour
  subroutine addNeighborContribsInvRP(iAtom1, pNeighList, coords, deltaQAtom, alpha, deriv)
    integer, intent(in) :: iAtom1
    type(TDynNeighList), pointer, intent(in) :: pNeighList
    real(dp), intent(in) :: coords(:,:)
    real(dp), intent(in) :: deltaQAtom(:)
    real(dp), intent(in) :: alpha
    real(dp), intent(inout) :: deriv(:,:)

    type(TNeighIterator) :: neighIter
    real(dp) :: neighCoords(3, iterChunkSize)
    integer :: neighImages(iterChunkSize)
    integer :: iAtom2f, iNeigh, nNeigh
    real(dp) :: rr(3)

    call TNeighIterator_init(neighIter, pNeighList, iAtom1)
    nNeigh = iterChunkSize
    do while (nNeigh == iterChunkSize)
      call neighIter%getNextNeighbors(nNeigh, coords=neighCoords, img2CentCell=neighImages)
      do iNeigh = 1, nNeigh
        iAtom2f = neighImages(iNeigh)
        if (iAtom2f /= iAtom1) then
          rr(:) = coords(:,iAtom1) - neighCoords(:,iNeigh)
          deriv(:,iAtom1) = deriv(:,iAtom1)&
              & + derivRTerm(rr, alpha) * deltaQAtom(iAtom1) * deltaQAtom(iAtom2f)
          deriv(:,iAtom2f) = deriv(:,iAtom2f)&
              & - derivRTerm(rr, alpha) * deltaQAtom(iAtom1) * deltaQAtom(iAtom2f)
        end if
      end do
    end do

  end subroutine addNeighborContribsInvRP


  !> Calculates the -1/R**2 deriv contribution for extended lagrangian dynamics forces
  subroutine addInvRPrimeXlbomdPeriodic(env, nAtom, coord, neighList, recPoint, alpha, volume,&
      & dQInAtom, dQOutAtom, deriv)

    !> Computational environment settings
    type(TEnvironment), intent(in) :: env

    !> number of atoms
    integer, intent(in) :: nAtom

    !> coordinates of atoms
    real(dp), intent(in) :: coord(:,:)

    !> Dynamic neighbor list to be used in the real part of Ewald
    type(TDynNeighList), target, intent(in) :: neighList

    !> Contains the points included in the reciprocal sum. The set should not include the origin or
    !> inversion related points.
    real(dp), intent(in) :: recPoint(:,:)

    !> Ewald parameter
    real(dp), intent(in) :: alpha

    !> cell volume
    real(dp), intent(in) :: volume

    !> input charge fluctuations
    real(dp), intent(in) :: dQInAtom(:)

    !> output charge fluctuations
    real(dp), intent(in) :: dQOutAtom(:)

    !> energy derivative to add contribution to
    real(dp), intent(inout) :: deriv(:,:)

    type(TDynNeighList), pointer :: pNeighList
    integer :: iAt1, iAt2
    real(dp) :: rr(3), contrib(3), prefac
    real(dp), allocatable :: localDeriv(:,:)
    integer :: iAtFirst, iAtLast

    pNeighList => neighList
    allocate(localDeriv(3, nAtom))
    localDeriv(:,:) = 0.0_dp

    call distributeRangeInChunks(env, 1, nAtom, iAtFirst, iAtLast)

    ! real space
    !$OMP PARALLEL DO&
    !$OMP& DEFAULT(SHARED) REDUCTION(+:localDeriv) SCHEDULE(RUNTIME)
    do iAt1 = iAtFirst, iAtLast
      call addNeighborContribsXl(iAt1, pNeighList, coord, dQInAtom, dQOutAtom, alpha, localDeriv)
    end do
    !$OMP END PARALLEL DO

    ! reciprocal space
    !$OMP PARALLEL DO&
    !$OMP& DEFAULT(SHARED) PRIVATE(iAt2, rr, prefac, contrib)  REDUCTION(+:localDeriv)
    do iAt1 = iAtFirst, iAtLast
      do iAt2 = iAt1 + 1, nAtom
        rr(:) = coord(:,iAt1) - coord(:,iAt2)
        prefac = dQOutAtom(iAt1) * dQInAtom(iAt2) + dQInAtom(iAt1) * dQOutAtom(iAt2)&
            & - dQInAtom(iAt1) * dQInAtom(iAt2)
        contrib(:) = prefac * derivEwaldReciprocal(rr, recPoint, alpha, volume)
        localDeriv(:,iAt1) = localDeriv(:,iAt1) + contrib
        localDeriv(:,iAt2) = localDeriv(:,iAt2) - contrib
      end do
    end do
    !$OMP END PARALLEL DO

    call assembleChunks(env, localDeriv)
    deriv(:,:) = deriv + localDeriv

  end subroutine addInvRPrimeXlbomdPeriodic

  !> Neighbor summation with local scope for predictable OMP <= 4.0 behaviour
  subroutine addNeighborContribsXl(iAt1, pNeighList, coords, dQInAtom, dQOutAtom, alpha, deriv)
    integer, intent(in) :: iAt1
    type(TDynNeighList), pointer, intent(in) :: pNeighList
    real(dp), intent(in) :: coords(:,:)
    real(dp), intent(in) :: dQInAtom(:)
    real(dp), intent(in) :: dQOutAtom(:)
    real(dp), intent(in) :: alpha
    real(dp), intent(inout) :: deriv(:,:)

    type(TNeighIterator) :: neighIter
    real(dp) :: neighCoords(3, iterChunkSize)
    real(dp) :: rr(3), contrib(3)
    real(dp) :: prefac
    integer :: neighImages(iterChunkSize)
    integer :: iAt2f, iNeigh, nNeigh

    call TNeighIterator_init(neighIter, pNeighList, iAt1)
    nNeigh = iterChunkSize
    do while (nNeigh == iterChunkSize)
      call neighIter%getNextNeighbors(nNeigh, coords=neighCoords, img2CentCell=neighImages)
      do iNeigh = 1, nNeigh
        iAt2f = neighImages(iNeigh)
        if (iAt2f == iAt1) then
          cycle
        end if
        rr(:) = coords(:,iAt1) - neighCoords(:,iNeigh)
        prefac = dQOutAtom(iAt1) * dQInAtom(iAt2f) + dQInAtom(iAt1) * dQOutAtom(iAt2f)&
            & - dQInAtom(iAt1) * dQInAtom(iAt2f)
        contrib(:) = prefac * derivRTerm(rr, alpha)
        deriv(:,iAt1) = deriv(:,iAt1) + contrib
        deriv(:,iAt2f) = deriv(:,iAt2f) - contrib
      end do
    end do

  end subroutine addNeighborContribsXl


  !> Calculates the -1/R**2 deriv contribution for charged atoms interacting with a group of charged
  !> objects (like point charges) for the periodic case, without storing anything.
  subroutine addInvRPrimePeriodicAsymm(env, nAtom0, nAtom1, coord0, coord1, charge0, charge1, rVec,&
      & gVec, alpha, vol, deriv0, deriv1, blurWidths1)

    !> Computational environment settings
    type(TEnvironment), intent(in) :: env

    !> Number of atoms in the first group
    integer, intent(in) :: nAtom0

    !> Number of atoms in the second group
    integer, intent(in) :: nAtom1

    !> List of atomic coordinates (first group)
    real(dp), intent(in) :: coord0(:,:)

    !> List of the point charge coordinates (second group)
    real(dp), intent(in) :: coord1(:,:)

    !> Charge of the atoms in group 1.
    real(dp), intent(in) :: charge0(:)

    !> Charge of the point charges.
    real(dp), intent(in) :: charge1(:)

    !> Lattice vectors to be used for the real Ewald summation
    real(dp), intent(in) :: rVec(:,:)

    !> Lattice vectors to be used for the reciprocal Ewald summation.
    real(dp), intent(in) :: gVec(:,:)

    !> Parameter of the Ewald summation
    real(dp), intent(in) :: alpha

    !> Volume of the supercell.
    real(dp), intent(in) :: vol

    !> Contains the derivative for the first group on exit
    real(dp), intent(inout) :: deriv0(:,:)

    !> Contains the derivative for the second group on exit
    real(dp), intent(inout) :: deriv1(:,:)

    !> Gaussian blur width of the charges in the 2nd group
    real(dp), intent(in), optional :: blurWidths1(:)

    integer :: iAt0, iAt1
    real(dp) :: vect(3), fTmp(3)
    integer :: iAtFirst0, iAtLast0, iAtFirst1, iAtLast1
    real(dp), allocatable :: localDeriv0(:,:), localDeriv1(:,:)

    @:ASSERT(vol > 0.0_dp)

    allocate(localDeriv0(3, nAtom0))
    allocate(localDeriv1(3, nAtom1))
    localDeriv0(:,:) = 0.0_dp
    localDeriv1(:,:) = 0.0_dp

    call distributeRangeInChunks2(env, 1, nAtom0, 1, nAtom1, iAtFirst0, iAtLast0, iAtFirst1,&
        & iAtLast1)

    ! real space part
    if (present(blurwidths1)) then
      !$OMP PARALLEL DO&
      !$OMP& DEFAULT(SHARED) PRIVATE(iAt1, vect, fTmp) REDUCTION(+:localDeriv0, localDeriv1)&
      !$OMP& SCHEDULE(RUNTIME)
      do iAt0 = iAtFirst0, iAtLast0
        do iAt1 = iAtFirst1, iAtLast1
          vect(:) = coord0(:,iAt0) - coord1(:,iAt1)
          fTmp(:) = derivEwaldReal(vect, rVec, alpha, blurWidth=blurWidths1(iAt1))&
              & * charge0(iAt0) * charge1(iAt1)
          localDeriv0(:,iAt0) = localDeriv0(:,iAt0) + fTmp(:)
          localDeriv1(:,iAt1) = localDeriv1(:,iAt1) - fTmp(:)
        end do
      end do
      !$OMP END PARALLEL DO
    else
      !$OMP PARALLEL DO&
      !$OMP& DEFAULT(SHARED) PRIVATE(iAt1, vect, fTmp) REDUCTION(+:localDeriv0, localDeriv1)&
      !$OMP& SCHEDULE(RUNTIME)
      do iAt0 = iAtFirst0, iAtLast0
        do iAt1 = iAtFirst1, iAtLast1
          vect(:) = coord0(:,iAt0) - coord1(:,iAt1)
          fTmp(:) = derivEwaldReal(vect, rVec, alpha) * charge0(iAt0) * charge1(iAt1)
          localDeriv0(:,iAt0) = localDeriv0(:,iAt0) + fTmp(:)
          localDeriv1(:,iAt1) = localDeriv1(:,iAt1) - fTmp(:)
        end do
      end do
      !$OMP END PARALLEL DO
    end if

    ! reciprocal space part
    !$OMP PARALLEL DO&
    !$OMP& DEFAULT(SHARED) PRIVATE(iAt1, vect, fTmp) REDUCTION(+:localDeriv0, localDeriv1)&
    !$OMP& SCHEDULE(RUNTIME)
    do iAt0 = iAtFirst0, iAtLast0
      do iAt1 = iAtFirst1, iAtLast1
        vect(:) = coord0(:,iAt0) - coord1(:,iAt1)
        fTmp(:) = derivEwaldReciprocal(vect, gVec, alpha, vol) * charge0(iAt0) * charge1(iAt1)
        localDeriv0(:,iAt0) = localDeriv0(:,iAt0) + fTmp(:)
        localDeriv1(:,iAt1) = localDeriv1(:,iAt1) - fTmp(:)
      end do
    end do
    !$OMP END PARALLEL DO

    call assembleChunks(env, localDeriv0)
    deriv0(:,:) = deriv0 + localDeriv0

    call assembleChunks(env, localDeriv1)
    deriv1(:,:) = deriv1 + localDeriv1

  end subroutine addInvRPrimePeriodicAsymm


  !> Get optimal alpha-parameter for the Ewald summation by finding alpha, where decline of real and
  !> reciprocal part of Ewald are equal.
  !> The function stops, if the optimal alpha cannot be found.
  function getOptimalAlphaEwald(latVec, recVec, volume, tolerance) result(alpha)

    !> Lattice vectors.
    real(dp), intent(in) :: latVec(:,:)

    !> Reciprocal vectors.
    real(dp), intent(in) :: recVec(:,:)

    !> Volume of the unit cell.
    real(dp), intent(in) :: volume

    !> Tolerance for difference in real and rec. part.
    real(dp), intent(in) :: tolerance

    !> Optimal alpha.
    real(dp) :: alpha

    real(dp) :: alphaLeft, alphaRight
    real(dp), parameter :: alphaInit = 1.0e-8_dp

    real(dp) :: minG, minR, diff
    integer :: iIter
    integer :: iError
    character(len=100) :: errorString

    @:ASSERT(volume > 0.0_dp)
    @:ASSERT(tolerance > 0.0_dp)

    minG = sqrt(minval(sum(recVec(:,:)**2, dim=1)))
    minR = sqrt(minval(sum(latVec(:,:)**2, dim=1)))

    iError = 0
    alpha = alphaInit
    diff = diffRecReal(alpha, minG, minR, volume)
    do while (diff < -tolerance .and. alpha <= huge(1.0_dp))
      alpha = 2.0_dp * alpha
      diff = diffRecReal(alpha, minG, minR, volume)
    end do
    if (alpha > huge(1.0_dp)) then
      iError = 1
    elseif (alpha == alphaInit) then
      iError = 2
    end if

    if (iError == 0) then
      alphaLeft = 0.5_dp * alpha
      do while (diff < tolerance .and. alpha <= huge(1.0_dp))
        alpha = 2.0_dp * alpha
        diff = diffRecReal(alpha, minG, minR, volume)
      end do
      if (alpha > huge(1.0_dp)) then
        iError = 3
      end if
    end if

    if (iError == 0) then
      alphaRight = alpha
      alpha = (alphaLeft + alphaRight) / 2.0
      iIter = 0
      diff = diffRecReal(alpha, minG, minR, volume)
      do while (abs(diff) > tolerance .and. iIter <= nSearchIter)
        if (diff < 0) then
          alphaLeft = alpha
        else
          alphaRight = alpha
        end if
        alpha = (alphaLeft + alphaRight) / 2.0
        diff = diffRecReal(alpha, minG, minR, volume)
        iIter = iIter + 1
      end do
      if (iIter > nSearchIter) then
        iError = 4
      end if
    end if

    if (iError /= 0) then
      !alpha = exp(-0.310104 * log(volume) + 0.786382) / 2.0
99000 format ('Failure in determining optimal alpha for Ewaldsum.', ' Error code: ',I3)
      write(errorString, 99000) iError
      call error(errorString)
    end if

  end function getOptimalAlphaEwald


  !> Returns the longest reciprocal vector which gives a bigger contribution to the Ewald sum than a
  !> certain tolerance.
  function getMaxGEwald(alpha, volume, minValue) result(xx)

    !> Parameter of the ewald summation.
    real(dp), intent(in) :: alpha

    !> Volume of the unit cell.
    real(dp), intent(in) :: volume

    !> Tolerance value.
    real(dp), intent(in) :: minValue

    !> magnitude of reciprocal vector
    real(dp) :: xx

    real(dp), parameter :: gInit = 1.0e-8_dp
    real(dp) :: xLeft, xRight, yLeft, yRight, yy
    integer :: iError, iIter
    character(len=100) :: errorString

    iError = 0
    xx = gInit
    yy = gTerm(xx, alpha, volume)
    do while (yy > minValue .and. xx <= huge(1.0_dp))
      xx = 2.0_dp * xx
      yy = gTerm(xx, alpha, volume)
    end do
    if (xx > huge(1.0_dp)) then
      iError = 1
    elseif (xx == gInit) then
      iError = 2
    end if

    if (iError == 0) then
      xLeft = 0.5_dp * xx
      yLeft = gTerm(xLeft, alpha, volume)
      xRight = xx
      yRight = yy

      iIter = 1
      do while (yLeft - yRight > minValue .and. iIter <= nSearchIter)
        xx = 0.5_dp * (xLeft + xRight)
        yy = gTerm(xx, alpha, volume)
        if (yy >= minValue) then
          xLeft = xx
          yLeft = yy
        else
          xRight = xx
          yRight = yy
        end if
        iIter = iIter + 1
      end do
      if (iIter > nSearchIter) then
        iError = 3
      end if
    end if

    if (iError /= 0) then
99010 format ('Failure in getMaxGEwald.', ' Error nr: ',I3)
      write(errorString, 99010) iError
      call error(errorString)
    end if

  end function getMaxGEwald


  !> Returns the longest real space vector which gives a bigger contribution to the Ewald sum than a
  !> certain tolerance.
  function getMaxREwald(alpha, minValue) result(xx)

    !> Parameter of the ewald summation.
    real(dp), intent(in) :: alpha

    !> Tolerance value.
    real(dp), intent(in) :: minValue

    !> Magnitude of real space vector
    real(dp) :: xx

    real(dp), parameter :: rInit = 1.0e-8_dp
    real(dp) :: xLeft, xRight, yLeft, yRight, yy
    integer :: iError, iIter
    character(len=100) :: errorString

    iError = 0
    xx = rInit
    yy = rTerm(xx, alpha)
    do while (yy > minValue .and. xx <= huge(1.0_dp))
      xx = 2.0_dp * xx
      yy = rTerm(xx, alpha)
    end do
    if (xx > huge(1.0_dp)) then
      iError = 1
    elseif (xx == rInit) then
      iError = 2
    end if

    if (iError == 0) then
      xLeft = 0.5_dp * xx
      yLeft = rTerm(xLeft, alpha)
      xRight = xx
      yRight = yy

      iIter = 1
      do while (yLeft - yRight > minValue .and. iIter <= nSearchIter)
        xx = 0.5_dp * (xLeft + xRight)
        yy = rTerm(xx, alpha)
        if (yy >= minValue) then
          xLeft = xx
          yLeft = yy
        else
          xRight = xx
          yRight = yy
        end if
        iIter = iIter + 1
      end do
      if (iIter > nSearchIter) then
        iError = 3
      end if
    end if

    if (iError /= 0) then
99020 format ('Failure in getMaxREwald.', ' Error nr: ',I3)
      write(errorString, 99020) iError
      call error(errorString)
    end if

  end function getMaxREwald


  !> Returns the Ewald sum for a given lattice in a given point.
  function ewald(rr, rVec, gVec, alpha, vol, blurWidth, epsSoften)

    !> Vector where to calculate the Ewald sum.
    real(dp), intent(in) :: rr(:)

    !> Real space vectors to sum over. (Should contain origin).
    real(dp), intent(in) :: rVec(:,:)

    !> Reciprocal space vectors to sum over (Should not contain either origin nor inversion related
    !> points).
    real(dp), intent(in) :: gVec(:,:)

    !> Parameter for the Ewald summation.
    real(dp), intent(in) :: alpha

    !> Volume of the real space unit cell.
    real(dp), intent(in) :: vol

    !> Gaussian blur width of the charges in the 2nd group
    real(dp), intent(in), optional :: blurWidth

    !> Short distance softening
    real(dp), intent(in), optional :: epsSoften

    !> Result
    real(dp) :: ewald

    ewald = ewaldReciprocal(rr, gVec, alpha, vol)&
        & + ewaldReal(rr, rVec, alpha, blurWidth=blurWidth, epsSoften=epsSoften)&
        & - pi / (vol*alpha**2)
    if (sum(rr(:)**2) < tolSameDist2) then
      ewald = ewald - 2.0_dp * alpha / sqrt(pi)
    end if

  end function ewald


  !> Returns the reciprocal part of the Ewald sum.
  function ewaldReciprocal(rr, gVec, alpha, vol) result(recSum)

    !> Vector where to calculate the Ewald sum.
    real(dp), intent(in) :: rr(:)

    !> Reciprocal space vectors to sum over (Should not contain either origin nor inversion related
    !> points).
    real(dp), intent(in) :: gVec(:,:)

    !> Parameter for the Ewald summation.
    real(dp), intent(in) :: alpha

    !> Volume of the real space unit cell.
    real(dp), intent(in) :: vol

    !> contribution to the sum
    real(dp) :: recSum

    real(dp) :: gg(3), g2
    integer :: iG

    @:ASSERT(vol > 0.0_dp)

    recSum = 0.0_dp
    do iG = 1, size(gVec, dim=2)
      gg = gVec(:,iG)
      g2 = sum(gg(:)**2)
      recSum = recSum + exp(-g2/(4.0_dp*alpha**2))/g2 * cos(dot_product(gg,rr))
    end do
    ! note factor of 2 as only summing half of reciprocal space
    recSum = 2.0_dp * recSum * 4.0_dp * pi / vol

  end function ewaldReciprocal


  !> Returns the derivative of the reciprocal part of the Ewald sum.
  function derivEwaldReciprocal(rr, gVec, alpha, vol) result(recSum)

    !> Vector where to calculate the Ewald sum.
    real(dp), intent(in) :: rr(:)

    !> Reciprocal space vectors to sum over (Should not contain either origin nor inversion related
    !> points).
    real(dp), intent(in) :: gVec(:,:)

    !> Parameter for the Ewald summation.
    real(dp), intent(in) :: alpha

    !> Volume of the real space unit cell.
    real(dp), intent(in) :: vol

    !> contribution to the derivative value
    real(dp) :: recSum(3)

    real(dp) :: gg(3), g2
    integer :: iG

    @:ASSERT(vol > 0.0_dp)

    recSum(:) = 0.0_dp
    do iG = 1, size(gVec, dim=2)
      gg(:) = gVec(:,iG)
      g2 = sum(gg(:)**2)
      recSum(:) = recSum(:) - gg(:)*sin(dot_product(gg,rr))*exp(-g2/(4.0_dp*alpha**2))/g2
    end do
    ! note factor of 2 as only summing over half of reciprocal space
    recSum(:) = 2.0_dp * recSum(:) * 4.0_dp * pi / vol

  end function derivEwaldReciprocal


  !> Returns the real space part of the Ewald sum.
  function ewaldReal(rr, rVec, alpha, blurWidth, epsSoften) result(realSum)

    !> Real space vectors to sum over. (Should contain origin).
    real(dp), intent(in) :: rVec(:,:)

    !> Parameter for the Ewald summation.
    real(dp), intent(in) :: alpha

    !> Vector where to calculate the Ewald sum.
    real(dp), intent(in) :: rr(:)

    !> Gaussian blur width of the 2nd charge
    real(dp), intent(in), optional :: blurWidth

    !> Short distance softening
    real(dp), intent(in), optional :: epsSoften

    !> contribution to sum
    real(dp) :: realSum

    real(dp) :: absRR, epsSoften2
    integer :: iR

    realSum = 0.0_dp

     if (present(epsSoften)) then
      epsSoften2 = epsSoften**2
    else
      epsSoften2 = 0.0_dp
    end if

    if (present(blurWidth)) then
      do iR = 1, size(rVec, dim=2)
        absRR = sum((rr(:) + rVec(:,iR))**2)
        if (absRR < tolSameDist**2) then
          cycle
        end if
        if (absRR < (erfArgLimit * blurWidth)**2) then
          realSum = realSum + erfwrap(sqrt(absRR) / blurWidth)/sqrt(absRR+epsSoften2)
        else
          realSum = realSum + 1.0_dp/sqrt(absRR+epsSoften2)
        end if
        realSum = realSum -erfwrap(alpha*sqrt(absRR))/sqrt(absRR+epsSoften2)
      end do
    else
      do iR = 1, size(rVec, dim=2)
        absRR = sum((rr(:) + rVec(:,iR))**2)
        if (absRR < tolSameDist**2) then
          cycle
        end if
        realSum = realSum + erfcwrap(alpha*sqrt(absRR))/sqrt(absRR+epsSoften2)
      end do
    end if

  end function ewaldReal


  !> Returns the derivative of the real space part of the Ewald sum.
  function derivEwaldReal(rdiff, rVec, alpha, blurWidth) result(dewr)

    !> Vector where to calculate the Ewald sum.
    real(dp), intent(in) :: rdiff(:)

    !> Real space vectors to sum over. (Should contain origin).
    real(dp), intent(in) :: rVec(:,:)

    !> Parameter for the Ewald summation.
    real(dp), intent(in) :: alpha

    !> Gaussian blur width of the second charge
    real(dp), intent(in), optional :: blurWidth

    !> contribution to derivative
    real(dp) :: dewr(3)

    real(dp) :: rNew(3)
    real(dp) :: rr
    integer :: iR

    dewr = 0.0_dp

    if (present(blurWidth)) then
      do iR = 1, size(rVec, dim=2)
        rNew(:) = rdiff(:) + rVec(:,iR)
        rr = sqrt(sum(rNew**2))
        if (rr < tolSameDist2) then
          cycle
        end if
        ! derivative of -erf(alpha*r)/r
        dewr(:) = dewr + rNew(:) * (-2.0_dp/sqrt(pi)*exp(-alpha*alpha*rr*rr)* alpha*rr&
            & - erfcwrap(alpha*rr))/(rr*rr*rr)
        ! deriv of erf(r/blur)/r
        if (rr < erfArgLimit * blurWidth) then
          dewr(:) = dewr + rNew(:) * (2.0_dp/sqrt(pi)*exp(-rr*rr/(blurWidth**2))*rr/blurWidth&
              & + erfcwrap(rr/blurWidth))/(rr*rr*rr)
        end if
      end do
    else
      do iR = 1, size(rVec, dim=2)
        rNew(:) = rdiff(:) + rVec(:,iR)
        rr = sqrt(sum(rNew**2))
        if (rr < tolSameDist2) then
          cycle
        end if
        dewr(:) = dewr + rNew(:) * (-2.0_dp/sqrt(pi)*exp(-alpha*alpha*rr*rr)* alpha*rr&
            & - erfcwrap(alpha*rr))/(rr*rr*rr)
      end do
    end if

  end function derivEwaldReal


  !> Returns the difference in the decrease of the real and reciprocal parts of the Ewald sum.  In
  !> order to make the real space part shorter than the reciprocal space part, the values are taken
  !> at different distances for the real and the reciprocal space parts.
  function diffRecReal(alpha, minG, minR, volume) result(diff)

    !> Parameter for the Ewald summation.
    real(dp), intent(in) :: alpha

    !> Length of the shortest reciprocal space vector in the sum.
    real(dp), intent(in) :: minG

    !> Length of the shortest real space vector in the sum.
    real(dp), intent(in) :: minR

    !> Volume of the real space unit cell.
    real(dp), intent(in) :: volume

    !> difference between changes in the two terms
    real(dp) :: diff

    @:ASSERT(volume > 0.0_dp)

    diff = ((gTerm(4.0_dp*minG, alpha, volume) &
        &- gTerm(5.0_dp*minG, alpha, volume))) &
        &- (rTerm(2.0_dp*minR, alpha) - rTerm(3.0_dp*minR, alpha))

  end function diffRecReal


  !> Returns the max. value of a term in the reciprocal space part of the Ewald summation for a
  !> given vector length.
  function gTerm(gg, alpha, vol)

    !> Length of the reciprocal space vector.
    real(dp), intent(in) :: gg

    !> Parameter of the Ewald summation.
    real(dp), intent(in) :: alpha

    !> Volume of the real space unit cell.
    real(dp), intent(in) :: vol

    !> reciprocal term
    real(dp) :: gTerm

    gTerm = 4.0_dp*pi*(exp(-0.25_dp*gg**2/(alpha**2))/(vol*gg**2))

  end function gTerm


  !> Returns the max. value of a term in the real space part of the Ewald summation for a given
  !> vector length.
  function rTerm(rr, alpha)

    !> Length of the real space vector.
    real(dp), intent(in) :: rr

    !> Parameter of the Ewald summation.
    real(dp), intent(in) :: alpha

    !> real space term
    real(dp) :: rTerm

    @:ASSERT(rr >= epsilon(1.0_dp))

    rTerm = erfcwrap(alpha*rr)/rr

  end function rTerm


  !> Returns the derivative of a term in the real space part of the Ewald summation for a given
  !> vector length.
  function derivRTerm(r, alpha)

    !> Length of the real space vector.
    real(dp), intent(in) :: r(3)

    !> Parameter of the Ewald summation.
    real(dp), intent(in) :: alpha

    !> real space derivative term
    real(dp) :: derivRTerm(3)

    real(dp) :: rr
    rr = sqrt(sum(r(:)**2))

    @:ASSERT(rr >= epsilon(1.0_dp))

    derivRTerm (:) = r(:)*(-2.0_dp/sqrt(pi)*exp(-alpha*alpha*rr*rr)* &
        & alpha*rr - erfcwrap(alpha*rr))/(rr*rr*rr)

  end function derivRTerm


  !> Calculates the stress tensor derivatives of the Ewald electrostatics
  !> Aguard and Madden J Chem Phys 119 7471 (2003)
  subroutine invRStress(env, nAtom, coord, neighList, recPoint, alpha, volume, q, stress)

    !> Computational environment settings
    type(TEnvironment), intent(in) :: env

    !> Number of atoms.
    integer, intent(in) :: nAtom

    !> List of atomic coordinates (all atoms).
    real(dp), intent(in) :: coord(:,:)

    !> Dynamic neighbor list to be used in the real part of Ewald
    type(TDynNeighList), target, intent(in) :: neighList

    !> Contains the points included in the reciprocal sum. The set should not include the origin or
    !> inversion related points.
    real(dp), intent(in) :: recPoint(:,:)

    !> Parameter for Ewald summation.
    real(dp), intent(in) :: alpha

    !> Volume of the real space unit cell.
    real(dp), intent(in) :: volume

    !> charges in the cell
    real(dp), intent(in) :: q(:)

    !> Stress tensor
    real(dp), intent(out) :: stress(:,:)

    type(TDynNeighList), pointer :: pNeighList
    integer :: iAtom1, iInv, ii, jj, kk
    real(dp) :: g(3), g2, intermed, intermed2
    real(dp) :: stressTmp(3,3), localStress(3,3)
    integer :: iFirst, iLast

    @:ASSERT(volume > 0.0_dp)

    ! Reciprocal space part of the Ewald sum.
    call distributeRangeInChunks(env, 1, size(recpoint, dim=2), iFirst, iLast)
    localStress(:,:) = 0.0_dp
    do ii = iFirst, iLast
      do iInv = -1, 1, 2
        g(:) = real(iInv,dp)*recpoint(:,ii)
        intermed = 0.0_dp
        intermed2 = 0.0_dp
        !$OMP PARALLEL DO&
        !$OMP& DEFAULT(SHARED) REDUCTION(+:intermed, intermed2) SCHEDULE(RUNTIME)
        do iAtom1 = 1, nAtom
          intermed = intermed + q(iAtom1) * cos(dot_product(g, coord(:,iAtom1)))
          intermed2 = intermed2 + q(iAtom1) * sin(dot_product(g, coord(:,iAtom1)))
        end do
        !$OMP END PARALLEL DO
        intermed = intermed**2 + intermed2**2
        g2 = sum(g(:)**2)
        intermed = intermed*exp(-g2/(4.0_dp*alpha*alpha))/g2
        stressTmp(:,:) = 0.0_dp
        do jj = 1, 3
          stressTmp(jj,jj) = 1.0_dp
          do kk = 1,3
            stressTmp(kk,jj) = stressTmp(kk,jj) &
                & -2.0_dp*(1.0_dp/(4.0_dp*alpha*alpha) + 1.0_dp/g2) &
                & *g(kk)*g(jj)
          end do
        end do
        localStress(:,:) = localStress + stressTmp * intermed
      end do
    end do
    localStress(:,:) = -localStress * 4.0_dp * pi / volume

    call assembleChunks(env, localStress)
    stress(:,:) = localStress


    ! Real space part of the Ewald sum.
    pNeighList => neighList
    call distributeRangeInChunks(env, 1, nAtom, iFirst, iLast)
    localStress = 0.0_dp
    !$OMP PARALLEL DO&
    !$OMP& DEFAULT(SHARED) REDUCTION(+:localStress) SCHEDULE(RUNTIME)
    do iAtom1 = iFirst, iLast
      call addNeighborContribsStress(iAtom1, pNeighList, coord, alpha, Q, localStress)
    end do
    !$OMP END PARALLEL DO

    call assembleChunks(env, localStress)
    stress(:,:) = stress + localStress

    stress(:,:) = stress / volume

  end subroutine invRStress

<<<<<<< HEAD
=======
    !> Neighbor summation with local scope for predictable OMP <= 4.0 behaviour
    subroutine addNeighborContribs(iAtom1, pNeighList, coords, alpha, dQAtom, stress)
      integer, intent(in) :: iAtom1
      type(TDynNeighList), pointer, intent(in) :: pNeighList
      real(dp), intent(in) :: coords(:,:)
      real(dp), intent(in) :: dQAtom(:)
      real(dp), intent(in) :: alpha
      real(dp), intent(inout) :: stress(:,:)
>>>>>>> 076bc16f

  !> Neighbor summation with local scope for predictable OMP <= 4.0 behaviour
  subroutine addNeighborContribsStress(iAtom1, pNeighList, coords, alpha, dQAtom, stress)
    integer, intent(in) :: iAtom1
    type(TDynNeighList), pointer, intent(in) :: pNeighList
    real(dp), intent(in) :: coords(:,:)
    real(dp), intent(in) :: dQAtom(:)
    real(dp), intent(in) :: alpha
    real(dp), intent(inout) :: stress(:,:)

    type(TNeighIterator) :: neighIter
    real(dp) :: neighCoords(3, iterChunkSize)
    integer :: neighImages(iterChunkSize)
    integer :: iAtom2f, iNeigh, nNeigh, ii, jj
    real(dp) :: r(3), f(3)

    call TNeighIterator_init(neighIter, pNeighList, iAtom1)
    nNeigh = iterChunkSize
    do while (nNeigh == iterChunkSize)
      call neighIter%getNextNeighbors(nNeigh, coords=neighCoords, img2CentCell=neighImages)
      do iNeigh = 1, nNeigh
        iAtom2f = neighImages(iNeigh)
        r(:) = coords(:,iAtom1) - neighCoords(:,iNeigh)
        f(:) = derivRTerm(r, alpha) * dQAtom(iAtom1) * dQAtom(iAtom2f)
        if (iAtom2f /= iAtom1) then
          do ii = 1, 3
            do jj = 1, 3
              stress(jj,ii) = stress(jj,ii) + (r(jj) * f(ii) + f(jj) * r(ii))
            end do
          end do
        else
          do ii = 1, 3
            do jj = 1, 3
              stress(jj,ii) = stress(jj,ii) + 0.5_dp * (r(jj) * f(ii) + f(jj) * r(ii))
            end do
          end do
        end if
      end do
    end do

  end subroutine addNeighborContribsStress



end module coulomb<|MERGE_RESOLUTION|>--- conflicted
+++ resolved
@@ -1752,18 +1752,6 @@
 
   end subroutine invRStress
 
-<<<<<<< HEAD
-=======
-    !> Neighbor summation with local scope for predictable OMP <= 4.0 behaviour
-    subroutine addNeighborContribs(iAtom1, pNeighList, coords, alpha, dQAtom, stress)
-      integer, intent(in) :: iAtom1
-      type(TDynNeighList), pointer, intent(in) :: pNeighList
-      real(dp), intent(in) :: coords(:,:)
-      real(dp), intent(in) :: dQAtom(:)
-      real(dp), intent(in) :: alpha
-      real(dp), intent(inout) :: stress(:,:)
->>>>>>> 076bc16f
-
   !> Neighbor summation with local scope for predictable OMP <= 4.0 behaviour
   subroutine addNeighborContribsStress(iAtom1, pNeighList, coords, alpha, dQAtom, stress)
     integer, intent(in) :: iAtom1
