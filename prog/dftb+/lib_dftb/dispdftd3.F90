--- conflicted
+++ resolved
@@ -13,7 +13,7 @@
   use accuracy
   use dispiface
   use dftd3_module
-  use periodic, only : TNeighborList, getNrOfNeighborsForAll
+  use periodic, only : TNeighbourList, getNrOfNeighboursForAll
   use simplealgebra, only : determinant33
   use constants
   implicit none
@@ -184,14 +184,11 @@
           & this%dispE, this%gradients, this%stress)
     else
       call dftd3_dispersion(this%calculator, coords, this%izp, this%dispE, this%gradients)
-<<<<<<< HEAD
     end if
 
     if (this%tHHRepulsion) then
       ! D3H5 - additional H-H repulsion contributions to energy, forces and stress (if periodic)
       call this%addHHRepulsion(coords, neigh, img2CentCell)
-=======
->>>>>>> 5f6175df
     end if
 
     this%tCoordsUpdated = .true.
@@ -281,17 +278,12 @@
     real(dp) :: cutoff
 
     ! Since dftd3-routine uses its own real space summation routines, we do not need any real space
-<<<<<<< HEAD
-    ! neighbors from neighbour list, unless H-H repulsion is active.
+    ! neighbours from neighbour list, unless H-H repulsion is active.
     if (this%tHHRepulsion) then
       cutoff = hhRepCutOff
     else
       cutoff = 0.0_dp
     end if
-=======
-    ! neighbours from neighbour list -> return 0 cutoff
-    cutoff = 0.0_dp
->>>>>>> 5f6175df
 
   end function getRCutoff
 
@@ -305,8 +297,8 @@
     !> Current coordinates
     real(dp), intent(in) :: coords(:,:)
 
-    !> Neighbor list.
-    type(TNeighborList), intent(in) :: neigh
+    !> Neighbour list.
+    type(TNeighbourList), intent(in) :: neigh
 
     !> Updated mapping to central cell.
     integer, intent(in) :: img2CentCell(:)
@@ -325,7 +317,7 @@
     end if
 
     allocate(nNeigh(this%nAtom))
-    call getNrOfNeighborsForAll(nNeigh, neigh, HHRepCutOff)
+    call getNrOfNeighboursForAll(nNeigh, neigh, HHRepCutOff)
 
     repE = 0.0_dp
     do iAt1 = 1, this%nAtom
@@ -333,7 +325,7 @@
         cycle
       end if
       do iNeigh = 1, nNeigh(iAt1)
-        iAt2 = neigh%iNeighbor(iNeigh, iAt1)
+        iAt2 = neigh%iNeighbour(iNeigh, iAt1)
         iAt2f = img2CentCell(iAt2)
         if (this%izp(iAt2f) /= 1) then
           cycle
