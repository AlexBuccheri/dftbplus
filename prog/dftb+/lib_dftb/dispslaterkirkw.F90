!--------------------------------------------------------------------------------------------------!
!  DFTB+: general package for performing fast atomistic simulations                                !
!  Copyright (C) 2018  DFTB+ developers group                                                      !
!                                                                                                  !
!  See the LICENSE file for terms of usage and distribution.                                       !
!--------------------------------------------------------------------------------------------------!

#:include 'common.fypp'

!> Dispersion a la Slater-Kirkwood as implemented by M. Elstner in old DFTB.
!>
!> The expression as found in the old DFTB had been reimplemented. The periodic
!> case had been completely rewritten using a correct Ewald summation (instead
!> of the pure real space summation, which converges very poorly).
!>
!> See also: Elstner et al., J. Chem. Phys., 114, 5149 (2001)
!>
!> Note: The expression for C6(iAt1,iAt2) is not the same as in the reference paper by M. Elstner,
!> but the one found in the old code (implemented by him as well). Furthermore, the expression for
!> the dispersion energy in the paper (eq. 9) misses a factor of 1/2.
!>
!> Todo: The generation of the reciprocal lattice vectors should not be done localy, but somewhere
!> outside, since the Coulomb module does the same.
<<<<<<< HEAD
module dftbp_dispslaterkirkw
  use dftbp_assert
  use dftbp_accuracy
  use dftbp_simplealgebra, only : determinant33
  use dftbp_lapackroutines, only : matinv
  use dftbp_periodic, only: TNeighborList, getNrOfNeighborsForAll, getLatticePoints
  use dftbp_constants, only : pi
  use dftbp_dispiface
  use dftbp_dispcommon
  use dftbp_message
=======
module dispslaterkirkw
  use assert
  use accuracy
  use simplealgebra, only : determinant33
  use lapackroutines, only : matinv
  use periodic, only: TNeighbourList, getNrOfNeighboursForAll, getLatticePoints
  use constants, only : pi
  use dispiface
  use dispcommon
  use message
>>>>>>> ea956589
  implicit none
  private

  public :: DispSlaKirkInp, DispSlaKirk, DispSlaKirk_init


  !> Contains the initialisation data for the Slater-Kirkwood module.
  type :: DispSlaKirkInp

    !> Atomic polarisabilities (nAtom)
    real(dp), allocatable :: polar(:)


    !> Van der Waals radii (nAtom)
    real(dp), allocatable :: rWaals(:)


    !> Effective charges (nAtom)
    real(dp), allocatable :: charges(:)
  end type DispSlaKirkInp


  !> Data for the Slater-Kirkwood type dispersion.
  type, extends(DispersionIface) :: DispSlaKirk
  private

  !> Atomic polarisabilities (nAtom)
  real(dp), allocatable :: c6(:,:)

  !> Van der Waals radii (nAtom)
  real(dp), allocatable :: rVdW2(:,:)

  !> Nr. of atoms (without images)
  integer :: nAtom

  !> Energies
  real(dp), allocatable :: energies(:)

  !> Gradients (3, nAtom)
  real(dp), allocatable :: gradients(:,:)

  !> stress tensor components
  real(dp) :: stress(3,3)

  !> If system is periodic
  logical :: tPeriodic

  !> Real space cutoff
  real(dp) :: rCutoff

  !> Reciprocal space cutoff
  real(dp) :: gCutoff

  !> Cutoff, where damping function = 1
  real(dp) :: dampCutoff

  !> Periodic summation parameter
  real(dp) :: eta

  !> Volume of the unit cell
  real(dp) :: vol

  !> Largest pair distance
  real(dp) :: maxR

  !> Temporary dirty solution
  real(dp), allocatable :: gLatPoint(:,:)

  !> If first coordinate update done
  logical :: coordsUpdated = .false.

contains


  !> update internal copy of coordinates
  procedure :: updateCoords

  !> update internal copy of lattice vectors
  procedure :: updateLatVecs

  !> energy contribution
  procedure :: getEnergies

  !> force contributions
  procedure :: addGradients

  !> stress tensor contribution
  procedure :: getStress

  !> real space cutoff
  procedure :: getRCutoff

end type DispSlaKirk

!> Some magic constants for the damping function (see paper)
integer, parameter :: nn_ = 7         ! N
integer, parameter :: mm_ = 4         ! M
real(dp), parameter :: dd_ = 3.0_dp   ! d

contains


  !> Initializes a SlaterKirkwood instance.
subroutine DispSlaKirk_init(this, inp, latVecs)

  !> Initialized instance on exit.
  type(DispSlaKirk), intent(out) :: this

  !> Input parameters for Slater-Kirkwood.
  type(DispSlaKirkInp), intent(in) :: inp

  !> Lattice vectors, if the system is periodic.
  real(dp), intent(in), optional :: latVecs(:,:)

  real(dp) :: recVecs(3, 3), invRecVecs(3, 3)
  real(dp) :: tol, rTmp, c6sum
  integer :: iAt1, iAt2

  @:ASSERT(size(inp%polar) > 0)
  @:ASSERT(size(inp%polar) == size(inp%rWaals))
  @:ASSERT(size(inp%polar) == size(inp%charges))
  @:ASSERT(all(inp%polar >= 0.0_dp))
  @:ASSERT(all(inp%rWaals >= 0.0_dp))
#:call ASSERT_CODE
  if (present(latVecs)) then
    @:ASSERT(all(shape(latVecs) == [3, 3]))
  end if
#:endcall ASSERT_CODE

  this%nAtom = size(inp%polar)
  allocate(this%c6(this%nAtom, this%nAtom))
  allocate(this%rVdW2(this%nAtom, this%nAtom))
  this%rCutoff = 0.0_dp
  this%c6 = 0.0_dp
  this%rVdW2 = 0.0_dp
  this%maxR = 0.0_dp
  tol = epsilon(1.0_dp)
  do iAt1 = 1, this%nAtom
    if (inp%polar(iAt1) < tol .or. inp%rWaals(iAt1) < tol) then
      cycle
    end if
    do iAt2 = 1, iAt1
      this%c6(iAt2, iAt1) = 1.5_dp * inp%polar(iAt1) * inp%polar(iAt2) / (sqrt(inp%polar(iAt1)&
          & / inp%charges(iAt1)) + sqrt(inp%polar(iAt2)/ inp%charges(iAt2)))
      rTmp = (inp%rWaals(iAt1)**3 + inp%rWaals(iAt2)**3) / (inp%rWaals(iAt1)**2&
          & + inp%rWaals(iAt2)**2)
      this%rVdW2(iAt2, iAt1) = dd_ / rTmp**nn_
      this%maxR = max(this%maxR, rTmp)
      if (iAt1 /= iAt2) then
        this%c6(iAt1, iAt2) = this%c6(iAt2, iAt1)
        this%rVdW2(iAt1, iAt2) = this%rVdW2(iAt2, iAt1)
      end if
    end do
  end do
  this%rCutoff = (maxval(this%c6) / tolDispersion)**(1.0_dp / 6.0_dp)

  this%tPeriodic = present(latVecs)
  if (this%tPeriodic) then
    this%vol = abs(determinant33(latVecs))
    invRecVecs(:,:) = latVecs / (2.0_dp * pi)
    recVecs(:,:) = transpose(invRecVecs)
    call matinv(recVecs)

    ! Scaling down optimal eta (as suggested in the literature) is purely empirical, it reduces
    ! the real space summation, and seems to yield shorter execution times. (It does not influence
    ! the result.)
    this%eta =  getOptimalEta(latVecs, this%vol) / sqrt(2.0_dp)
    c6sum = sum(abs(this%c6))
    this%rCutoff = getMaxRDispersion(this%eta, c6sum, this%vol, tolDispersion)
    ! Cutoff, beyond which dispersion is purely 1/r^6 without damping
    this%dampCutoff = getDampCutoff_(this%maxR, tolDispDamp)
    this%rCutoff = max(this%rCutoff, this%dampCutoff)
    this%gCutoff = getMaxGDispersion(this%eta, c6sum, tolDispersion)
    call getLatticePoints(this%gLatPoint, recVecs, invRecVecs, this%gCutoff, onlyInside=.true.,&
        & reduceByInversion=.true., withoutOrigin=.true.)
    this%gLatPoint(:,:) = matmul(recVecs, this%gLatPoint)
  end if

  allocate(this%energies(this%nAtom))
  allocate(this%gradients(3, this%nAtom))
  this%coordsUpdated = .false.

end subroutine DispSlaKirk_init


!> Notifies the objects about changed coordinates.
subroutine updateCoords(this, neigh, img2CentCell, coords, species0)

  !> The data object for dispersion
  class(DispSlaKirk), intent(inout) :: this

  !> Updated neighbour list.
  type(TNeighbourList), intent(in) :: neigh

  !> Updated mapping to central cell.
  integer, intent(in) :: img2CentCell(:)

  !> Updated coordinates.
  real(dp), intent(in) :: coords(:,:)

  !> Species of the atoms in the unit cell.
  integer, intent(in) :: species0(:)


  !> Neighbours for real space summation
  integer, allocatable :: nNeighReal(:)

  !> Nr. of neighbours with damping
  integer, allocatable :: nNeighDamp(:)

  allocate(nNeighReal(this%nAtom))
  call getNrOfNeighboursForAll(nNeighReal, neigh, this%rCutoff)
  this%energies(:) = 0.0_dp
  this%gradients(:,:) = 0.0_dp
  this%stress(:,:) = 0.0_dp
  if (this%tPeriodic) then
    ! Make Ewald summation for a pure 1/r^6 interaction
    call addDispEGr_per_atom(this%nAtom, coords, nNeighReal, neigh%iNeighbour, neigh%neighDist2,&
        & img2CentCell, this%c6, this%eta, this%vol, this%gLatPoint, this%energies, this%gradients,&
        & this%stress)
    ! Correct those terms, where damping is important
    allocate(nNeighDamp(this%nAtom))
    call getNrOfNeighboursForAll(nNeighDamp, neigh, this%dampCutoff)
    call addDispEnergyAndGrad_cluster(this%nAtom, coords, nNeighDamp, neigh%iNeighbour,&
        & neigh%neighDist2, img2CentCell, this%c6, this%rVdW2, this%energies, this%gradients,&
        & dampCorrection=-1.0_dp)
  else
    call addDispEnergyAndGrad_cluster(this%nAtom, coords, nNeighReal, neigh%iNeighbour,&
        & neigh%neighDist2, img2CentCell, this%c6, this%rVdW2, this%energies, this%gradients)
  end if
  this%coordsUpdated = .true.

end subroutine updateCoords


!> Notifies the object about updated lattice vectors.
subroutine updateLatVecs(this, latVecs)

  !> The data object for dispersion
  class(DispSlaKirk), intent(inout) :: this

  !> New lattice vectors
  real(dp), intent(in) :: latVecs(:,:)

  real(dp) :: recVecs(3, 3), invRecVecs(3, 3)
  real(dp) :: c6sum

  this%vol = abs(determinant33(latVecs))
  invRecVecs(:,:) = latVecs / (2.0_dp * pi)
  recVecs(:,:) = transpose(invRecVecs)
  call matinv(recVecs)
  this%eta =  getOptimalEta(latVecs, this%vol) / sqrt(2.0_dp)
  c6sum = sum(abs(this%c6))
  this%rCutoff = getMaxRDispersion(this%eta, c6sum, this%vol, tolDispersion)
  ! Cutoff, beyond which dispersion is purely 1/r^6 without damping
  this%dampCutoff = getDampCutoff_(this%maxR, tolDispDamp)
  this%rCutoff = max(this%rCutoff, this%dampCutoff)
  this%gCutoff = getMaxGDispersion(this%eta, c6sum, tolDispersion)
  call getLatticePoints(this%gLatPoint, recVecs, invRecVecs, this%gCutoff, onlyInside=.true.,&
      & reduceByInversion=.true., withoutOrigin=.true.)
  this%gLatPoint(:,:) = matmul(recVecs, this%gLatPoint)
  this%coordsUpdated = .false.

end subroutine updateLatVecs


!> Returns the atomic resolved energies due to the dispersion.
subroutine getEnergies(this, energies)

  !> The data object for dispersion
  class(DispSlaKirk), intent(inout) :: this

  !> Contains the atomic energy contributions on exit.
  real(dp), intent(out) :: energies(:)

  @:ASSERT(this%coordsUpdated)
  @:ASSERT(size(energies) == this%nAtom)

  energies(:) = this%energies(:)

end subroutine getEnergies


!> Adds the atomic gradients to the provided vector.
subroutine addGradients(this, gradients)

  !> The data object for dispersion
  class(DispSlaKirk), intent(inout) :: this

  !> The vector to increase by the gradients.
  real(dp), intent(inout) :: gradients(:,:)

  @:ASSERT(this%coordsUpdated)
  @:ASSERT(all(shape(gradients) == [3, this%nAtom]))

  gradients(:,:) = gradients(:,:) + this%gradients(:,:)

end subroutine addGradients


!> Returns the stress tensor.
!>
!> Note: The stress tensor is not calculated for this dispersion model so the program is stopped,
!> if this method is called.
subroutine getStress(this, stress)

  !> The data object for dispersion
  class(DispSlaKirk), intent(inout) :: this

  !> tensor from the dispersion
  real(dp), intent(out) :: stress(:,:)

  call error("Internal error: DispSlaKirk%getStress() was called")

end subroutine getStress


!> Estimates the real space cutoff of the dispersion interaction.
function getRCutoff(this) result(cutoff)

  !> The data object for dispersion
  class(DispSlaKirk), intent(inout) :: this

  !> Cutoff for the interaction
  real(dp) :: cutoff

  cutoff = this%rCutoff

end function getRCutoff


!> Adds the energy per atom and the gradients for the cluster case
subroutine addDispEnergyAndGrad_cluster(nAtom, coords, nNeighbourSK, iNeighbour, neighDist2,&
    & img2CentCell, c6, rVdW2, energies, gradients, dampCorrection)

  !> Nr. of atoms (without periodic images)
  integer, intent(in) :: nAtom

  !> Coordinates of the atoms (including images)
  real(dp), intent(in) :: coords(:,:)

  !> Nr. of neighbours for each atom
  integer, intent(in) :: nNeighbourSK(:)

  !> Neighbourlist.
  integer, intent(in) :: iNeighbour(0:,:)

  !> Square distances of the neighbours.
  real(dp), intent(in) :: neighDist2(0:,:)

  !> Mapping into the central cell.
  integer, intent(in) :: img2CentCell(:)

  !> Van der Waals coefficients (nAtom, nAtom)
  real(dp), intent(in) :: c6(:,:)

  !> Scaled inverse van der Waals radii (nAtom, nAtom)
  real(dp), intent(in) :: rVdW2(:,:)

  !> Updated energy vector at return
  real(dp), intent(inout) :: energies(:)

  !> Updated gradient vector at return
  real(dp), intent(inout) :: gradients(:,:)

  !> Adds the provided value to the damping function (use -1.0 to sum up damped 1/r^6 terms and
  !> subtract pure 1/r^6 ones, in order to correct periodic Ewald sum for the short range damped

  !> terms.)
  real(dp), intent(in), optional :: dampCorrection

  integer :: iAt1, iNeigh, iAt2, iAt2f
  real(dp) :: dist2, dist, h0, h1, h2, rTmp
  real(dp) :: diff(3), gr(3)
  real(dp) :: corr

  if (present(dampCorrection)) then
    corr = dampCorrection
  else
    corr = 0.0_dp
  end if

  ! Cluster case => explicit sum of the contributions NOTE: the cluster summation also (ab)used in
  ! the periodic case, neighbours may go over the cell boundary -> img2CentCell needed for folding
  ! back.
  do iAt1 = 1, nAtom
    do iNeigh = 1, nNeighbourSK(iAt1)
      iAt2 = iNeighbour(iNeigh, iAt1)
      iAt2f = img2CentCell(iAt2)
      if (c6(iAt2f, iAt1) == 0.0_dp) then
        cycle
      end if
      dist2 = neighDist2(iNeigh, iAt1)
      if (dist2 > minNeighDist2) then
        dist = sqrt(dist2)
        h0 = rVdW2(iAt2f, iAt1)
        h1 = exp(-1.0_dp * h0 * dist**nn_)
        h2 = 1.0_dp - h1
        ! Energy
        rTmp = -0.5_dp * c6(iAt2f, iAt1) * (h2**mm_ + corr) / dist**6
        energies(iAt1) = energies(iAt1) + rTmp
        if (iAt1 /= iAt2f) then
          energies(iAt2f) = energies(iAt2f) + rTmp
        end if
        ! Gradients
        diff(:) = (coords(:,iAt1) - coords(:,iAt2))
        gr(:) = -c6(iAt2f, iAt1) * diff(:) * (mm_*h2**(mm_-1)*h1*h0*nn_*dist**(nn_-8)&
            & - 6.0_dp * (h2**mm_ + corr) * dist**(-8))
        gradients(:,iAt1) = gradients(:,iAt1) + gr(:)
        gradients(:,iAt2f) = gradients(:,iAt2f) - gr(:)
      end if
    end do
  end do

end subroutine addDispEnergyAndGrad_cluster


!> Returns the distance, beyond that the damping function equals approx. 1.
function getDampCutoff_(r0, tol) result(xx)

  !> Length scaling parameter
  real(dp), intent(in) :: r0

  !> Tolerance value.
  real(dp), intent(in) :: tol

  !> cutoff
  real(dp) :: xx

  ! solve: 1 - tol < (1-exp(-d*(r/r0)^N))^M for r and hope that the logarithm is not blowing up
  ! your computer.
  xx = r0 * (-1.0_dp/dd_ * log(1.0_dp&
      & - (1.0_dp - tol)**(1.0_dp/real(mm_,dp))))**(1.0_dp/real(nn_, dp))

end function getDampCutoff_

end module dftbp_dispslaterkirkw<|MERGE_RESOLUTION|>--- conflicted
+++ resolved
@@ -21,29 +21,16 @@
 !>
 !> Todo: The generation of the reciprocal lattice vectors should not be done localy, but somewhere
 !> outside, since the Coulomb module does the same.
-<<<<<<< HEAD
 module dftbp_dispslaterkirkw
   use dftbp_assert
   use dftbp_accuracy
   use dftbp_simplealgebra, only : determinant33
   use dftbp_lapackroutines, only : matinv
-  use dftbp_periodic, only: TNeighborList, getNrOfNeighborsForAll, getLatticePoints
+  use dftbp_periodic, only: TNeighbourList, getNrOfNeighboursForAll, getLatticePoints
   use dftbp_constants, only : pi
   use dftbp_dispiface
   use dftbp_dispcommon
   use dftbp_message
-=======
-module dispslaterkirkw
-  use assert
-  use accuracy
-  use simplealgebra, only : determinant33
-  use lapackroutines, only : matinv
-  use periodic, only: TNeighbourList, getNrOfNeighboursForAll, getLatticePoints
-  use constants, only : pi
-  use dispiface
-  use dispcommon
-  use message
->>>>>>> ea956589
   implicit none
   private
 
