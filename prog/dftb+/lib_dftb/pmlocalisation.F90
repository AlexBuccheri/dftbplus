!--------------------------------------------------------------------------------------------------!
!  DFTB+: general package for performing fast atomistic simulations                                !
!  Copyright (C) 2018  DFTB+ developers group                                                      !
!                                                                                                  !
!  See the LICENSE file for terms of usage and distribution.                                       !
!--------------------------------------------------------------------------------------------------!

#:include 'common.fypp'

!> Construct Pipek-Mezey localised orbitals, either for molecules/gamma point periodic, or for each
!> k-point separately. Note that for the k-point case these are NOT localised Wannier functions as
!> each k-point is localised independently.
<<<<<<< HEAD
module dftbp_pmlocalisation
  use dftbp_assert
  use dftbp_accuracy, only : dp
  use dftbp_io
  use dftbp_blasroutines
  use dftbp_sparse2dense, only :unpackHS
  use dftbp_sorting
  use dftbp_message
  use dftbp_periodic, only : TNeighborList
=======
module pmlocalisation
  use assert
  use accuracy, only : dp
  use io
  use blasroutines
  use sparse2dense, only :unpackHS
  use sorting
  use message
  use periodic, only : TNeighbourList
>>>>>>> ea956589
  implicit none
  private

  public :: TPipekMezeyInp, TPipekMezey, initialise


  !> Input data for Pipek-Mezey calculator
  type :: TPipekMezeyInp

    !> halting tolerance for localisation
    real(dp) :: tolerance

    !> number of localisation iterations
    integer :: maxIter

    !> Optional tolerances for element neglect if instead using a sparse version of Pipek-Mezey
    !> localisation
    real(dp), allocatable :: sparseTols(:)

  end type TPipekMezeyInp


  !> Pipek-Mezey localisation calculator
  type :: TPipekMezey
    private

    !> tolerances for element neglect if instead using a sparse version of Pipek-Mezey localisation
    real(dp), allocatable :: sparseTols(:)

    !> halting tolerance for localisation
    real(dp) :: tolerance

    !> number of localisation iterations
    integer :: maxIter

  contains
    private

    !> Performs Pipek-Mezey localisation for real case
    procedure :: calcCoeffsReal

    !> Performs Pipek-Mezey localisation for complex
    procedure :: calcCoeffsKPoint

    !> evaluate the localisation measure for real cases
    procedure, nopass :: getLocalisationReal

    !> evaluate the localisation measure for complex cases
    procedure, nopass :: getLocalisationKPoint

    !> Performs localisation on orbitals
    generic, public :: calcCoeffs => calcCoeffsReal, calcCoeffsKPoint

    !> Value of the localisation measure for orbitals
    generic, public :: getLocalisation => getLocalisationReal, getLocalisationKPoint

  end type TPipekMezey


  !> Initializes calculator instance.
  interface initialise
    module procedure TPipekMezey_initialise
  end interface initialise


contains

  !> Initialises calculator instance.
  subroutine TPipekMezey_initialise(this, input)

    !> Instance.
    type(TPipekMezey), intent(out) :: this

    !> Input data.
    type(TPipekMezeyInp), intent(inout) :: input

    this%tolerance = input%tolerance
    this%maxIter = input%maxIter
    call move_alloc(input%sparseTols, this%sparseTols)
    if (allocated(this%sparseTols)) then
      if (any(this%sparseTols < epsilon(0.0_dp))) then
        call error('Tolerances for sparse Pipek-Mezey localisation too small.')
      end if
    end if

  end subroutine TPipekMezey_initialise


  !> Performs Pipek-Mezey localisation for a molecule.
  subroutine calcCoeffsReal(this, ci, SSqrReal, iAtomStart)

    !> Instance
    class(TPipekMezey), intent(in) :: this

    !> wavefunction coefficients
    real(dp), intent(inout) :: ci(:,:)

    !> overlap matrix in square form
    real(dp), intent(in) :: SSqrReal(:,:)

    !> Atom offset for the squared Hamiltonian
    integer, intent(in) :: iAtomStart(:)

    integer :: ii

    if (allocated(this%sparseTols)) then
      do ii = 1, size(this%sparseTols)
        call PipekMezeySuprtRegion_real(ci, SSqrReal, iAtomStart, this%tolerance, this%maxIter,&
            & this%sparseTols(ii))
      end do
    else
      call pipekMezeyOld_real(ci, SSqrReal, iAtomStart, this%tolerance, this%maxIter)
    end if

  end subroutine calcCoeffsReal


  !> Performs Pipek-Mezey localisation for a periodic system at a specified k-point.
  subroutine calcCoeffsKPoint(this, ci, SSqrCplx, over, kPoint, neighbourList, nNeighbourSK,&
      & iCellVec, cellVec, iAtomStart, iPair, img2CentCell)

    !> Instance.
    class(TPipekMezey), intent(in) :: this

    !> wavefunction coefficients
    complex(dp), intent(inout) :: ci(:,:)

    !> overlap matrix, used as workspace
    complex(dp), intent(inout) :: SSqrCplx(:,:)

    !> sparse overlap matrix
    real(dp), intent(in) :: over(:)

    !> current k-point
    real(dp), intent(in) :: kPoint(:)

    !> neighbour list
    type(TNeighbourList), intent(in) :: neighbourList

    !> number of neighbours
    integer, intent(in) :: nNeighbourSK(:)

    !> list of which image cells atoms outside the central cell fall into
    integer, intent(in) :: iCellVec(:)

    !> vectors to the image cells
    real(dp), intent(in) :: cellVec(:,:)

    !> index for the square matrices
    integer, intent(in) :: iAtomStart(:)

    !> index for the sparse matrices
    integer, intent(in) :: iPair(0:,:)

    !> index array back to central cell
    integer, intent(in) :: img2CentCell(:)

    call PipekMezeyOld_kpoint(ci, SSqrCplx, over, kPoint, neighbourList%iNeighbour, nNeighbourSK,&
        & iCellVec, cellVec, iAtomStart, iPair, img2CentCell, this%tolerance, this%maxIter)

  end subroutine calcCoeffsKPoint


  !> Localisation value of square of Mulliken charges summed over all levels
  function getLocalisationReal(ci, SSqrReal, iAtomStart) result(locality)

    !> wavefunction coefficients
    real(dp), intent(in) :: ci(:,:)

    !> overlap matrix
    real(dp), intent(in) :: SSqrReal(:,:)

    !> Atom offset for the squared Hamiltonian
    integer, intent(in) :: iAtomStart(:)

    !> Calculated locality
    real(dp) :: locality

    locality = PipekMezyLocality_real(ci, SSqrReal, iAtomStart)

  end function getLocalisationReal



  !> Localisation value of square of Mulliken charges summed over all levels for each k-point.
  function getLocalisationKPoint(ci, SSqrCplx, over, kpoint, neighbourList, nNeighbourSK,&
      & iCellVec, cellVec, iAtomStart, iPair, img2CentCell)  result (locality)

    !> wavefunction coefficients
    complex(dp), intent(in) :: ci(:,:)

    !> overlap matrix, used as workspace
    complex(dp), intent(inout) :: SSqrCplx(:,:)

    !> sparse overlap matrix
    real(dp), intent(in) :: over(:)

    !> current k-point
    real(dp), intent(in) :: kpoint(:)

    !> neighbour list
    type(TNeighbourList), intent(in) :: neighbourList

    !> number of neighbours
    integer, intent(in) :: nNeighbourSK(:)

    !> list of which image cells atoms outside the central cell fall into
    integer, intent(in) :: iCellVec(:)

    !> vectors to the image cells
    real(dp), intent(in) :: cellVec(:,:)

    !> index for the square matrices
    integer, intent(in) :: iAtomStart(:)

    !> index for the sparse matrices
    integer, intent(in) :: iPair(0:,:)

    !> index array back to central cell
    integer, intent(in) :: img2CentCell(:)

    !> Locality for current k-point
    real(dp) :: locality

    locality = PipekMezyLocality_kpoint(ci, SSqrCplx, over, kpoint, neighbourList%iNeighbour,&
        & nNeighbourSK, iCellVec, cellVec, iAtomStart, iPair, img2CentCell)

  end function getLocalisationKPoint




! Private functions below



  !> Performs conventional Pipek-Mezey localisation for a molecule given the square overlap matrix
  !> using iterative sweeps over each pair of orbitals
  subroutine PipekMezeyOld_real(ci, S, iAtomStart, pipekTol, mIter)

    !> wavefunction coefficients
    real(dp), intent(inout) :: ci(:,:)

    !> overlap matrix in square form
    real(dp), intent(in) :: S(:,:)

    !> Atom offset for the squared Hamiltonian
    integer, intent(in) :: iAtomStart(:)

    !> tolerance for halting localisation iterations
    real(dp), intent(in) :: pipekTol

    !> maximum number of iterations to use
    integer, intent(in), optional :: mIter

    integer :: iLev1, iLev2, nLev
    integer :: iAtom1, nAtom, nIter
    integer :: iOrb1, iOrb2, nOrb
    integer :: iIter
    real(dp) :: Ast, Bst, C4A, AB
    real(dp) :: sina, cosa, Pst, Pss, Ptt
    real(dp), allocatable :: Sci1(:), Sci2(:,:), ciTmp1(:), ciTmp2(:)

    real(dp) :: alpha, alphaMax, conv
    real(dp) :: alphalast = 1.0_dp
    logical :: tConverged = .false.

    @:ASSERT(size(ci,dim=1)>=size(ci,dim=2))
    @:ASSERT(size(ci,dim=1)==size(S,dim=1))
    @:ASSERT(size(S,dim=1)==size(S,dim=2))

    nOrb = size(ci,dim=1)
    nLev = size(ci,dim=2)
    nAtom = size(iAtomStart) -1

    @:ASSERT(iAtomStart(nAtom+1)-1 == nOrb)

    if (present(mIter)) then
      nIter = mIter
    else
      nIter = 20
    end if

    allocate(Sci1(nOrb))
    allocate(Sci2(nOrb,2:nLev))

    allocate(ciTmp1(nOrb))
    allocate(ciTmp2(nOrb))

    lpLocalise: do iIter = 1, nIter
      alphamax = 0.0_dp
      ! Sweep over all pairs of levels
      write(stdout, *)'Iter', iIter
      do iLev1 = 1, nLev

        if (iLev1 < nLev) then
          call symm(Sci2(1:nOrb,iLev1+1:nLev),'l',S,ci(:,iLev1+1:nLev),'L')
        else
          call hemv(Sci2(1:nOrb,nLev),S,ci(:,nLev))
        end if

        do iLev2 = iLev1 +1, nLev

          call hemv(Sci1,S,ci(:,iLev1))

          Ast = 0.0_dp
          Bst = 0.0_dp
          do iAtom1 = 1, nAtom
            iOrb1 = iAtomStart(iAtom1)
            iOrb2 = iAtomStart(iAtom1+1) - 1
            Pst = 0.5_dp * (sum(ci(iOrb1:iOrb2,iLev1)*Sci2(iOrb1:iOrb2,iLev2))&
                & + sum(ci(iOrb1:iOrb2,iLev2)*Sci1(iOrb1:iOrb2)))
            Pss = sum ( ci(iOrb1:iOrb2,iLev1)*Sci1(iOrb1:iOrb2) )
            Ptt = sum ( ci(iOrb1:iOrb2,iLev2)*Sci2(iOrb1:iOrb2,iLev2) )
            Ast = Ast + Pst * Pst - 0.25_dp * (Pss - Ptt) * (Pss - Ptt)
            Bst = Bst + Pst * (Pss - Ptt)
          end do

          AB = Ast * Ast + Bst * Bst
          if (abs(AB)>0.0_dp) then
            C4A = -Ast / sqrt(AB)
            alpha = 0.25_dp * acos(C4A)
            if (Bst <= 0.0) then
              alpha = -alpha
            end if
          else
            alpha = 0.0_dp
          end if

          if (alphamax < abs(alpha)) then
            alphamax = alpha
          end if

          ! now we have to mix the two orbitals
          SINA=SIN(alpha)
          COSA=COS(alpha)
          ciTmp1 = ci(:,iLev1)
          ciTmp2 = ci(:,iLev2)
          ci(:,iLev1) = COSA*ciTmp1 + SINA*ciTmp2
          ci(:,iLev2) = COSA*ciTmp2 - SINA*ciTmp1

        end do
      end do

      conv = abs(alphamax) - abs(alphalast)
      if (iIter > 2 .and. ((abs(conv)<pipekTol) .or. alphamax == 0.0)) then
        tConverged = .true.
        exit
      end if
      alphalast = alphamax

    end do lpLocalise

    if (.not.tConverged) then
      call warning("Exceeded iterations in Pipek-Mezey localisation!")
    end if

  end subroutine PipekMezeyOld_real


  !> performs Pipek-Mezey localisation for a molecule given the square overlap matrix, using a
  subroutine PipekMezeySuprtRegion_real(ci, S, iAtomStart, convergence, mIter, RegionTol)

    !> support region for each molecular orbital
    real(dp), intent(inout) :: ci(:,:)

    !> wavefunction coefficients
    real(dp), intent(in) :: S(:,:)

    !> overlap matrix in square form
    integer, intent(in) :: iAtomStart(:)

    !> Atom offset for the squared Hamiltonian
    real(dp), intent(in) :: convergence

    !> tolerance for halting localisation iterations
    integer, intent(in), optional :: mIter

    !> maximum number of iterations to use
    real(dp), intent(in) :: RegionTol

    !> Number of electrons per site to consider it within a domain.
    integer :: iLev1, iLev2, nLev
    integer :: iAtom1, nAtom, nIter
    integer :: iOrb1, iOrb2, nOrb
    integer :: iIter
    real(dp) :: Ast, Bst, C4A, AB
    real(dp) :: sina, cosa, Pst, Pss, Ptt
    real(dp), allocatable :: Sci1(:,:), Sci2(:,:), ciTmp1(:), ciTmp2(:)
    integer, allocatable :: LevAtAtom(:,:), nLevAtAtom(:)
    integer, allocatable :: SitesLev(:,:), nSitesLev(:)
    integer, allocatable :: LevPairs(:)
    integer :: ii, jj, kk, ll, ij, iLev, nLevPairs
    logical :: tPair, tPresent

    integer, allocatable :: oldSites(:,:)
    integer :: nOldSites(2)

    real(dp) :: alpha, alphaMax, conv
    real(dp) :: alphalast = 1.0_dp
    real(dp) :: rCount
    logical :: tConverged = .false.

    real(dp) :: Localisation, oldLocalisation
    integer, allocatable :: union(:)

    write(stdout, *)'Pipek Mezey localisation'

    Localisation = PipekMezyLocality_real(ci,S,iAtomStart)
    write(stdout, *)'Initial', Localisation

    @:ASSERT(size(ci,dim=1)>=size(ci,dim=2))
    @:ASSERT(size(ci,dim=1)==size(S,dim=1))
    @:ASSERT(size(S,dim=1)==size(S,dim=2))

    nOrb = size(ci,dim=1)
    nLev = size(ci,dim=2)
    nAtom = size(iAtomStart) -1

    @:ASSERT(iAtomStart(nAtom+1)-1 == nOrb)

    if (present(mIter)) then
      nIter = mIter
    else
      nIter = 20
    end if

    allocate(Sci1(nOrb,2))
    allocate(Sci2(nOrb,nLev))

    allocate(ciTmp1(nOrb))
    allocate(ciTmp2(nOrb))

    allocate(oldSites(nAtom,2))

    allocate(LevAtAtom(nLev,nAtom))
    allocate(nLevAtAtom(nAtom))
    LevAtAtom = 0
    nLevAtAtom = 0
    allocate(SitesLev(nAtom,nLev))
    allocate(nSitesLev(nLev))
    SitesLev = 0
    nSitesLev = 0
    allocate(LevPairs(nLev))
    LevPairs = 0

    allocate(union(2*nAtom))

    ! make Mulliken charges for each level
    call symm(Sci2,'L',S,ci(:,1:nLev),'L')
    Sci2 = Sci2 * ci(:,1:nLev)

    nSitesLev(:) = 0
    SitesLev(:,:) = 0
    do iLev1 = 1, nLev
      do iAtom1 = 1, nAtom
        iOrb1 = iAtomStart(iAtom1)
        iOrb2 = iAtomStart(iAtom1+1) - 1
        if (sum(abs(Sci2(iOrb1:iOrb2,iLev1)))>=RegionTol) then
          nSitesLev(iLev1) = nSitesLev(iLev1) + 1
          SitesLev(nSitesLev(iLev1),iLev1) = iAtom1
        end if
      end do
    end do

    nLevAtAtom(:) = 0
    LevAtAtom(:,:) = 0
    do iLev1 = 1, nLev
      do jj = 1, nSitesLev(iLev1)
        nLevAtAtom(SitesLev(jj,iLev1)) = nLevAtAtom(SitesLev(jj,iLev1)) + 1
        LevAtAtom(nLevAtAtom(SitesLev(jj,iLev1)),SitesLev(jj,iLev1)) = iLev1
      end do
    end do

    lpLocalise: do iIter = 1, nIter
      alphamax = 0.0_dp

      write(stdout, "(' Iter:',I0,', tol:',E10.2)")iIter,RegionTol
      rCount = 0.0

      do iLev1 = 1, nLev

        if (real(iLev1)/real(nLev) > rCount) then
          write(stdout, "(1X,I0,'%')")int(100*real(iLev1)/real(nLev))
          rCount = rCount + 0.1 ! every 10%
        end if

        nLevPairs = 0
        LevPairs(:) = 0
        do ii = 1, nSitesLev(iLev1)
          iAtom1 = SitesLev(ii,iLev1)
          do jj = 1, nLevAtAtom(iAtom1)
            if (LevAtAtom(jj,iAtom1) > iLev1) then
              tPair = .true.
              do kk = 1, nLevPairs
                if (LevPairs(kk) == LevAtAtom(jj,iAtom1)) then  !already have it
                  tPair = .false.
                  exit
                end if
              end do
              if (tPair) then
                nLevPairs = nLevPairs + 1
                LevPairs(nLevPairs) = LevAtAtom(jj,iAtom1)
              end if
            end if
          end do
        end do

        ! Sweep over all pairs of levels with shared regions of charge
        do ii = 1, nLevPairs
          iLev2 = LevPairs(ii)

          call hemv(Sci1(:,1),S,ci(:,iLev1))
          call hemv(Sci1(:,2),S,ci(:,iLev2))

          Ast = 0.0_dp
          Bst = 0.0_dp

          ! Find atomic sites that appear in both localised orbitals
          union = 0
          union(:nSitesLev(iLev1)) = SitesLev(:nSitesLev(iLev1),iLev1)
          union(nSitesLev(iLev1)+1:nSitesLev(iLev1)+nSitesLev(iLev2)) =&
              & SitesLev(:nSitesLev(iLev2),iLev2)
          call heap_sort(union(:nSitesLev(iLev1)+nSitesLev(iLev2)))
          kk = unique(union,nSitesLev(iLev1)+nSitesLev(iLev2))

          do ll = 1, kk
            iAtom1 = union(ll)
            !  regions
            iOrb1 = iAtomStart(iAtom1)
            iOrb2 = iAtomStart(iAtom1+1) - 1

            Pst = 0.5_dp * (sum(ci(iOrb1:iOrb2,iLev1)*Sci1(iOrb1:iOrb2,2))&
                & + sum(ci(iOrb1:iOrb2,iLev2)*Sci1(iOrb1:iOrb2,1)))
            Pss = sum ( ci(iOrb1:iOrb2,iLev1)*Sci1(iOrb1:iOrb2,1) )
            Ptt = sum ( ci(iOrb1:iOrb2,iLev2)*Sci1(iOrb1:iOrb2,2) )
            Ast = Ast + Pst * Pst - 0.25_dp * (Pss - Ptt) * (Pss - Ptt)
            Bst = Bst + Pst * (Pss - Ptt)
          end do

          AB = Ast * Ast + Bst * Bst
          if (abs(AB)>0.0_dp) then
            C4A = -Ast / sqrt(AB)
            alpha = 0.25_dp * acos(C4A)
            if (Bst <= 0.0) then
              alpha = -alpha
            end if
          else
            alpha = 0.0_dp
          end if

          if (alphamax < abs(alpha)) then
            alphamax = alpha
          end if

          ! now we have to mix the two orbitals
          SINA=SIN(alpha)
          COSA=COS(alpha)
          ciTmp1 = ci(:,iLev1)
          ciTmp2 = ci(:,iLev2)
          ci(:,iLev1) = COSA*ciTmp1 + SINA*ciTmp2
          ci(:,iLev2) = COSA*ciTmp2 - SINA*ciTmp1

          nOldSites(1) = nSitesLev(iLev1)
          oldSites(1:nOldSites(1),1) = SitesLev(1:nOldSites(1),iLev1)
          nOldSites(2) = nSitesLev(iLev2)
          oldSites(1:nOldSites(2),2) = SitesLev(1:nOldSites(2),iLev2)

          ! need to update index information now
          jj = iLev1
          call hemv(Sci2(:,jj),S,ci(:,jj))
          Sci2(:,jj) = Sci2(:,jj) * ci(:,jj)
          nSitesLev(jj) = 0
          SitesLev(:,jj) = 0
          do kk = 1, nOldSites(1)
            iAtom1 = oldSites(kk,1)
            iOrb1 = iAtomStart(iAtom1)
            iOrb2 = iAtomStart(iAtom1+1) - 1
            if (sum(abs(Sci2(iOrb1:iOrb2,jj)))>=RegionTol) then
              nSitesLev(jj) = nSitesLev(jj) + 1
              SitesLev(nSitesLev(jj),jj) = iAtom1
            end if
          end do
          jj = iLev2
          call hemv(Sci2(:,jj),S,ci(:,jj))
          Sci2(:,jj) = Sci2(:,jj) * ci(:,jj)
          nSitesLev(jj) = 0
          SitesLev(:,jj) = 0
          do kk = 1, nOldSites(2)
            iAtom1 = oldSites(kk,2)
            iOrb1 = iAtomStart(iAtom1)
            iOrb2 = iAtomStart(iAtom1+1) - 1
            if (sum(abs(Sci2(iOrb1:iOrb2,jj)))>=RegionTol) then
              nSitesLev(jj) = nSitesLev(jj) + 1
              SitesLev(nSitesLev(jj),jj) = iAtom1
            end if
          end do

          do jj = 1, nOldSites(1)
            iAtom1 = oldSites(jj,1) ! was a site of level1
            do kk = 1, nLevAtAtom(iAtom1)
              iLev = LevAtAtom(kk,iAtom1)
              if (iLev == iLev1) then ! this was a level in the atom
                tPresent = .false. ! is it still present at that site?
                do ij = 1, nSitesLev(jj)
                  if (iAtom1 == SitesLev(ij,iLev1)) then
                    tPresent = .true.
                    exit
                  end if
                end do
                if (.not.tPresent) then
                  LevAtAtom(kk:nLevAtAtom(iAtom1)-1,iAtom1) =&
                      & LevAtAtom(kk+1:nLevAtAtom(iAtom1),iAtom1)
                  nLevAtAtom(iAtom1) = nLevAtAtom(iAtom1) -1
                end if
              end if
            end do
          end do

          do jj = 1, nOldSites(2)
            iAtom1 = oldSites(jj,2) ! was a site of level2
            do kk = 1, nLevAtAtom(iAtom1)
              iLev = LevAtAtom(kk,iAtom1)
              if (iLev == iLev2) then ! this was a level in the atom
                tPresent = .false. ! is it still present at that site?
                do ij = 1, nSitesLev(jj)
                  if (iAtom1 == SitesLev(ij,iLev2)) then
                    tPresent = .true.
                    exit
                  end if
                end do
                if (.not.tPresent) then
                  LevAtAtom(kk:nLevAtAtom(iAtom1)-1,iAtom1) =&
                      & LevAtAtom(kk+1:nLevAtAtom(iAtom1),iAtom1)
                  nLevAtAtom(iAtom1) = nLevAtAtom(iAtom1) -1
                end if
              end if
            end do
          end do

        end do
      end do

      oldLocalisation = Localisation
      Localisation = PipekMezyLocality_real(ci,S,iAtomStart)
      write(stdout, "(A,F12.6,1X,A,E20.12)")'Current localisation ',Localisation,&
          & 'change ',Localisation-oldLocalisation

      conv = abs(alphamax) - abs(alphalast)
      if (iIter > 2 .and. ((abs(conv)<convergence) .or. alphamax == 0.0)) then
        write(stdout, *)'Converged on rotation angle'
        tConverged = .true.
        exit
      end if

      conv = abs(Localisation-oldLocalisation)
      if (abs(conv)<convergence) then
        write(stdout, *)'Converged on localization value.'
        tConverged = .true.
        exit
      end if

      alphalast = alphamax
      write(stdout, "(' max(alpha)',E10.2)")alphamax

    end do lpLocalise

    Localisation = PipekMezyLocality_real(ci,S,iAtomStart)
    write(stdout, *)'Final',Localisation

    if (.not.tConverged) then
      write(stdout, *)alphamax
      call warning("Exceeded iterations in Pipek-Mezey localisation!")
    end if

  end subroutine PipekMezeySuprtRegion_real


  !> Localisation value of square of Mulliken charges summed over all levels
  function PipekMezyLocality_real(ci,S,iAtomStart) result(PipekMezyLocality)

    !> Localisation
    real(dp) :: PipekMezyLocality

    !> wavefunction coefficients
    real(dp), intent(in) :: ci(:,:)

    !> overlap matrix
    real(dp), intent(in) :: S(:,:)

    !> Atom offset for the squared Hamiltonian
    integer, intent(in) :: iAtomStart(:)

    real(dp), allocatable :: Sci(:,:)
    integer :: nAtom, iAtom, iOrbStart, iOrbEnd, nOrb, nLev

    nAtom = size(iAtomStart) -1
    nOrb = size(ci,dim=1)
    nLev = size(ci,dim=2)

    allocate(Sci(nOrb,nLev))

    PipekMezyLocality = 0.0_dp

    call symm(Sci,'L',S,ci,'L')

    Sci = ci * Sci
    do iAtom = 1, nAtom
      iOrbStart = iAtomStart(iAtom)
      iOrbEnd = iAtomStart(iAtom+1) - 1
      PipekMezyLocality = PipekMezyLocality + sum(sum(Sci(iOrbStart:iOrbEnd,1:nLev),dim=1)**2)
    end do

  end function PipekMezyLocality_real


  !> Localisation value of square of Mulliken charges at a k-point
  function PipekMezyLocality_kpoint(ci, S, over, kpoint, iNeighbour, nNeighbourSK, iCellVec,&
      & cellVec, iAtomStart, iPair, img2CentCell)  result (PipekMezyLocality)

    !> wavefunction coefficients
    complex(dp), intent(in) :: ci(:,:)

    !> overlap matrix, used as workspace
    complex(dp), intent(inout) :: S(:,:)

    !> sparse overlap matrix
    real(dp), intent(in) :: over(:)

    !> current k-point
    real(dp), intent(in) :: kpoint(:)

    !> neighbour list
    integer, intent(in) :: iNeighbour(0:,:)

    !> number of neighbours
    integer, intent(in) :: nNeighbourSK(:)

    !> list of which image cells atoms outside the central cell fall into
    integer, intent(in) :: iCellVec(:)

    !> vectors to the image cells
    real(dp), intent(in) :: cellVec(:,:)

    !> index for the square matrices
    integer, intent(in) :: iAtomStart(:)

    !> index for the sparse matrices
    integer, intent(in) :: iPair(0:,:)

    !> index array back to central cell
    integer, intent(in) :: img2CentCell(:)

    !> Locality for each k-point
    real(dp) :: PipekMezyLocality

    complex(dp), allocatable :: Sci(:,:)
    real(dp), allocatable :: tmp(:,:)
    integer :: nAtom, iAtom, iOrbStart, iOrbEnd, nOrb, iLev, nLev

    @:ASSERT(size(ci,dim=1)>=size(ci,dim=2))

    nAtom = size(iAtomStart) -1
    nOrb = size(ci,dim=1)
    nLev = size(ci,dim=2)

    @:ASSERT(all(shape(kpoint) == [3]))
    @:ASSERT(all(shape(S) == [nOrb,nOrb]))

    allocate(Sci(nOrb,nLev))
    allocate(tmp(nAtom,nLev))

    PipekMezyLocality = 0.0_dp

    tmp = 0.0_dp

    call unpackHS(S, over, kPoint, iNeighbour, nNeighbourSK, iCellVec, cellVec, iAtomStart,&
        & iPair, img2CentCell)

    call hemm(Sci,'L',S,ci,'L')
    Sci = conjg(ci) * Sci

    do iLev = 1, nLev
      do iAtom = 1, nAtom
        iOrbStart = iAtomStart(iAtom)
        iOrbEnd = iAtomStart(iAtom+1) - 1
        tmp(iAtom, iLev) = tmp(iAtom, iLev) + sum(real(Sci(iOrbStart:iOrbEnd,iLev)))
      end do
    end do
    PipekMezyLocality = sum(tmp**2)

  end function PipekMezyLocality_kpoint


  !> Performs conventional Pipek-Mezey localisation for a supercell using iterative sweeps over each
  !> pair of orbitals for a particular k and spin sub-matrix
  subroutine PipekMezeyOld_kpoint(ci, S, over, kpoint, iNeighbour, nNeighbourSK, iCellVec, cellVec,&
      & iAtomStart, iPair, img2CentCell, convergence, mIter)

    !> wavefunction coefficients
    complex(dp), intent(inout) :: ci(:,:)

    !> overlap matrix, used as workspace
    complex(dp), intent(inout) :: S(:,:)

    !> sparse overlap matrix
    real(dp), intent(in) :: over(:)

    !> current k-point
    real(dp), intent(in) :: kpoint(:)

    !> neighbour list
    integer, intent(in) :: iNeighbour(0:,:)

    !> number of neighbours
    integer, intent(in) :: nNeighbourSK(:)

    !> list of which image cells atoms outside the central cell fall into
    integer, intent(in) :: iCellVec(:)

    !> vectors to the image cells
    real(dp), intent(in) :: cellVec(:,:)

    !> index for the square matrices
    integer, intent(in) :: iAtomStart(:)

    !> index for the sparse matrices
    integer, intent(in) :: iPair(0:,:)

    !> index array back to central cell
    integer, intent(in) :: img2CentCell(:)

    !> tolerance for halting localisation iterations
    real(dp), intent(in) :: convergence

    !> maximum number of iterations to use
    integer, intent(in), optional :: mIter

    integer :: iLev1, iLev2, nLev
    integer :: iAtom1, nAtom, nIter
    integer :: iOrb1, iOrb2, nOrb
    integer :: iIter, iLoc(1), ii
    real(dp) :: Ast, Bst, C4A, AB
    real(dp) :: sina, cosa
    complex(dp) :: Pst, Pss, Ptt
    complex(dp), allocatable :: Sci1(:), Sci2(:,:)
    complex(dp), allocatable :: ciTmp1(:), ciTmp2(:)
    complex(dp) :: phase
    complex(dp), parameter :: im = (0.0_dp,1.0_dp)

    real(dp) :: alpha, alphaMax, conv
    real(dp) :: alphalast = 1.0_dp
    logical :: tConverged

    @:ASSERT(size(ci,dim=1)>=size(ci,dim=2))

    tConverged = .false.

    nOrb = size(ci,dim=1)
    nLev = size(ci,dim=2)
    nAtom = size(iAtomStart) -1

    @:ASSERT(iAtomStart(nAtom+1)-1 == nOrb)
    @:ASSERT(all(shape(kpoint) == [3]))
    @:ASSERT(all(shape(S) == [nOrb,nOrb]))

    if (present(mIter)) then
      nIter = mIter
    else
      nIter = 20
    end if

    allocate(Sci1(nOrb))
    allocate(Sci2(nOrb,nLev))

    allocate(ciTmp1(nOrb))
    allocate(ciTmp2(nOrb))

    S = cmplx(0,0,dp)
    call unpackHS(S, over, kPoint, iNeighbour, nNeighbourSK, iCellVec, cellVec, iAtomStart, iPair,&
        & img2CentCell)

    lpLocalise: do iIter = 1, nIter

      write(stdout, *)'Iter', iIter

      alphamax = 0.0_dp

      ! sweep over all pairs of levels at that k-point
      do iLev1 = 1, nLev

        if (iLev1 < nLev) then
          call hemm(Sci2(1:nOrb,iLev1+1:nLev),'l',S,ci(:,iLev1+1:nLev), 'L')
        else
          call hemv(Sci2(1:nOrb,nLev),S,ci(:,nLev))
        end if

        do iLev2 = iLev1 +1, nLev

          call hemv(Sci1,S,ci(:,iLev1))

          Ast = 0.0_dp
          Bst = 0.0_dp
          do iAtom1 = 1, nAtom
            iOrb1 = iAtomStart(iAtom1)
            iOrb2 = iAtomStart(iAtom1+1) - 1
            Pst = 0.5_dp * (sum(ci(iOrb1:iOrb2,iLev1)*Sci2(iOrb1:iOrb2,iLev2))&
                & +sum(ci(iOrb1:iOrb2,iLev2)*Sci1(iOrb1:iOrb2)) )
            Pss = sum(ci(iOrb1:iOrb2,iLev1)*Sci1(iOrb1:iOrb2))
            Ptt = sum(ci(iOrb1:iOrb2,iLev2)*Sci2(iOrb1:iOrb2,iLev2))
            Ast = Ast + abs(Pst)**2 - 0.25_dp * abs(Pss - Ptt)**2
            Bst = Bst + real(Pst * (Pss - Ptt),dp)
          end do

          AB = Ast * Ast + Bst * Bst
          if (abs(AB)>0.0_dp) then
            C4A = -Ast / sqrt(AB)
            alpha = 0.25_dp * acos(C4A)
            if (Bst <= 0.0) then
              alpha = -alpha
            end if
          else
            alpha = 0.0_dp
          end if

          if (alphamax < abs(alpha)) then
            alphamax = alpha
          end if

          ! now we have to mix the two orbitals
          SINA=SIN(alpha)
          COSA=COS(alpha)
          ciTmp1 = ci(:,iLev1)
          ciTmp2 = ci(:,iLev2)
          ci(:,iLev1) = COSA*ciTmp1 + SINA*ciTmp2
          ci(:,iLev2) = COSA*ciTmp2 - SINA*ciTmp1

        end do
      end do

      conv = abs(alphamax) - abs(alphalast)
      if (iIter > 2 .and. ((abs(conv)<convergence) .or. alphamax == 0.0)) then
        tConverged = .true.
        exit
      end if
      alphalast = alphamax

    end do lpLocalise

    !write(stdout, *)'Localisations at each k-point'
    !write(stdout, "(6E12.4)") &
    !    & PipekMezyLocality_kpoint(ci, S, over, kpoint, kweights, &
    !    & iNeighbour, nNeighbourSK, iCellVec, cellVec, iAtomStart, iPair, &
    !    & img2CentCell)
    !write(stdout, "(1X,A,E12.4)")'Total', &
    !    & sum(PipekMezyLocality_kpoint(ci, S, over, kpoint, kweights, &
    !    & iNeighbour, nNeighbourSK, iCellVec, cellVec, iAtomStart, iPair, &
    !    & img2CentCell))

    if (.not.tConverged) then
      call warning("Exceeded iterations in Pipek-Mezey localisation!")
    end if

    ! Choose phase to make largest Bloch state element real for this k-point - dumb approch, as
    ! phases should be set globally for levels and k-points
    do iLev1 = 1, nLev
      iLoc = maxloc(abs(ci(:,iLev1)))
      ii = iLoc(1)
      phase = exp(-im * atan2(aimag(ci(ii,iLev1)), real(ci(ii,iLev1))))
      ci(:,iLev1) = phase * ci(:,iLev1)
    end do

  end subroutine PipekMezeyOld_kpoint

end module dftbp_pmlocalisation<|MERGE_RESOLUTION|>--- conflicted
+++ resolved
@@ -10,7 +10,6 @@
 !> Construct Pipek-Mezey localised orbitals, either for molecules/gamma point periodic, or for each
 !> k-point separately. Note that for the k-point case these are NOT localised Wannier functions as
 !> each k-point is localised independently.
-<<<<<<< HEAD
 module dftbp_pmlocalisation
   use dftbp_assert
   use dftbp_accuracy, only : dp
@@ -19,18 +18,7 @@
   use dftbp_sparse2dense, only :unpackHS
   use dftbp_sorting
   use dftbp_message
-  use dftbp_periodic, only : TNeighborList
-=======
-module pmlocalisation
-  use assert
-  use accuracy, only : dp
-  use io
-  use blasroutines
-  use sparse2dense, only :unpackHS
-  use sorting
-  use message
-  use periodic, only : TNeighbourList
->>>>>>> ea956589
+  use dftbp_periodic, only : TNeighbourList
   implicit none
   private
 
