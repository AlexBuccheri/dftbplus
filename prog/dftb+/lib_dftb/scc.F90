--- conflicted
+++ resolved
@@ -13,7 +13,6 @@
   use dftbp_mpifx
   use dftbp_scalapackfx
 #:endif
-<<<<<<< HEAD
   use dftbp_environment
   use dftbp_assert
   use dftbp_accuracy
@@ -29,24 +28,7 @@
   use dftbp_chargeconstr
   use dftbp_shift
   use dftbp_dynneighlist
-=======
-  use environment
-  use assert
-  use accuracy
-  use message
-  use coulomb
-  use shortgamma
-  use fileid
-  use constants
-  use periodic
-  use externalcharges
-  use blasroutines
-  use commontypes
-  use chargeconstr
-  use shift
-  use dynneighlist
-  use h5correction
->>>>>>> ea956589
+  use dftbp_h5correction
   implicit none
 
   private
@@ -245,11 +227,8 @@
     procedure :: updateCoords
     procedure :: updateLatVecs
     procedure :: updateCharges
-<<<<<<< HEAD
     procedure :: setExternalCharges
-=======
     procedure :: updateShifts
->>>>>>> ea956589
     procedure :: getAtomicGammaMatrix
     procedure :: getEnergyPerAtom
     procedure :: getEnergyPerAtomXlbomd
@@ -392,9 +371,6 @@
 
     ! Initialise external charges
     if (allocated(inp%extCharges)) then
-      print *, "EXTCOORDS"
-      print *, inp%extCharges(1:3,:)
-      print *, inp%extCharges(4,:)
       call this%setExternalCharges(inp%extCharges(1:3,:), inp%extCharges(4,:),&
           & blurWidths=inp%blurWidths)
     end if
@@ -694,28 +670,14 @@
     !> The SCC contribution to the energy
     real(dp), intent(out) :: eScc(:)
 
-    real(dp), allocatable :: eSccTmp(:)
-
     @:ASSERT(this%tInitialised)
     @:ASSERT(size(eScc) == this%nAtom)
 
     eScc(:) = 0.5_dp * (this%shiftPerAtom * this%deltaQAtom&
         & + sum(this%shiftPerL * this%deltaQPerLShell, dim=1))
-<<<<<<< HEAD
+
     if (allocated(this%extCharge)) then
-      eSccTmp = eScc
-      eSccTmp(:) = 0.0_dp
-      call this%extCharge%addEnergyPerAtom(this%deltaQAtom, eSccTmp)
-      print *, "DELTAQATOM:"
-      print *, this%deltaQAtom
-      print *, "ENERGY PER ATOM"
-      print *, eSccTmp
-      eScc = eScc + eSccTmp
-=======
-
-    if (this%tExtChrg) then
       call this%extCharge%addEnergyPerAtom(this%deltaQAtom, eScc)
->>>>>>> ea956589
     end if
     if (this%tChrgConstr) then
       call addEnergyPerAtom(this%chrgConstr, eScc, this%deltaQAtom)
@@ -898,25 +860,12 @@
     !> Contains the shift on exit.
     real(dp), intent(out) :: shift(:)
 
-    real(dp), allocatable :: tmpShift(:)
-
     @:ASSERT(this%tInitialised)
     @:ASSERT(size(shift) == size(this%shiftPerAtom))
 
     shift = this%shiftPerAtom
-<<<<<<< HEAD
     if (allocated(this%extCharge)) then
-      tmpShift = shift
-      tmpShift(:) = 0.0_dp
-      call this%extCharge%addShiftPerAtom(tmpShift)
-      print *, "SHIFT ATOM:"
-      print *, tmpShift
-      shift = shift + tmpShift
-=======
-
-    if (this%tExtChrg) then
       call this%extCharge%addShiftPerAtom(shift)
->>>>>>> ea956589
     end if
     if (this%tChrgConstr) then
       call addShiftPerAtom(this%chrgConstr, shift)
