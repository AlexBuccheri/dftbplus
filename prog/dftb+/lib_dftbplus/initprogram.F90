!--------------------------------------------------------------------------------------------------!
!  DFTB+: general package for performing fast atomistic simulations                                !
!  Copyright (C) 2006 - 2019  DFTB+ developers group                                               !
!                                                                                                  !
!  See the LICENSE file for terms of usage and distribution.                                       !
!--------------------------------------------------------------------------------------------------!

#:include 'common.fypp'


!> Global variables and initialization for the main program.
module dftbp_initprogram
#:if WITH_OMP
  use omp_lib
#:endif
  use dftbp_mainio, only : initOutputFile
  use dftbp_assert
  use dftbp_globalenv
  use dftbp_environment
  use dftbp_scalapackfx
  use dftbp_inputdata
  use dftbp_densedescr
  use dftbp_constants
  use dftbp_elecsolvers
  use dftbp_elsisolver, only : TElsiSolver_init, TElsiSolver_final
  use dftbp_elsiiface
  use dftbp_periodic
  use dftbp_accuracy
  use dftbp_intrinsicpr
  use dftbp_shortgamma
  use dftbp_coulomb
  use dftbp_message
  use dftbp_mixer
  use dftbp_simplemixer
  use dftbp_andersonmixer
  use dftbp_broydenmixer
  use dftbp_diismixer

  use dftbp_geoopt
  use dftbp_conjgrad
  use dftbp_steepdesc
  use dftbp_gdiis
  use dftbp_lbfgs

  use dftbp_randomgenpool
  use dftbp_ranlux
  use dftbp_mdcommon
  use dftbp_mdintegrator
  use dftbp_velocityverlet
  use dftbp_thermostat
  use dftbp_dummytherm
  use dftbp_andersentherm
  use dftbp_berendsentherm
  use dftbp_nhctherm
  use dftbp_tempprofile
  use dftbp_numderivs2
  use dftbp_lapackroutines
  use dftbp_simplealgebra
  use dftbp_nonscc
  use dftbp_scc
  use dftbp_sccinit
  use dftbp_onsitecorrection
  use dftbp_h5correction
  use dftbp_slakocont
  use dftbp_repcont
  use dftbp_fileid
  use dftbp_spin, only: Spin_getOrbitalEquiv, ud2qm, qm2ud
  use dftbp_dftbplusu
  use dftbp_dispersions
<<<<<<< HEAD
  use dftbp_thirdorder_module
  use dftbp_linresp_module
  use dftbp_RangeSeparated
=======
  use dftbp_thirdorder
  use dftbp_linresp
  use dftbp_RangeSeparated, only : RangeSepFunc, RangeSepFunc_init
>>>>>>> ac0baa3b
  use dftbp_stress
  use dftbp_orbitalequiv
  use dftbp_orbitals
  use dftbp_commontypes
  use dftbp_sorting, only : heap_sort
  use dftbp_linkedlist
  use dftbp_wrappedintr
  use dftbp_xlbomd
  use dftbp_etemp, only : Fermi
#:if WITH_SOCKETS
  use dftbp_mainio, only : receiveGeometryFromSocket
  use dftbp_ipisocket
#:endif
  use dftbp_elstatpot
  use dftbp_pmlocalisation
  use dftbp_energies
  use dftbp_potentials
  use dftbp_taggedoutput
  use dftbp_formatout
  use dftbp_qdepextpotproxy, only : TQDepExtPotProxy
  use dftbp_forcetypes, only : forceTypes
  use dftbp_elstattypes, only : elstatTypes

  use dftbp_magmahelper
#:if WITH_GPU
  use iso_c_binding, only :  c_int
  use device_info
#:endif

#:if WITH_TRANSPORT
  use libnegf_vars
  use negf_int
  use poisson_init
#:endif
  implicit none

#:if WITH_GPU
  integer (c_int):: ngpus
  integer (c_int):: req_ngpus
#:endif

  !> Container for external potentials
  type :: TRefExtPot
    real(dp), allocatable :: atomPot(:,:)
    real(dp), allocatable :: shellPot(:,:,:)
    real(dp), allocatable :: potGrad(:,:)
  end type TRefExtPot


  !> Tagged output files (machine readable)
  character(*), parameter :: autotestTag = "autotest.tag"

  !> Detailed user output
  character(*), parameter :: userOut = "detailed.out"

  !> band structure and filling information
  character(*), parameter :: bandOut = "band.out"

  !> File accumulating data during an MD run
  character(*), parameter :: mdOut = "md.out"

  !> Machine readable tagged output
  character(*), parameter :: resultsTag = "results.tag"

  !> Second derivative of the energy with respect to atomic positions
  character(*), parameter :: hessianOut = "hessian.out"

  !> file name prefix for charge data
  character(*), parameter :: fCharges = "charges"

  !> file to stop code during geometry driver
  character(*), parameter :: fStopDriver = "stop_driver"

  !> file to stop code during scc cycle
  character(*), parameter :: fStopSCC = "stop_scc"

  !> file name for shift data
  character(*), parameter :: fShifts = "shifts.dat"

  !> Is the calculation SCC?
  logical :: tSccCalc

  !> SCC module internal variables
  type(TScc), allocatable :: sccCalc

  !> nr. of atoms
  integer :: nAtom

  !> nr. of all (boundary condition images and original) atoms
  integer :: nAllAtom

  !> nr. of original atom in central cell
  integer, allocatable :: Img2CentCell(:)

  !> nr of different types (nAtom)
  integer :: nType

  !> data type for atomic orbital information
  type(TOrbitals), target :: orb

  !> nr. of orbitals in the system
  integer :: nOrb

  !> types of the atoms (nAllAtom)
  integer, allocatable :: species(:)

  !> type of the atoms (nAtom)
  integer, allocatable, target :: species0(:)

  !> Coords of the atoms (3, nAllAtom)
  real(dp), allocatable :: coord(:,:)

  !> Coords in central cell (3, nAtom)
  real(dp), allocatable, target :: coord0(:,:)

  !> if calculation is periodic
  logical :: tPeriodic

  !> Should central cell coordinates be output?
  logical :: tShowFoldedCoord


  !> How to calculate forces
  integer :: forceType

  !> are atomic coordinates fractional?
  logical :: tFracCoord

  !> Tolerance for SCC cycle
  real(dp) :: sccTol

  !> lattice vectors as columns
  real(dp), allocatable, target :: latVec(:,:)

  !> reciprocal lattice vectors as columns
  real(dp), allocatable, target :: recVec(:,:)

  !> original lattice vectors used for optimizing
  real(dp) :: origLatVec(3,3)

  !> normalized vectors in those directions
  real(dp) :: normOrigLatVec(3,3)


  !> reciprocal vectors in 2 pi units
  real(dp), allocatable :: invLatVec(:,:)

  !> cell volume
  real(dp) :: CellVol

  !> reciprocal cell volume
  real(dp) :: recCellVol

  !> translation vecs for interacting image cells (3, nImgCell + 1)
  real(dp), allocatable :: cellVec(:,:)

  !> cell vectors in absolute units
  real(dp), allocatable :: rCellVec(:,:)

  !> index in cellVec for each atom
  integer, allocatable :: iCellVec(:)


  !> ADT for neighbour parameters
  type(TNeighbourList), allocatable, save :: neighbourList

  !> nr. of neighbours for atoms out to max interaction distance (excluding Ewald terms)
  integer, allocatable :: nNeighbourSK(:)

  !> nr. of neighbours for atoms within Erep interaction distance (usually short)
  integer, allocatable :: nNeighbourRep(:)

  !> Number of neighbours for each of the atoms for the exchange contributions in the long range
  !> functional
  integer, allocatable :: nNeighbourLC(:)

  !> H/S sparse matrices indexing array for atomic blocks
  integer, allocatable :: iSparseStart(:,:)

  !> Hubbard Us (orbital, atom)
  real(dp), allocatable, target :: hubbU(:,:)

  !> self energy (orbital, atom)
  real(dp), allocatable :: atomEigVal(:,:)

  !> reference n_0 charges for each atom
  real(dp), allocatable :: referenceN0(:,:)

  !> list of atomic masses
  real(dp), allocatable :: mass(:)

  !> list of atomic masses for each species
  real(dp), allocatable :: speciesMass(:)

  !> Raw H^0 hamiltonian data
  type(OSlakoCont) :: skHamCont

  !> Raw overlap hamiltonian data
  type(OSlakoCont) :: skOverCont

  !> Repulsive interaction raw data
  type(ORepCont) :: pRepCont

  !> Interaction cutoff distances
  type OCutoffs
    real(dp) :: skCutOff
    real(dp) :: repCutOff
    real(dp) :: lcCutOff
    real(dp) :: mCutOff
  end type OCutoffs

  !> Cut off distances for various types of interaction
  type(OCutoffs) :: cutOff

  !> Cut off distance for repulsive interactions
  real(dp) :: repCutOff

  !> Sparse hamiltonian matrix
  real(dp), allocatable :: ham(:,:)

  !> imaginary part of the Hamiltonian
  real(dp), allocatable :: iHam(:,:)

  !> Charge per atomic shell (shell, atom, spin channel)
  real(dp), allocatable :: chargePerShell(:,:,:)

  !> Charge par atom (atom, spin channel)
  real(dp), allocatable :: chargePerAtom(:,:)

  !> sparse overlap
  real(dp), allocatable :: over(:)


  !> nr. of K-points
  integer :: nKPoint

  !> K-points
  real(dp), allocatable :: kPoint(:,:)

  !> weight of the K-Points
  real(dp), allocatable :: KWeight(:)


  !> external pressure if periodic
  real(dp) :: extPressure

  !> Barostat used if MD and periodic
  logical :: tBarostat

  !> Barostat coupling strength
  real(dp) :: BarostatStrength


  !> H and S are real
  logical :: tRealHS


  !> nr. of electrons
  real(dp), allocatable :: nEl(:)

  !> Nr. of all electrons if neutral
  real(dp) :: nEl0


  !> Spin W values
  real(dp), allocatable :: spinW(:,:,:)

  !> Spin orbit constants
  real(dp), allocatable :: xi(:,:)


  !> is this a DFTB+U calculation?
  logical :: tDFTBU

  !> Choice of orbital functional
  integer :: nDFTBUfunc

  !> list of U-J for species
  real(dp), allocatable :: UJ(:,:)

  !> How many U-J for each species
  integer, allocatable :: nUJ(:)

  !> number of l-values of U-J for each block
  integer, allocatable :: niUJ(:,:)

  !> l-values of U-J for each block
  integer, allocatable :: iUJ(:,:,:)


  !> electron temperature
  real(dp) :: tempElec

  !> If K points should filled separately
  logical :: tFillKSep

  !> Fix Fermi energy at specified value
  logical :: tFixEf

  !> Fermi energy per spin
  real(dp), allocatable :: Ef(:)

  !> Can an electronic free energy be correctly defined?
  logical :: tDefinedFreeE

  !> Filling temp updated by MD.
  logical :: tSetFillingTemp

  !> Choice of electron distribution function, defaults to Fermi
  integer :: iDistribFn = 0

  !> atomic kinetic temperature
  real(dp) :: tempAtom

  !> MD stepsize
  real(dp) :: deltaT

  !> maximal number of SCC iterations
  integer :: maxSccIter

  !> Minimal number of SCC iterations
  integer :: minSccIter

  !> is this a spin polarized calculation?
  logical :: tSpin

  !> Number of spin components, 1 is unpolarised, 2 is polarised, 4 is noncolinear / spin-orbit
  integer :: nSpin

  !> is there spin-orbit coupling
  logical :: tSpinOrbit

  !> Use block like dual representation for spin orbit
  logical :: tDualSpinOrbit

  !> Is there a complex hamiltonian contribution in real space
  logical :: tImHam

  !> is this a two component calculation (spin orbit or non-collinear spin)
  logical :: t2Component

  !> Common Fermi level accross spin channels
  logical :: tSpinSharedEf


  !> Geometry optimization needed?
  logical :: tGeoOpt

  !> optimize coordinates inside unit cell (periodic)?
  logical :: tCoordOpt

  !> optimize lattice constants?
  logical :: tLatOpt

  !> Fix angles between lattice vectors when optimizing?
  logical :: tLatOptFixAng

  !> Fix length of specified lattice vectors when optimizing?
  logical :: tLatOptFixLen(3)

  !> Optimise lattice isotropically
  logical :: tLatOptIsotropic

  !> Is this a MD calculation?
  logical :: tMD

  !> Is this a derivatives calc?
  logical :: tDerivs

  !> Do we need Mulliken charges?
  logical :: tMulliken

  !> Electrostatic potentials if requested
  type(TElStatPotentials), allocatable :: esp

  !> Calculate localised orbitals?
  logical :: tLocalise

  !> Do we need to show Mulliken charges?
  logical :: tPrintMulliken

  !> calculate an electric dipole?
  logical :: tDipole

  !> Do we need atom resolved E?
  logical :: tAtomicEnergy

  !> Print out eigenvectors?
  logical :: tPrintEigVecs

  !> Store eigenvectors as a text file
  logical :: tPrintEigVecsTxt

  !> Print eigenvector projections?
  logical :: tProjEigenvecs

  !> Do we need forces?
  logical :: tForces

  !> Is the contribution from an excited state needed for the forces
  logical :: tCasidaForces

  !> are forces being returned
  logical :: tPrintForces

  !> Number of moved atoms
  integer :: nMovedAtom

  !> Index of the moved atoms
  integer, allocatable :: indMovedAtom(:)

  !> Nr. of moved coordinates
  integer :: nMovedCoord

  !> Nr. of geo movements to do
  integer :: nGeoSteps

  !> Index of constrained atoms
  integer, allocatable :: conAtom(:)

  !> Constraint vectors
  real(dp), allocatable :: conVec(:,:)

  !> Pipek-Mezey localisation calculator
  type(TPipekMezey), allocatable :: pipekMezey

  !> use commands from socket communication to control the run
  logical :: tSocket

  !> socket details
#:if WITH_SOCKETS
  type(IpiSocketComm), allocatable :: socket
#:endif

  !> File containing output geometry
  character(lc) :: geoOutFile


  !> Append geometries in the output?
  logical :: tAppendGeo


  !> Only use converged forces if SCC
  logical :: tUseConvergedForces


  !> labels of atomic species
  character(mc), allocatable :: speciesName(:)

  !> General geometry optimizer
  type(OGeoOpt), allocatable :: pGeoCoordOpt

  !> Geometry optimizer for lattice consts
  type(OGeoOpt), allocatable :: pGeoLatOpt


  !> Charge mixer
  type(OMixer), allocatable :: pChrgMixer


  !> MD Framework
  type(OMDCommon), allocatable :: pMDFrame

  !> MD integrator
  type(OMDIntegrator), allocatable :: pMDIntegrator

  !> Temperature profile driver in MD
  type(OTempProfile), allocatable, target :: temperatureProfile

  !> geometry optimiser
  type(OnumDerivs), allocatable, target :: derivDriver

  !> reference neutral atomic occupations
  real(dp), allocatable :: q0(:, :, :)

  !> shell resolved neutral reference
  real(dp), allocatable :: qShell0(:,:)

  !> input charges (for potentials)
  real(dp), allocatable :: qInput(:, :, :)

  !> output charges
  real(dp), allocatable :: qOutput(:, :, :)

  !> input Mulliken block charges (diagonal part == Mulliken charges)
  real(dp), allocatable :: qBlockIn(:, :, :, :)

  !> Output Mulliken block charges
  real(dp), allocatable :: qBlockOut(:, :, :, :)

  !> Imaginary part of input Mulliken block charges
  real(dp), allocatable :: qiBlockIn(:, :, :, :)

  !> Imaginary part of output Mulliken block charges
  real(dp), allocatable :: qiBlockOut(:, :, :, :)

  !> input charges packed into unique equivalence elements
  real(dp), allocatable :: qInpRed(:)

  !> output charges packed into unique equivalence elements
  real(dp), allocatable :: qOutRed(:)

  !> charge differences packed into unique equivalence elements
  real(dp), allocatable :: qDiffRed(:)

  !> Orbital equivalence relations
  integer, allocatable :: iEqOrbitals(:,:,:)

  !> nr. of inequivalent orbitals
  integer :: nIneqOrb

  !> nr. of elements to go through the mixer - may contain reduced orbitals and also orbital blocks
  !> (if tDFTBU or onsite corrections)
  integer :: nMixElements

  !> Orbital equivalency for orbital blocks
  integer, allocatable :: iEqBlockDFTBU(:,:,:,:)

  !> Equivalences for onsite block corrections if needed
  integer, allocatable :: iEqBlockOnSite(:,:,:,:)

  !> Orbital equivalency for orbital blocks with spin-orbit
  integer, allocatable :: iEqBlockDFTBULS(:,:,:,:)

  !> Equivalences for onsite block corrections if needed with spin orbit
  integer, allocatable :: iEqBlockOnSiteLS(:,:,:,:)


  ! External charges

  !> If external charges must be considered
  logical :: tExtChrg

  !> Nr. of external charges
  integer :: nExtChrg


  !> external electric field
  logical :: tEField = .false.

  !> Arbitrary external field (including electric)
  logical :: tExtField = .false.

  !> field strength
  real(dp) :: EFieldStrength = 0.0_dp

  !> field direction
  real(dp) :: EfieldVector(3) = 0.0_dp

  !> time dependent
  logical :: tTDEfield = .false.

  !> angular frequency
  real(dp) :: EfieldOmega = 0.0_dp

  !> phase of field at step 0
  integer :: EfieldPhase = 0


  !> Partial density of states (PDOS) projection regions
  type(listIntR1), save :: iOrbRegion

  !> PDOS region labels
  type(listCharLc), save :: regionLabels

  !> Third order DFTB
  logical :: t3rd

  !> Full 3rd order or only atomic site
  logical :: t3rdFull

  !> data structure for 3rd order
  type(ThirdOrder), allocatable :: thirdOrd

  !> Correction to energy from on-site matrix elements
  real(dp), allocatable :: onSiteElements(:,:,:,:)

  !> Correction to dipole momements on-site matrix elements
  real(dp), allocatable :: onSiteDipole(:,:)

  !> Should block charges be mixed as well as charges
  logical :: tMixBlockCharges = .false.

  !> Calculate Casida linear response excitations
  logical :: tLinResp

  !> calculate Z vector for excited properties
  logical :: tLinRespZVect

  !> Print eigenvectors
  logical :: tPrintExcitedEigVecs = .false.

  !> data type for linear response
  type(linresp), save :: lresp

  !> Whether to run a range separated calculation
  logical :: tRangeSep

  !> Range Separation data
  type(RangeSepFunc), allocatable :: rangeSep

  !> DeltaRho input for calculation of range separated Hamiltonian
  real(dp), allocatable, target :: deltaRhoIn(:)

  !> DeltaRho output from calculation of range separated Hamiltonian
  real(dp), allocatable, target :: deltaRhoOut(:)

  !> Holds change in deltaRho between SCC steps for range separation
  real(dp), allocatable :: deltaRhoDiff(:)

  !> DeltaRho input for range separation in matrix form
  real(dp), pointer :: deltaRhoInSqr(:,:,:) => null()

  !> DeltaRho output from range separation in matrix form
  real(dp), pointer :: deltaRhoOutSqr(:,:,:) => null()

  !> If initial charges/dens mtx. from external file.
  logical :: tReadChrg

  !> Whether potential shifts are read from file
  logical :: tReadShifts

  !> Whether potential shifts are read from file
  logical :: tWriteShifts

  !> should charges written to disc be in ascii or binary format?
  logical :: tWriteChrgAscii

  !> produce tagged output?
  logical :: tWriteAutotest

  !> Produce detailed.xml
  logical :: tWriteDetailedXML

  !> Produce detailed.tag
  logical :: tWriteResultsTag

  !> Produce detailed.out
  logical :: tWriteDetailedOut

  !> Produce band.dat
  logical :: tWriteBandDat

  !> Should HS (square) be printed?
  logical :: tWriteHS

  !> Should HS (sparse) be printed?
  logical :: tWriteRealHS

  !> Program run id
  integer :: runId

  !> Frequency for saving restart info
  integer :: restartFreq

  !> If dispersion should be calculated
  logical :: tDispersion

  !> dispersion data and calculations
  class(DispersionIface), allocatable :: dispersion

  !> Can stress be calculated? - start by assuming it can
  logical :: tStress = .true.

  !> should XLBOMD be used in MD
  logical :: tXlbomd

  !> XLBOMD related parameters
  type(Xlbomd), allocatable :: xlbomdIntegrator

  !> Differentiation method for (H^0,S)
  type(NonSccDiff), save :: nonSccDeriv

  !> Whether lattice has changed since last geometry iteration
  logical :: tLatticeChanged

  !> Whether atomic coordindates have changed since last geometry iteration
  logical :: tCoordsChanged

  !> Dense matrix descriptor for H and S
  type(TDenseDescr) :: denseDesc

  !> MD velocities
  real(dp), allocatable :: velocities(:,:)

  !> MD velocities for moved atoms
  real(dp), allocatable :: movedVelo(:,:)

  !> MD acceleration for moved atoms
  real(dp), allocatable :: movedAccel(:,:)

  !> Mass of the moved atoms
  real(dp), allocatable :: movedMass(:,:)

  !> Sparse storage of density matrix
  real(dp), allocatable :: rhoPrim(:,:)

  !> Imaginary part of density matrix in sparse storage
  real(dp), allocatable :: iRhoPrim(:,:)

  !> Energy weighted density matrix
  real(dp), allocatable :: ERhoPrim(:)

  !> Non-SCC part of the hamiltonian in sparse storage
  real(dp), allocatable :: h0(:)

  !> electronic filling
  real(dp), allocatable :: filling(:,:,:)

  !> band structure energy
  real(dp), allocatable :: Eband(:)

  !> entropy of electrons at temperature T
  real(dp), allocatable :: TS(:)

  !> zero temperature electronic energy
  real(dp), allocatable :: E0(:)

  !> Square dense hamiltonian storage for cases with k-points
  complex(dp), allocatable :: HSqrCplx(:,:)

  !> Square dense overlap storage for cases with k-points
  complex(dp), allocatable :: SSqrCplx(:,:)

  !> Complex eigenvectors
  complex(dp), allocatable :: eigvecsCplx(:,:,:)

  !> Square dense hamiltonian storage
  real(dp), allocatable :: HSqrReal(:,:)

  !> Square dense overlap storage
  real(dp), allocatable :: SSqrReal(:,:)

  !> Real eigenvectors
  real(dp), allocatable :: eigvecsReal(:,:,:)

  !> Eigenvalues
  real(dp), allocatable :: eigen(:,:,:)

  !> density matrix
  real(dp), allocatable :: rhoSqrReal(:,:,:)

  !> Total energy components
  type(TEnergies) :: energy

  !> Potentials for orbitals
  type(TPotentials) :: potential

  !> Reference external potential (usual provided via API)
  type(TRefExtPot) :: refExtPot

  !> Proxy for querying population dependant external potenials
  type(TQDepExtPotProxy), allocatable :: qDepExtPot

  !> Energy derivative with respect to atomic positions
  real(dp), allocatable :: derivs(:,:)

  !> Forces on any external charges
  real(dp), allocatable :: chrgForces(:,:)

  !> excited state force addition
  real(dp), allocatable :: excitedDerivs(:,:)

  !> dipole moments when available
  real(dp), allocatable :: dipoleMoment(:)

  !> Coordinates to print out
  real(dp), pointer :: pCoord0Out(:,:)

  !> Folded coords (3, nAtom)
  real(dp), allocatable, target :: coord0Fold(:,:)

  !> New coordinates returned by the MD routines
  real(dp), allocatable :: newCoords(:,:)

  !> Orbital angular momentum
  real(dp), allocatable :: orbitalL(:,:,:)

  !> Natural orbitals for excited state density matrix, if requested
  real(dp), allocatable, target :: occNatural(:)

  !> Dynamical (Hessian) matrix
  real(dp), pointer :: pDynMatrix(:,:)

  !> File descriptor for the human readable output
  integer :: fdDetailedOut

  !> File descriptor for extra MD output
  integer :: fdMD

  !> Contains (iK, iS) tuples to be processed in parallel by various processor groups
  type(TParallelKS) :: parallelKS

  !> external electric field
  real(dp) :: Efield(3), absEfield
  !> Electronic structure solver
  type(TElectronicSolver) :: electronicSolver

  !> Are large dense matrices required?
  logical :: tLargeDenseMatrices

  !> derivative of cell volume wrt to lattice vectors, needed for pV term
  real(dp) :: extLatDerivs(3,3)

  !> internal pressure within the cell
  real(dp) :: intPressure

  !> Derivative of total energy with respect to lattice vectors
  !> Sign convention: This is in the uphill energy direction for the lattice vectors (each row
  !> pertaining to a separate lattice vector), i.e. opposite to the force.
  !>
  !> The component of a derivative vector that is orthogonal to the plane containing the other two
  !> lattice vectors will expand (contract) the supercell if it is on the opposite (same) same
  !> side of the plane as its associated lattice vector.
  !>
  !> In the special case of cartesian axis aligned orthorhombic lattice vectors, negative diagonal
  !> elements expand the supercell.
  real(dp) :: totalLatDeriv(3,3)

  !> Stress tensors for various contribution in periodic calculations
  !> Sign convention: Positive diagonal elements expand the supercell
  real(dp) :: totalStress(3,3)

  ! Tagged writer
  type(TTaggedWriter) :: taggedWriter

  private :: createRandomGenerators

#:if WITH_TRANSPORT
  !> Transport variables
  !> Container for the atomistic structure for poisson
  type(TPoissonStructure) :: poissStr
  type(TTransPar) :: transpar
  type(TNEGFInfo) :: ginfo

#:endif

  !> Whether contact Hamiltonians are uploaded
  !> Synonym for G.F. calculation of density
  logical :: tUpload

  !> Whether contact Hamiltonians are computed
  logical :: tContCalc

  !> Whether Poisson solver is invoked
  logical :: tPoisson

  !> Whether recompute Poisson after every SCC
  logical :: tPoissonTwice

  !> Calculate terminal tunneling and current
  logical :: tTunn

  !> True if we use any part of Negf (green solver, landauer etc.)
  logical :: tNegf

  !> Whether local currents are computed
  logical :: tLocalCurrents

  !> True if LDOS is stored on separate files for k-points
  logical :: tWriteLDOS

  !> Labels for LDOS regions, if needed
  character(lc), allocatable :: regionLabelLDOS(:)

  !> True if Tunneling is stored on separate files
  logical :: writeTunn

  !> Holds spin-dependent electrochemical potentials of contacts
  !> This is because libNEGF is not spin-aware
  real(dp), allocatable :: mu(:,:)

  !> Variables for Transport NEGF/Poisson solver
  !> Tunneling, local DOS and current
  real(dp), allocatable :: tunneling(:,:), ldos(:,:), current(:,:)
  real(dp), allocatable :: leadCurrents(:)
  !> Array storing local (bond) currents
  real(dp), allocatable :: lCurrArray(:,:)

  !> Poisson Derivatives (forces)
  real(dp), allocatable :: poissonDerivs(:,:)

  !> Shell-resolved Potential shifts uploaded from contacts
  real(dp), allocatable :: shiftPerLUp(:,:)

  !> Orbital-resolved charges uploaded from contacts
  real(dp), allocatable :: chargeUp(:,:,:)

  !> Details of energy interval for tunneling used in output
  real(dp) :: Emin, Emax, Estep

  !> Electrostatics type (either gammafunctional or poisson)
  integer :: electrostatics

  !> list of atoms in the central cell (or device region if transport)
  integer, allocatable :: iAtInCentralRegion(:)

  !> All of the excited energies actuall solved by Casida routines (if used)
  real(dp), allocatable :: energiesCasida(:)

contains


  !> Initializes the variables in the module based on the parsed input
  subroutine initProgramVariables(input, env)

    !> Holds the parsed input data.
    type(inputData), intent(inout), target :: input

    !> Environment settings
    type(TEnvironment), intent(inout) :: env

    ! Mixer related local variables
    integer :: nGeneration
    real(dp) :: mixParam

    !> mixer number
    integer :: iMixer

    !> simple mixer (if used)
    type(OSimpleMixer), allocatable :: pSimpleMixer

    !> Anderson mixer (if used)
    type(OAndersonMixer), allocatable :: pAndersonMixer

    !> Broyden mixer (if used)
    type(OBroydenMixer), allocatable :: pBroydenMixer

    !> DIIS mixer (if used)
    type(ODIISMixer), allocatable :: pDIISMixer

    ! Geometry optimizer related local variables

    !> Conjugate gradient driver
    type(OConjGrad), allocatable :: pConjGrad

    !> Steepest descent driver
    type(OSteepDesc), allocatable :: pSteepDesc

    !> Conjugate gradient driver
    type(OConjGrad), allocatable :: pConjGradLat

    !> Steepest descent driver
    type(OSteepDesc), allocatable :: pSteepDescLat

    !> gradient DIIS driver
    type(ODIIS), allocatable :: pDIIS

    !> lBFGS driver for geometry  optimisation
    type(TLbfgs), allocatable :: pLbfgs

    !> lBFGS driver for lattice optimisation
    type(TLbfgs), allocatable :: pLbfgsLat

    ! MD related local variables
    type(OThermostat), allocatable :: pThermostat
    type(ODummyThermostat), allocatable :: pDummyTherm
    type(OAndersenThermostat), allocatable :: pAndersenTherm
    type(OBerendsenThermostat), allocatable :: pBerendsenTherm
    type(ONHCThermostat), allocatable :: pNHCTherm

    type(OVelocityVerlet), allocatable :: pVelocityVerlet
    type(OTempProfile), pointer :: pTempProfile

    real(dp), allocatable :: tmpCoords(:), tmpWeight(:), tmp3Coords(:,:)

    type(ORanlux), allocatable :: randomInit, randomThermostat
    integer :: iSeed

    integer :: ind, ii, jj, kk, iS, iAt, iSp, iSh, iOrb
    integer :: iStart, iEnd

    ! Dispersion
    type(DispSlaKirk), allocatable :: slaKirk
    type(DispUFF), allocatable :: uff
  #:if WITH_DFTD3
    type(DispDftD3), allocatable :: dftd3
  #:endif

    ! H5 correction
    type(H5Corr), allocatable :: pH5Correction
    logical :: tHHRepulsion

    character(lc) :: tmpStr
    integer, allocatable :: tmpir1(:)

    character(lc) :: strTmp, strTmp2

    !> flag to check for first cycle through a loop
    logical :: tFirst

    !> Nr. of Hamiltonians to diagonalise independently
    integer :: nIndepHam

    real(dp) :: rTmp

    !> Flag if some files do exist or not
    logical :: tExist

    ! Orbital equivalency for SCC and Spin
    integer, allocatable :: iEqOrbSCC(:,:,:), iEqOrbSpin(:,:,:)
    ! Orbital equivalency for orbital potentials
    integer, allocatable :: iEqOrbDFTBU(:,:,:)

    ! Damped interactions
    logical, allocatable, target :: tDampedShort(:)
    type(ThirdOrderInp) :: thirdInp

    ! PDOS stuff
    integer :: iReg, nAtomRegion, nOrbRegion, iTmp
    integer, allocatable :: iAtomRegion(:)
    integer :: valshape(1)

    !> Is SCC cycle initialised
    type(TSccInp), allocatable :: sccInp

    !> Used for indexing linear response
    integer :: homoLoc(1)

    !> Whether seed was randomly created
    logical :: tRandomSeed

    !> First guess for nr. of neighbours.
    integer, parameter :: nInitNeighbour = 40

    !> Is the check-sum for charges read externally be used?
    logical :: tSkipChrgChecksum

    !> Spin loop index
    integer :: iSpin

    !> Nr. of buffered Cholesky-decompositions
    integer :: nBufferedCholesky

    character(sc), allocatable :: shellNamesTmp(:)

    !> Format for two using exponential notation values with units
    character(len=*), parameter :: format2Ue = "(A, ':', T30, E14.6, 1X, A, T50, E14.6, 1X, A)"

    @:ASSERT(input%tInitialized)

    write(stdOut, "(/, A)") "Starting initialization..."
    write(stdOut, "(A80)") repeat("-", 80)

    call env%initGlobalTimer(input%ctrl%timingLevel, "DFTB+ running times", stdOut)
    call env%globalTimer%startTimer(globalTimers%globalInit)

    ! Basic variables
    tSccCalc = input%ctrl%tScc
    tDFTBU = input%ctrl%tDFTBU
    tSpin = input%ctrl%tSpin
    if (tSpin) then
      nSpin = 2
    else
      nSpin = 1
    end if
    nIndepHam = nSpin

    tSpinSharedEf = input%ctrl%tSpinSharedEf
    tSpinOrbit = input%ctrl%tSpinOrbit
    tDualSpinOrbit = input%ctrl%tDualSpinOrbit
    t2Component = input%ctrl%t2Component
    tRangeSep = allocated(input%ctrl%rangeSepInp)

    if (t2Component) then
      nSpin = 4
      nIndepHam = 1
    end if

    if (nSpin /= 2 .and. tSpinSharedEf) then
      call error("Colinear spin polarization required for shared Ef over spin channels")
    end if

    nAtom = input%geom%nAtom
    nType = input%geom%nSpecies
    orb = input%slako%orb
    nOrb = orb%nOrb
    tPeriodic = input%geom%tPeriodic

    ! Brillouin zone sampling
    if (tPeriodic) then
      nKPoint = input%ctrl%nKPoint
      allocate(kPoint(3, nKPoint))
      allocate(kWeight(nKPoint))
      @:ASSERT(all(shape(kPoint) == shape(input%ctrl%KPoint)))
      @:ASSERT(all(shape(kWeight) == shape(input%ctrl%kWeight)))
      kPoint(:,:) = input%ctrl%KPoint(:,:)
      if (sum(input%ctrl%kWeight(:)) < epsilon(1.0_dp)) then
        call error("Sum of k-point weights should be greater than zero!")
      end if
      kWeight(:) = input%ctrl%kWeight / sum(input%ctrl%kWeight)
    else
      nKPoint = 1
      allocate(kPoint(3, nKPoint))
      allocate(kWeight(nKpoint))
      kPoint(:,1) = 0.0_dp
      kWeight(1) = 1.0_dp
    end if

    if ((.not. tPeriodic) .or. (nKPoint == 1 .and. all(kPoint(:, 1) == [0.0_dp, 0.0_dp, 0.0_dp])))&
        & then
      tRealHS = .true.
    else
      tRealHS = .false.
    end if

  #:if WITH_MPI

    if (input%ctrl%parallelOpts%nGroup > nIndepHam * nKPoint) then
      write(stdOut, *)"Parallel groups only relevant for tasks split over sufficent spins and/or&
          & k-points"
      write(tmpStr,"('Nr. groups:',I4,', Nr. indepdendent spins times k-points:',I4)")&
          & input%ctrl%parallelOpts%nGroup, nIndepHam * nKPoint
      call error(trim(tmpStr))
    end if

    call env%initMpi(input%ctrl%parallelOpts%nGroup)
  #:endif


  #:if WITH_SCALAPACK
    call initScalapack(input%ctrl%parallelOpts%blacsOpts, nAtom, nOrb, t2Component, env)
  #:endif
    call TParallelKS_init(parallelKS, env, nKPoint, nIndepHam)

    sccTol = input%ctrl%sccTol
    tShowFoldedCoord = input%ctrl%tShowFoldedCoord
    if (tShowFoldedCoord .and. .not. tPeriodic) then
      call error("Folding coordinates back into the central cell is meaningless for molecular&
          & boundary conditions!")
    end if
    tFracCoord = input%geom%tFracCoord

    if (tSccCalc) then
      maxSccIter = input%ctrl%maxIter
    else
      maxSccIter = 1
    end if
    if (maxSccIter < 1) then
      call error("SCC iterations must be larger than 0")
    end if

    tWriteHS = input%ctrl%tWriteHS
    tWriteRealHS = input%ctrl%tWriteRealHS

    if (tPeriodic) then
      tLatticeChanged = .true.
      allocate(latVec(3, 3))
      @:ASSERT(all(shape(input%geom%latVecs) == shape(latVec)))
      latVec(:,:) = input%geom%latVecs(:,:)
      allocate(recVec(3, 3))
      allocate(invLatVec(3, 3))
      invLatVec = latVec(:,:)
      call matinv(invLatVec)
      invLatVec = reshape(invLatVec, (/3, 3/), order=(/2, 1/))
      recVec = 2.0_dp * pi * invLatVec
      CellVol = abs(determinant33(latVec))
      recCellVol = abs(determinant33(recVec))
    else
      allocate(latVec(0, 0))
      allocate(recVec(0, 0))
      allocate(invLatVec(0, 0))
      CellVol = 0.0_dp
      recCellVol = 0.0_dp
      tLatticeChanged = .false.
    end if

    ! Slater-Koster tables
    skHamCont = input%slako%skHamCont
    skOverCont = input%slako%skOverCont
    pRepCont = input%slako%repCont

    allocate(atomEigVal(orb%mShell, nType))
    @:ASSERT(size(input%slako%skSelf, dim=1) == orb%mShell)
    @:ASSERT(size(input%slako%skSelf, dim=2) == size(atomEigVal, dim=2))
    atomEigVal(:,:) = input%slako%skSelf(1:orb%mShell, :)

    @:ASSERT(size(input%slako%skOcc, dim=1) >= orb%mShell)
    @:ASSERT(size(input%slako%mass) == nType)
    allocate(speciesMass(nType))
    speciesMass(:) = input%slako%mass(:)

    ! Spin W's !'
    if (allocated(input%ctrl%spinW)) then
      allocate(spinW(orb%mShell, orb%mShell, nType))
      spinW(:,:,:) = 0.0_dp
      do iSp = 1, nType
        do jj = 1, orb%nShell(iSp)
          do kk = 1, orb%nShell(iSp)
            spinW(jj, kk, iSp) = input%ctrl%spinW(jj, kk, iSp)
          end do
        end do
      end do
    end if

    if (tSpinOrbit) then
      allocate(xi(orb%mShell,nType))
      xi(:,:) = 0.0_dp
      do iSp=1,nType
        do jj=1, orb%nShell(iSp)
          xi(jj,iSp)=input%ctrl%xi(jj,iSp)
        end do
      end do
    end if

    ! on-site corrections
    if (allocated(input%ctrl%onSiteElements)) then
      allocate(onSiteElements(orb%mShell, orb%mShell, 2, nType))
      onSiteElements(:,:,:,:) = input%ctrl%onSiteElements(:,:,:,:)
    end if

    tMixBlockCharges = tDFTBU .or. allocated(onSiteElements)

    ! DFTB+U parameters
    if (tDFTBU) then
      nDFTBUfunc = input%ctrl%DFTBUfunc
      allocate(UJ(size(input%ctrl%UJ,dim=1),size(input%ctrl%UJ,dim=2)))
      allocate(nUJ(size(input%ctrl%nUJ)))
      allocate(niUJ(size(input%ctrl%niUJ,dim=1),size(input%ctrl%niUJ,dim=2)))
      allocate(iUJ(size(input%ctrl%iUJ,dim=1), size(input%ctrl%iUJ,dim=2),&
          & size(input%ctrl%iUJ,dim=3)))

      UJ(:,:) = input%ctrl%UJ(:,:)
      nUJ(:) = input%ctrl%nUJ(:)
      niUJ(:,:) = input%ctrl%niUJ(:,:)
      iUJ(:,:,:) = input%ctrl%iUJ(:,:,:)
      do iSp = 1, nType
        do jj = 1, nUJ(iSp)
          if (niUJ(jj,iSp)>1) then
            call heap_sort(iUJ(1:niUJ(jj,iSp),jj,iSp))
          end if
        end do
      end do
    else
      allocate(UJ(0,0))
      allocate(nUJ(0))
      allocate(niUJ(0,0))
      allocate(iUJ(0,0,0))
    end if

    ! Cut-offs for SlaKo, repulsive
    cutOff%skCutOff = max(getCutOff(skHamCont), getCutOff(skOverCont))
    cutOff%repCutOff = getCutOff(pRepCont)
    cutOff%mCutOff = maxval([cutOff%skCutOff, cutOff%repCutOff])

    ! Get species names and output file
    geoOutFile = input%ctrl%outFile
    allocate(speciesName(size(input%geom%speciesNames)))
    speciesName(:) = input%geom%speciesNames(:)

    do iSp = 1, nType
      do jj = iSp+1, nType
        if (speciesName(iSp) == speciesName(jj)) then
          write(tmpStr,"('Duplicate identical species labels in the geometry: ',A)")speciesName(iSp)
          call error(tmpStr)
        end if
      end do
    end do

    ! Initialise the SCC module (the two copies of the Hubbard Us are rather
    ! artifical, since the copy for the main program is only used for dumping
    ! into the tagged format for autotest)
    allocate(hubbU(orb%mShell, nType))
    @:ASSERT(size(input%slako%skHubbU, dim=1) >= orb%mShell)
    @:ASSERT(size(input%slako%skHubbU, dim=2) == nType)
    hubbU(:,:) = input%slako%skHubbU(1:orb%mShell, :)
    if (allocated(input%ctrl%hubbU)) then
      where (input%ctrl%hubbU > 0.0_dp)
        hubbU = input%ctrl%hubbU
      end where
    end if
    if (tSccCalc) then
      allocate(sccInp)
      allocate(sccCalc)
      sccInp%orb => orb
      if (tPeriodic) then
        sccInp%latVecs = latVec
        sccInp%recVecs = recVec
        sccInp%volume = CellVol
      end if
      sccInp%hubbU = hubbU
      allocate(tDampedShort(nType))
      if (input%ctrl%tDampH) then
        tDampedShort = (speciesMass < 3.5_dp * amu__au)
        !tDampedShort(:) = (speciesName == "H" .or. speciesName == "h")
      else
        tDampedShort(:) = .false.
      end if
      sccInp%tDampedShort = tDampedShort
      sccInp%dampExp = input%ctrl%dampExp

      ! H5 correction
      if (input%ctrl%h5SwitchedOn) then
        if (.not. any(speciesMass < 3.5_dp * amu__au)) then
          call error("H5 correction used without H atoms present")
        end if
        if (any(tDampedShort)) then
          call error("H5 correction is not compatible with X-H damping")
        end if
        allocate(pH5Correction)
        call H5Corr_init(pH5Correction, speciesName, input%ctrl%h5RScale, input%ctrl%h5WScale,&
            & input%ctrl%h5ElementPara)
        sccInp%h5Correction = pH5Correction
      end if

      nExtChrg = input%ctrl%nExtChrg
      tExtChrg = (nExtChrg > 0)
      if (tExtChrg) then
        if (.not.tSccCalc) then
          call error("External charges can only be used in an SCC calculation")
        end if
        tStress = .false. ! Stress calculations not allowed
        @:ASSERT(size(input%ctrl%extChrg, dim=1) == 4)
        @:ASSERT(size(input%ctrl%extChrg, dim=2) == nExtChrg)
        sccInp%extCharges = input%ctrl%extChrg
        if (allocated(input%ctrl%extChrgBlurWidth)) then
          sccInp%blurWidths = input%ctrl%extChrgblurWidth
          if (any(sccInp%blurWidths < 0.0_dp)) then
            call error("Gaussian blur widths for charges may not be negative")
          end if
        end if
      end if
      if (allocated(input%ctrl%chrgConstr)) then
        @:ASSERT(all(shape(input%ctrl%chrgConstr) == (/ nAtom, 2 /)))
        if (any(abs(input%ctrl%chrgConstr(:,2)) > epsilon(1.0_dp))) then
          sccInp%chrgConstraints = input%ctrl%chrgConstr
        end if
      end if

      if (allocated(input%ctrl%thirdOrderOn)) then
        @:ASSERT(tSccCalc)
        @:ASSERT(all(shape(input%ctrl%thirdOrderOn) == (/ nAtom, 2 /)))
        sccInp%thirdOrderOn = input%ctrl%thirdOrderOn
      end if

      sccInp%ewaldAlpha = input%ctrl%ewaldAlpha
      sccInp%tolEwald = input%ctrl%tolEwald
      call initialize(sccCalc, env, sccInp)
      deallocate(sccInp)

      ! Longest cut-off including the softening part of gamma
      cutOff%mCutOff = max(cutOff%mCutOff, sccCalc%getCutOff())

      if (input%ctrl%t3rd .and. input%ctrl%tShellResolved) then
        call error("Onsite third order DFTB only compatible with shell non-resolved SCC")
      end if

      ! Initialize full 3rd order module
      t3rd = input%ctrl%t3rd
      t3rdFull = input%ctrl%t3rdFull
      if (t3rdFull) then
        @:ASSERT(tSccCalc)
        thirdInp%orb => orb
        thirdInp%hubbUs = hubbU
        thirdInp%hubbUDerivs = input%ctrl%hubDerivs
        allocate(thirdInp%damped(nType))
        thirdInp%damped(:) = tDampedShort
        thirdInp%dampExp = input%ctrl%dampExp
        thirdInp%shellResolved = input%ctrl%tShellResolved
        allocate(thirdOrd)
        call ThirdOrder_init(thirdOrd, thirdInp)
        cutOff%mCutOff = max(cutOff%mCutOff, thirdOrd%getCutOff())
      end if
    end if

    ! Initial coordinates
    allocate(coord0(3, nAtom))
    @:ASSERT(all(shape(coord0) == shape(input%geom%coords)))
    coord0(:,:) = input%geom%coords(:,:)
    tCoordsChanged = .true.

    allocate(species0(nAtom))
    @:ASSERT(all(shape(species0) == shape(input%geom%species)))
    species0(:) = input%geom%species(:)

    allocate(referenceN0(orb%mShell, nType))
    allocate(mass(nAtom))
    mass = speciesMass(species0)
    if (allocated(input%ctrl%masses)) then
      @:ASSERT(size(input%ctrl%masses) == nAtom)
      where (input%ctrl%masses >= 0.0_dp)
        mass = input%ctrl%masses
      end where
    end if

    if (tPeriodic) then
      ! Make some guess for the nr. of all interacting atoms
      nAllAtom = int((real(nAtom, dp)**(1.0_dp/3.0_dp) + 3.0_dp)**3)
    else
      nAllAtom = nAtom
    end if
    allocate(coord(3, nAllAtom))
    allocate(species(nAllAtom))
    allocate(img2CentCell(nAllAtom))
    allocate(iCellVec(nAllAtom))

    ! Intialize Hamilton and overlap
    tImHam = tDualSpinOrbit .or. (tSpinOrbit .and. tDFTBU) ! .or. tBField
    if (tSccCalc) then
      allocate(chargePerShell(orb%mShell,nAtom,nSpin))
    else
       allocate(chargePerShell(0,0,0))
    end if
    allocate(ham(0, nSpin))
    if (tImHam) then
      allocate(iHam(0, nSpin))
    end if
    allocate(over(0))
    allocate(iSparseStart(0, nAtom))

    if (nSpin == 4) then
      allocate(nEl(1))
      allocate(Ef(1))
    else
      allocate(nEl(nSpin))
      allocate(Ef(nSpin))
    end if

    iDistribFn = input%ctrl%iDistribFn
    tempElec = input%ctrl%tempElec

    tFixEf = input%ctrl%tFixEf
    if (allocated(input%ctrl%Ef)) then
      Ef(:) = input%ctrl%Ef
    else
      Ef(:) = 0.0_dp
    end if
    tSetFillingTemp = input%ctrl%tSetFillingTemp
    tFillKSep = input%ctrl%tFillKSep
    tempAtom = input%ctrl%tempAtom
    deltaT = input%ctrl%deltaT


    ! Create equivalency relations
    if (tSccCalc) then
      allocate(iEqOrbitals(orb%mOrb, nAtom, nSpin))
      allocate(iEqOrbSCC(orb%mOrb, nAtom, nSpin))
      call sccCalc%getOrbitalEquiv(orb, species0, iEqOrbSCC)
      if (nSpin == 1) then
        iEqOrbitals(:,:,:) = iEqOrbSCC(:,:,:)
      else
        allocate(iEqOrbSpin(orb%mOrb, nAtom, nSpin))
        call Spin_getOrbitalEquiv(orb, species0, iEqOrbSpin)
        call OrbitalEquiv_merge(iEqOrbSCC, iEqOrbSpin, orb, iEqOrbitals)
        deallocate(iEqOrbSpin)
      end if
      deallocate(iEqOrbSCC)
      nIneqOrb = maxval(iEqOrbitals)
      nMixElements = nIneqOrb

      if (tDFTBU) then
        allocate(iEqOrbSpin(orb%mOrb, nAtom, nSpin))
        allocate(iEqOrbDFTBU(orb%mOrb, nAtom, nSpin))
        call DFTBplsU_getOrbitalEquiv(iEqOrbDFTBU,orb, species0, nUJ, niUJ, iUJ)
        call OrbitalEquiv_merge(iEqOrbitals, iEqOrbDFTBU, orb, iEqOrbSpin)
        iEqOrbitals(:,:,:) = iEqOrbSpin(:,:,:)
        nIneqOrb = maxval(iEqOrbitals)
        deallocate(iEqOrbSpin)
        deallocate(iEqOrbDFTBU)
      end if

      if (allocated(onSiteElements)) then
        allocate(iEqOrbSpin(orb%mOrb, nAtom, nSpin))
        iEqOrbSpin(:,:,:) = 0.0_dp
        allocate(iEqOrbDFTBU(orb%mOrb, nAtom, nSpin))
        iEqOrbDFTBU(:,:,:) = 0.0_dp
        call Ons_getOrbitalEquiv(iEqOrbDFTBU,orb, species0)
        call OrbitalEquiv_merge(iEqOrbitals, iEqOrbDFTBU, orb, iEqOrbSpin)
        iEqOrbitals(:,:,:) = iEqOrbSpin(:,:,:)
        nIneqOrb = maxval(iEqOrbitals)
        deallocate(iEqOrbSpin)
        deallocate(iEqOrbDFTBU)
      end if

      if (allocated(onSiteElements)) then
        ! all onsite blocks are full of unique elements
        allocate(iEqBlockOnSite(orb%mOrb, orb%mOrb, nAtom, nSpin))
        if (tImHam) then
          allocate(iEqBlockOnSiteLS(orb%mOrb, orb%mOrb, nAtom, nSpin))
        end if
        call Ons_blockIndx(iEqBlockOnSite, iEqBlockOnSiteLS, nIneqOrb, orb)
        nMixElements = max(nMixElements, maxval(iEqBlockOnSite))
        if (allocated(iEqBlockOnSiteLS)) then
          nMixElements = max(nMixElements, maxval(iEqBlockOnSiteLS))
        end if
      else if (tDFTBU) then
        ! only a sub-set of onsite blocks are reduced/expanded
        allocate(iEqBlockDFTBU(orb%mOrb, orb%mOrb, nAtom, nSpin))
        call DFTBU_blockIndx(iEqBlockDFTBU, nIneqOrb, orb, species0, nUJ, niUJ, iUJ)
        nMixElements = max(nMixElements,maxval(iEqBlockDFTBU)) ! as
        !  iEqBlockDFTBU does not include diagonal elements, so in the case of
        !  a purely s-block DFTB+U calculation, maxval(iEqBlockDFTBU) would
        !  return 0
        if (tImHam) then
          allocate(iEqBlockDFTBULS(orb%mOrb, orb%mOrb, nAtom, nSpin))
          call DFTBU_blockIndx(iEqBlockDFTBULS, nMixElements, orb, species0, nUJ, niUJ, iUJ)
          nMixElements = max(nMixElements,maxval(iEqBlockDFTBULS))
        end if
      end if


    else
      nIneqOrb = nOrb
      nMixElements = 0
    end if

    ! Initialize mixer
    ! (at the moment, the mixer does not need to know about the size of the
    ! vector to mix.)
    if (tSccCalc) then
      allocate(pChrgMixer)
      iMixer = input%ctrl%iMixSwitch
      nGeneration = input%ctrl%iGenerations
      mixParam = input%ctrl%almix
      select case (iMixer)
      case (mixerTypes%simple)
        allocate(pSimplemixer)
        call init(pSimpleMixer, mixParam)
        call init(pChrgMixer, pSimpleMixer)
      case (mixerTypes%anderson)
        allocate(pAndersonMixer)
        if (input%ctrl%andersonNrDynMix > 0) then
          call init(pAndersonMixer, nGeneration, mixParam, input%ctrl%andersonInitMixing,&
              & input%ctrl%andersonDynMixParams, input%ctrl%andersonOmega0)
        else
          call init(pAndersonMixer, nGeneration, mixParam, input%ctrl%andersonInitMixing,&
              & omega0=input%ctrl%andersonOmega0)
        end if
        call init(pChrgMixer, pAndersonMixer)
      case (mixerTypes%broyden)
        allocate(pBroydenMixer)
        call init(pBroydenMixer, maxSccIter, mixParam, input%ctrl%broydenOmega0,&
            & input%ctrl%broydenMinWeight, input%ctrl%broydenMaxWeight, input%ctrl%broydenWeightFac)
        call init(pChrgMixer, pBroydenMixer)
      case(mixerTypes%diis)
        allocate(pDIISMixer)
        call init(pDIISMixer,nGeneration, mixParam, input%ctrl%tFromStart)
        call init(pChrgMixer, pDIISMixer)
      case default
        call error("Unknown charge mixer type.")
      end select
    end if

    ! initialise in cases where atoms move
    tGeoOpt = input%ctrl%tGeoOpt
    tCoordOpt = input%ctrl%tCoordOpt
    tLatOpt = (input%ctrl%tLatOpt .and. tPeriodic)
    if (tLatOpt) then
      if (tExtChrg) then
        ! Stop as not sure, what to do with the coordinates of the
        ! external charges, when the lattice changes.
        call error("External charges and lattice optimisation can not be used together.")
      end if
    end if
    if (tLatOpt) then
      tLatOptFixAng = input%ctrl%tLatOptFixAng
      tLatOptFixLen = input%ctrl%tLatOptFixLen
      tLatOptIsotropic = input%ctrl%tLatOptIsotropic
      if (tLatOptFixAng .or. any(tLatOptFixLen) .or. tLatOptIsotropic) then
        origLatVec(:,:) = latVec(:,:)
        do ii = 1, 3
           normOrigLatVec(:,ii) = origLatVec(:,ii) / sqrt(sum(origLatVec(:,ii)**2))
        end do
      end if
    end if
    extPressure = input%ctrl%pressure
    tBarostat = input%ctrl%tBarostat
    BarostatStrength = input%ctrl%BarostatStrength

  #:if WITH_SOCKETS
    tSocket = allocated(input%ctrl%socketInput)
    if (tSocket) then
      input%ctrl%socketInput%nAtom = nAtom
      call initSocket(env, input%ctrl%socketInput, tPeriodic, coord0, latVec, socket,&
          & tCoordsChanged, tLatticeChanged)
      tForces = .true.
      tGeoOpt = .false.
      tMD = .false.
    end if
  #:else
    tSocket = .false.
  #:endif

    tAppendGeo = input%ctrl%tAppendGeo
    tUseConvergedForces = (input%ctrl%tConvrgForces .and. tSccCalc) ! no point if not SCC
    tMD = input%ctrl%tMD
    tDerivs = input%ctrl%tDerivs
    tPrintMulliken = input%ctrl%tPrintMulliken
    tEField = input%ctrl%tEfield ! external electric field
    tExtField = tEField
    tMulliken = input%ctrl%tMulliken .or. tPrintMulliken .or. tExtField .or. tFixEf .or. tRangeSep
    tAtomicEnergy = input%ctrl%tAtomicEnergy
    tPrintEigVecs = input%ctrl%tPrintEigVecs
    tPrintEigVecsTxt = input%ctrl%tPrintEigVecsTxt

    tPrintForces = input%ctrl%tPrintForces
    tForces = input%ctrl%tForces .or. tPrintForces
    tLinResp = input%ctrl%lrespini%tInit

    referenceN0(:,:) = input%slako%skOcc(1:orb%mShell, :)

    ! Allocate reference charge arrays
    allocate(q0(orb%mOrb, nAtom, nSpin))
    q0(:,:,:) = 0.0_dp
    allocate(qShell0(orb%mShell, nAtom))
    qShell0(:,:) = 0.0_dp

    ! Initialize reference neutral atoms.
    if (tLinResp .and. allocated(input%ctrl%customOccAtoms)) then
       call error("Custom occupation not compatible with linear response")
    end if
    if (tMulliken) then
      if (allocated(input%ctrl%customOccAtoms)) then
        if (tLinResp) then
          call error("Custom occupation not compatible with linear response")
        end if
        call applyCustomReferenceOccupations(input%ctrl%customOccAtoms, &
            & input%ctrl%customOccFillings, species0, orb, referenceN0, q0)
      else
        call initQFromShellChrg(q0, referenceN0, species0, orb)
      end if
    end if

    nEl0 = sum(q0(:,:,1))
    if (abs(nEl0 - nint(nEl0)) < elecTolMax) then
      nEl0 = nint(nEl0)
    end if
    nEl(:) = 0.0_dp
    if (nSpin == 1 .or. nSpin == 4) then
      nEl(1) = nEl0 - input%ctrl%nrChrg
      if(ceiling(nEl(1)) > 2.0_dp*nOrb) then
        call error("More electrons than basis functions!")
      end if
    else
      nEl(1) = 0.5_dp * (nEl0 - input%ctrl%nrChrg + input%ctrl%nrSpinPol)
      nEl(2) = 0.5_dp * (nEl0 - input%ctrl%nrChrg - input%ctrl%nrSpinPol)
      if (any(ceiling(nEl(:)) > nOrb)) then
        call error("More electrons than basis functions!")
      end if
    end if

    if (.not.all(nEl(:) >= 0.0_dp)) then
      call error("Less than 0 electrons!")
    end if

    if (tForces) then
      tCasidaForces = input%ctrl%tCasidaForces
    else
      tCasidaForces = .false.
    end if
    if (tSccCalc) then
      forceType = input%ctrl%forceType
    else
      if (input%ctrl%forceType /= forceTypes%orig) then
        call error("Invalid force evaluation method for non-SCC calculations.")
      end if
    end if
    if (forceType == forceTypes%dynamicT0 .and. tempElec > minTemp) then
       call error("This ForceEvaluation method requires the electron temperature to be zero")
    end if
    if (tForces) then
      select case(input%ctrl%iDerivMethod)
      case (1)
        ! set step size from input
        if (input%ctrl%deriv1stDelta < epsilon(1.0_dp)) then
          write(tmpStr, "(A,E12.4)") 'Too small value for finite difference step :',&
              & input%ctrl%deriv1stDelta
          call error(tmpStr)
        end if
        call NonSccDiff_init(nonSccDeriv, diffTypes%finiteDiff, input%ctrl%deriv1stDelta)
      case (2)
        call NonSccDiff_init(nonSccDeriv, diffTypes%richardson)
      end select
    end if

    call getDenseDescCommon(orb, nAtom, t2Component, denseDesc)

    call ensureSolverCompatibility(input%ctrl%solver%iSolver, tSpin, kPoint, tForces,&
        & input%ctrl%parallelOpts, nIndepHam, tempElec)
    if (tRealHS) then
      nBufferedCholesky = 1
    else
      nBufferedCholesky = parallelKS%nLocalKS
    end if
    call TElectronicSolver_init(electronicSolver, input%ctrl%solver%iSolver, nBufferedCholesky)

    if (electronicSolver%isElsiSolver) then
      @:ASSERT(parallelKS%nLocalKS == 1)

      if (input%ctrl%parallelOpts%nGroup /= nIndepHam * nKPoint) then
        if (nSpin == 2) then
          write(tmpStr, "(A,I0,A,I0,A)")"ELSI solvers require as many groups as spin and k-point&
              & combinations. There are ", nIndepHam * nKPoint, " spin times k-point combinations&
              & and ", input%ctrl%parallelOpts%nGroup, " groups"
        else
          write(tmpStr, "(A,I0,A,I0,A)")"ELSI solvers require as many groups as k-points. There&
              & are ", nIndepHam * nKPoint, " k-points and ", input%ctrl%parallelOpts%nGroup,&
              & " groups"
        end if
        call error(tmpStr)
      end if

      #:if WITH_OMP
        if (omp_get_max_threads() > 1) then
          call error("The ELSI-solvers should not be run with multiple threads. Set the&
              & environment variable OMP_NUM_THREADS to 1 in order to disable multi-threading.")
        end if
      #:endif

      if (tSpinOrbit .and. .not.&
          & any(electronicSolver%iSolver==[electronicSolverTypes%omm,electronicSolverTypes%elpa]))&
          & then
        call error("Only the ELSI libOMM and ELPA solvers are suitable for spin orbit at the&
            & moment")
      end if

      ! Would be using the ELSI matrix writing mechanism, so set this as always false
      tWriteHS = .false.
      call TElsiSolver_init(electronicSolver%elsi, input%ctrl%solver%elsi, env, denseDesc%fullSize,&
          & nEl, iDistribFn, nSpin, parallelKS%localKS(2, 1), nKpoint, parallelKS%localKS(1, 1),&
          & kWeight(parallelKS%localKS(1, 1)), input%ctrl%tWriteHS)
    end if

    if (forceType /= forceTypes%orig .and. .not. electronicSolver%providesEigenvals) then
      call error("Alternative force evaluation methods are not supported by this electronic&
          & solver.")
    end if

  #:if WITH_TRANSPORT
    ! whether tunneling is computed
    tTunn = input%ginfo%tundos%defined
    ! whether local currents are computed
    tLocalCurrents = input%ginfo%greendens%doLocalCurr

    ! Do we use any part of negf (solver, tunnelling etc.)?
    tNegf = (electronicSolver%iSolver == electronicSolverTypes%GF) .or. tTunn .or. tLocalCurrents

  #:if WITH_MPI
    if (tNegf .and. env%mpi%nGroup > 1) then
      call error("At the moment NEGF solvers cannot be used for multiple processor groups")
    end if
  #:endif

  #:else

    tTunn = .false.
    tNegf = .false.

  #:endif

    ! temporary disables for various issues with NEGF
    if (tNegf) then
      if (tSpin) then
        call error("Spin polarization temporarily disabled for transport calculations.")
      end if
      if (tDFTBU) then
        call error("Orbital potentials temporarily disabled for transport calculations.")
      end if
      if (tExtChrg) then
        call error("External charges temporarily disabled for transport calculations&
            & (electrostatic gates are available).")
      end if
    #:if WITH_TRANSPORT
      if (tRangeSep .and. transpar%nCont > 0) then
        call error("Range separated calculations do not work with transport calculations yet")
      end if
    #:endif
    end if


    ! requires stress to already be possible and it being a periodic calculation
    ! with forces
    tStress = (tPeriodic .and. tForces .and. .not.tNegf .and. tStress)

    nMovedAtom = input%ctrl%nrMoved
    nMovedCoord = 3 * nMovedAtom

    if (input%ctrl%maxRun == -1) then
      nGeoSteps = huge(1) - 1
      ! Workaround:PGI 17.10 -> do i = 0, huge(1) executes 0 times
      ! nGeoSteps = huge(1)
    else
      nGeoSteps = input%ctrl%maxRun
    end if

    if (nMovedAtom > 0) then
      allocate(indMovedAtom(size(input%ctrl%indMovedAtom)))
      indMovedAtom(:) = input%ctrl%indMovedAtom(:)
    else
      allocate(indMovedAtom(0))
    end if

    allocate(pGeoCoordOpt)
    if (tCoordOpt) then
      allocate(tmpCoords(nMovedCoord))
      tmpCoords(1:nMovedCoord) = reshape(coord0(:, indMovedAtom), (/ nMovedCoord /))
      select case (input%ctrl%iGeoOpt)
      case(geoOptTypes%steepestDesc)
        allocate(tmpWeight(nMovedCoord))
        tmpWeight(1:nMovedCoord) = 0.5_dp * deltaT**2 / reshape(spread(mass(indMovedAtom), 1, 3),&
            & (/nMovedCoord/))
        allocate(pSteepDesc)
        call init(pSteepDesc, size(tmpCoords), input%ctrl%maxForce, input%ctrl%maxAtomDisp,&
            & tmpWeight )
        deallocate(tmpWeight)
        call init(pGeoCoordOpt, pSteepDesc)
      case (geoOptTypes%conjugateGrad)
        allocate(pConjGrad)
        call init(pConjGrad, size(tmpCoords), input%ctrl%maxForce, input%ctrl%maxAtomDisp)
        call init(pGeoCoordOpt, pConjGrad)
      case (geoOptTypes%diis)
        allocate(pDIIS)
        call init(pDIIS, size(tmpCoords), input%ctrl%maxForce, input%ctrl%deltaGeoOpt,&
            & input%ctrl%iGenGeoOpt)
        call init(pGeoCoordOpt, pDIIS)
      case (geoOptTypes%lbfgs)
        allocate(pLbfgs)
        call TLbfgs_init(pLbfgs, size(tmpCoords), input%ctrl%maxForce, tolSameDist,&
            & input%ctrl%maxAtomDisp, input%ctrl%lbfgsInp%memory)
        call init(pGeoCoordOpt, pLbfgs)
      end select
      call reset(pGeoCoordOpt, tmpCoords)
    end if

    allocate(pGeoLatOpt)
    if (tLatOpt) then
      select case (input%ctrl%iGeoOpt)
      case(geoOptTypes%steepestDesc)
        allocate(tmpWeight(9))
        tmpWeight = 1.0_dp
        allocate(pSteepDescLat)
        call init(pSteepDescLat, 9, input%ctrl%maxForce, input%ctrl%maxLatDisp, tmpWeight)
        deallocate(tmpWeight)
        call init(pGeoLatOpt, pSteepDescLat)
      case(geoOptTypes%conjugateGrad, geoOptTypes%diis) ! use CG lattice for both DIIS and CG
        allocate(pConjGradLat)
        call init(pConjGradLat, 9, input%ctrl%maxForce, input%ctrl%maxLatDisp)
        call init(pGeoLatOpt, pConjGradLat)
      case (geoOptTypes%LBFGS)
        allocate(pLbfgsLat)
        call TLbfgs_init(pLbfgsLat, 9, input%ctrl%maxForce, tolSameDist, input%ctrl%maxLatDisp,&
            & input%ctrl%lbfgsInp%memory)
        call init(pGeoLatOpt, pLbfgsLat)
      end select
      if (tLatOptIsotropic ) then
        ! optimization uses scaling factor of unit cell
        call reset(pGeoLatOpt, (/1.0_dp,0.0_dp,0.0_dp,0.0_dp,0.0_dp,0.0_dp,0.0_dp,0.0_dp,0.0_dp/))
      else if (tLatOptFixAng) then
        ! optimization uses scaling factor of lattice vectors
        call reset( pGeoLatOpt, (/1.0_dp,1.0_dp,1.0_dp,0.0_dp,0.0_dp,0.0_dp,0.0_dp,0.0_dp,0.0_dp/))
      else
        call reset( pGeoLatOpt, reshape(latVec, (/ 9 /)) )
      end if
    end if

    if (.not.(tGeoOpt.or.tMD.or.tSocket)) then
      nGeoSteps = 0
    end if

    ! Initialize constraints
    if (input%ctrl%nrConstr > 0) then
      allocate(conAtom(input%ctrl%nrConstr))
      allocate(conVec(3, input%ctrl%nrConstr))
      conAtom(:) = input%ctrl%conAtom
      conVec(:,:) = input%ctrl%conVec
      do ii = 1, input%ctrl%nrConstr
        conVec(:,ii) = conVec(:,ii) / sqrt(sum(conVec(:,ii)**2))
      end do
    end if

    ! Dispersion
    tHHRepulsion = .false.
    tDispersion = allocated(input%ctrl%dispInp)
    if (tDispersion) then
      if (allocated(input%ctrl%dispInp%slakirk)) then
        tStress = .false.
        if (tLatOpt) then
          call error("Sorry, lattice optimisation and Slater-Kirkwood type dispersion can not be&
              & used together")
        end if
        if (tBarostat) then
          call error("Sorry, barostatic MD and Slater-Kirkwood type dispersion can not be used&
              & together")
        end if
        allocate(slaKirk)
        if (tPeriodic) then
          call DispSlaKirk_init(slaKirk, input%ctrl%dispInp%slakirk, latVec)
        else
          call DispSlaKirk_init(slaKirk, input%ctrl%dispInp%slakirk)
        end if
        call move_alloc(slaKirk, dispersion)

      elseif (allocated(input%ctrl%dispInp%uff)) then
        allocate(uff)
        if (tPeriodic) then
          call DispUff_init(uff, input%ctrl%dispInp%uff, nAtom, species0, latVec)
        else
          call DispUff_init(uff, input%ctrl%dispInp%uff, nAtom)
        end if
        call move_alloc(uff, dispersion)

    #:if WITH_DFTD3
      elseif (allocated(input%ctrl%dispInp%dftd3)) then
        allocate(dftd3)
        tHHRepulsion = input%ctrl%dispInp%dftd3%hhrepulsion
        if (tHHRepulsion .and. .not. any(speciesMass < 3.5_dp * amu__au)) then
          call error("H-H repulsion correction used without H atoms present")
        end if
        if (tPeriodic) then
          call DispDftD3_init(dftd3, input%ctrl%dispInp%dftd3, nAtom, species0, speciesName, latVec)
        else
          call DispDftD3_init(dftd3, input%ctrl%dispInp%dftd3, nAtom, species0, speciesName)
        end if
        call move_alloc(dftd3, dispersion)
    #:endif
      end if
      cutOff%mCutOff = max(cutOff%mCutOff, dispersion%getRCutOff())

    end if

    if (input%ctrl%nrChrg == 0.0_dp .and. (.not.tPeriodic) .and. tMulliken) then
      tDipole = .true.
    else
      tDipole = .false.
    end if

    if (allocated(input%ctrl%elStatPotentialsInp)) then
      if (.not.tSccCalc) then
        call error("Electrostatic potentials only available for SCC calculations")
      end if
      allocate(esp)
      call TElStatPotentials_init(esp, input%ctrl%elStatPotentialsInp, tEField .or. tExtChrg)
    end if

    if (allocated(input%ctrl%pipekMezeyInp)) then
      allocate(pipekMezey)
      call initialise(pipekMezey, input%ctrl%pipekMezeyInp)
    end if
    tLocalise = allocated(pipekMezey)
    if (tLocalise .and. (nSpin > 2 .or. t2Component)) then
      call error("Localisation of electronic states currently unsupported for non-collinear and&
          & spin orbit calculations")
    end if

    if (tLinResp) then

      ! input sanity checking
    #:if not WITH_ARPACK
      call error("This binary has been compiled without support for linear response calculations.")
    #:endif
      if (.not. tSccCalc) then
        call error("Linear response excitation requires SCC=Yes")
      end if
      if (nspin > 2) then
        call error("Linear reponse does not work with non-colinear spin polarization yet")
      elseif (tSpin .and. tCasidaForces) then
        call error("excited state relaxation is not implemented yet for spin-polarized systems")
      elseif (tPeriodic .and. tCasidaForces) then
        call error("excited state relaxation is not implemented yet periodic systems")
      elseif (tPeriodic .and. .not.tRealHS) then
        call error("Linear response only works with non-periodic or gamma-point molecular crystals")
      elseif (tSpinOrbit) then
        call error("Linear response does not support spin orbit coupling at the moment.")
      elseif (tDFTBU) then
        call error("Linear response does not support LDA+U yet")
      elseif (input%ctrl%tShellResolved) then
        call error("Linear response does not support shell resolved scc yet")
      end if
      if (tempElec > 0.0_dp .and. tCasidaForces) then
        write(tmpStr, "(A,E12.4,A)")"Excited state forces are not implemented yet for fractional&
            & occupations, kT=", tempElec/Boltzmann,"K"
        call warning(tmpStr)
      end if

      if (input%ctrl%lrespini%nstat == 0) then
        if (tCasidaForces) then
          call error("Excited forces only available for StateOfInterest non zero.")
        end if
        if (input%ctrl%lrespini%tPrintEigVecs .or. input%ctrl%lrespini%tCoeffs) then
          call error("Excited eigenvectors only available for StateOfInterest non zero.")
        end if
      end if
      if (input%ctrl%lrespini%energyWindow < 0.0_dp) then
        call error("Negative energy window for excitations")
      end if

      ! Hubbard U and spin constants for excitations (W only needed for triplet/spin polarised)
      allocate(input%ctrl%lrespini%HubbardU(nType))
      allocate(input%ctrl%lrespini%spinW(nType))
      input%ctrl%lrespini%HubbardU = 0.0_dp
      input%ctrl%lrespini%spinW = 0.0_dp

      ! calculate linear response Gamma values from HOAO shell Hubbard U (non
      ! shell resolved)
      do iSp = 1, nType
        homoLoc = maxloc(atomEigVal(:orb%nShell(iSp), iSp),&
            & mask=input%slako%skOcc(:orb%nShell(iSp), iSp) > 0.0_dp)
        input%ctrl%lrespini%HubbardU(iSp) = hubbU(homoLoc(1), iSp)
      end do

      ! and atomic HOAO spin W value if needed
      input%ctrl%lrespini%spinW(:) = 0.0_dp
      select case(input%ctrl%lrespini%sym)
      case("S")
        ! Singlet case, no need for spin constants
      case("T","B"," ")
        ! triplet or spin-polarised
        do iSp = 1, nType
          homoLoc = maxloc(atomEigVal(:orb%nShell(iSp), iSp),&
              & mask=input%slako%skOcc(:orb%nShell(iSp), iSp) > 0.0_dp)
          input%ctrl%lrespini%spinW(iSp) = spinW(homoLoc(1), homoLoc(1), iSp)
        end do
      case default
        call error("Unknown excitation type requested")
      end select

      tPrintExcitedEigVecs = input%ctrl%lrespini%tPrintEigVecs
      tLinRespZVect = (input%ctrl%lrespini%tMulliken .or. tCasidaForces .or.&
          & input%ctrl%lrespini%tCoeffs .or. tPrintExcitedEigVecs)

      if (allocated(onSiteElements) .and. tLinRespZVect) then
        call error("Excited state property evaluation currently incompatible with onsite&
            & corrections")
      end if

      call init(lresp, input%ctrl%lrespini, nAtom, nEl(1), orb, tCasidaForces, onSiteElements)

    end if

    iSeed = input%ctrl%iSeed
    tRandomSeed = (iSeed < 1)
    ! Note: This routine may not be called multiple times. If you need further random generators,
    ! extend the routine and create them within this call.
    call createRandomGenerators(env, iSeed, randomInit, randomThermostat)

    call getRandom(randomInit, rTmp)
    runId = int(real(huge(runId) - 1, dp) * rTmp) + 1

    ! MD stuff
    if (tMD) then
      ! Create MD framework.
      allocate(pMDFrame)
      call init(pMDFrame, nMovedAtom, nAtom, input%ctrl%tMDstill)

      ! Create temperature profile, if thermostat is not the dummy one
      if (input%ctrl%iThermostat /= 0) then
        allocate(temperatureProfile)
        call init(temperatureProfile, input%ctrl%tempMethods, input%ctrl%tempSteps,&
            & input%ctrl%tempValues)
        pTempProfile => temperatureProfile
      else
        nullify(pTempProfile)
      end if

      ! Create thermostat
      allocate(pThermostat)
      select case (input%ctrl%iThermostat)
      case (0) ! No thermostat
        allocate(pDummyTherm)
        call init(pDummyTherm, tempAtom, mass(indMovedAtom), randomThermostat, pMDFrame)
        call init(pThermostat, pDummyTherm)
      case (1) ! Andersen thermostat
        allocate(pAndersenTherm)
        call init(pAndersenTherm, randomThermostat, mass(indMovedAtom), pTempProfile,&
            & input%ctrl%tRescale, input%ctrl%wvScale, pMDFrame)
        call init(pThermostat, pAndersenTherm)
      case (2) ! Berendsen thermostat
        allocate(pBerendsenTherm)
        call init(pBerendsenTherm, randomThermostat, mass(indMovedAtom), pTempProfile,&
            & input%ctrl%wvScale, pMDFrame)
        call init(pThermostat, pBerendsenTherm)
      case (3) ! Nose-Hoover-Chain thermostat
        allocate(pNHCTherm)
        if (input%ctrl%tInitNHC) then
          call init(pNHCTherm, randomThermostat, mass(indMovedAtom), pTempProfile,&
              & input%ctrl%wvScale, pMDFrame, input%ctrl%deltaT, input%ctrl%nh_npart,&
              & input%ctrl%nh_nys, input%ctrl%nh_nc, input%ctrl%xnose, input%ctrl%vnose,&
              & input%ctrl%gnose)
        else
          call init(pNHCTherm, randomThermostat, mass(indMovedAtom), pTempProfile,&
              & input%ctrl%wvScale, pMDFrame, input%ctrl%deltaT, input%ctrl%nh_npart,&
              & input%ctrl%nh_nys, input%ctrl%nh_nc)
        end if
        call init(pThermostat, pNHCTherm)
      end select

      ! Create MD integrator
      allocate(pVelocityVerlet)
      if (input%ctrl%tReadMDVelocities) then
        if (tBarostat) then
          call init(pVelocityVerlet, deltaT, coord0(:,indMovedAtom), pThermostat,&
              & input%ctrl%initialVelocities, BarostatStrength, extPressure, input%ctrl%tIsotropic)
        else
          call init(pVelocityVerlet, deltaT, coord0(:,indMovedAtom), pThermostat,&
              & input%ctrl%initialVelocities)
        end if
      else
        if (tBarostat) then
          call init(pVelocityVerlet, deltaT, coord0(:,indMovedAtom), pThermostat, BarostatStrength,&
              & extPressure, input%ctrl%tIsotropic)
        else
          call init(pVelocityVerlet, deltaT, coord0(:,indMovedAtom), pThermostat)
        end if
      end if
      allocate(pMDIntegrator)
      call init(pMDIntegrator, pVelocityVerlet)
    end if

    ! Check for extended Born-Oppenheimer MD
    tXlbomd = allocated(input%ctrl%xlbomd)
    if (tXlbomd) then
      if (input%ctrl%iThermostat /= 0) then
        call error("XLBOMD does not work with thermostats yet")
      elseif (tBarostat) then
        call error("XLBOMD does not work with barostats yet")
      elseif (nSpin /= 1 .or. tDFTBU .or. allocated(onSiteElements)) then
        call error("XLBOMD does not work for spin, DFTB+U or onsites yet")
      elseif (forceType /= forceTypes%dynamicT0 .and. forceType /= forceTypes%dynamicTFinite) then
        call error("Force evaluation method incompatible with XLBOMD")
      elseif (iDistribFn /= Fermi) then
        call error("Filling function incompatible with XLBOMD")
      end if
      allocate(xlbomdIntegrator)
      call Xlbomd_init(xlbomdIntegrator, input%ctrl%xlbomd, nIneqOrb)
    end if

    minSccIter = getMinSccIters(tSccCalc, tDftbU, nSpin)
    if (tXlbomd) then
      call xlbomdIntegrator%setDefaultSCCParameters(minSccIter, maxSccIter, sccTol)
    end if

    if (tDerivs) then
      allocate(tmp3Coords(3,nMovedAtom))
      tmp3Coords = coord0(:,indMovedAtom)
      call create(derivDriver, tmp3Coords, input%ctrl%deriv2ndDelta)
      coord0(:,indMovedAtom) = tmp3Coords
      deallocate(tmp3Coords)
      nGeoSteps = 2 * 3 * nMovedAtom - 1
    end if

    if (tEField) then
      EFieldStrength = input%ctrl%EFieldStrength
      EfieldVector(:) = input%ctrl%EfieldVector(:)
      tTDEfield = input%ctrl%tTDEfield
      EfieldOmega = input%ctrl%EfieldOmega
      EfieldPhase = input%ctrl%EfieldPhase
      if (tTDEfield .and. .not. tMD) then
        call error ("Time dependent electric fields only possible for MD!")
      end if
      ! parser should catch all of these:
      @:ASSERT(.not.tTDEfield .or. tMD)
    else
      EFieldStrength = 0.0_dp
      EfieldVector(:) = 0.0_dp
      tTDEfield = .false.
      EfieldOmega = 0.0_dp
      EfieldPhase = 0
    end if

    allocate(qInput(orb%mOrb, nAtom, nSpin))
    allocate(qOutput(orb%mOrb, nAtom, nSpin))
    qInput(:,:,:) = 0.0_dp
    qOutput(:,:,:) = 0.0_dp

    if (tMixBlockCharges) then
      allocate(qBlockIn(orb%mOrb, orb%mOrb, nAtom, nSpin))
      allocate(qBlockOut(orb%mOrb, orb%mOrb, nAtom, nSpin))
      qBlockIn(:,:,:,:) = 0.0_dp
      qBlockOut(:,:,:,:) = 0.0_dp
      if (tImHam) then
        allocate(qiBlockIn(orb%mOrb, orb%mOrb, nAtom, nSpin))
        qiBlockIn(:,:,:,:) = 0.0_dp
      end if
    end if

    if (tImHam) then
      allocate(qiBlockOut(orb%mOrb, orb%mOrb, nAtom, nSpin))
      qiBlockOut(:,:,:,:) = 0.0_dp
    end if

    if (tSccCalc) then
      allocate(qDiffRed(nMixElements))
      allocate(qInpRed(nMixElements))
      allocate(qOutRed(nMixElements))
      qDiffRed = 0.0_dp
      qInpRed = 0.0_dp
      qOutRed = 0.0_dp
    end if

    tReadChrg = input%ctrl%tReadChrg

    if (tRangeSep) then
      call ensureRangeSeparatedReqs(tPeriodic, tReadChrg, input%ctrl%tShellResolved,&
          & input%ctrl%rangeSepInp)
      call getRangeSeparatedCutoff(input%ctrl%rangeSepInp%cutoffRed, cutOff)
      call initRangeSeparated(nAtom, species0, speciesName, hubbU, input%ctrl%rangeSepInp, tSpin,&
          & rangeSep, deltaRhoIn, deltaRhoOut, deltaRhoDiff, deltaRhoInSqr, deltaRhoOutSqr,&
          & nMixElements)
    end if

    tReadShifts = input%ctrl%tReadShifts
    tWriteShifts = input%ctrl%tWriteShifts
    ! Both temporarily removed until debugged:
    @:ASSERT(.not. tReadShifts)
    @:ASSERT(.not. tWriteShifts)

    tWriteChrgAscii = input%ctrl%tWriteChrgAscii

    tSkipChrgChecksum = input%ctrl%tSkipChrgChecksum .or. tNegf

    if (tSccCalc) then

      do iAt = 1, nAtom
        iSp = species0(iAt)
        do iSh = 1, orb%nShell(iSp)
          qShell0(iSh,iAt) = sum(q0(orb%posShell(iSh,iSp):orb%posShell(iSh+1,iSp)-1,iAt,1))
        end do
      end do

      if (tReadChrg) then
        if (tFixEf .or. input%ctrl%tSkipChrgChecksum) then
          ! do not check charge or magnetisation from file
          call initQFromFile(qInput, fCharges, input%ctrl%tReadChrgAscii, orb, qBlockIn, qiBlockIn,&
              & deltaRhoIn)
        else
          ! check number of electrons in file
          if (nSpin /= 2) then
            call initQFromFile(qInput, fCharges, input%ctrl%tReadChrgAscii, orb, qBlockIn,&
                & qiBlockIn, deltaRhoIn,nEl = sum(nEl))
          else
            ! check magnetisation in addition
            call initQFromFile(qInput, fCharges, input%ctrl%tReadChrgAscii, orb, qBlockIn,&
                & qiBlockIn, deltaRhoIn,nEl = sum(nEl), magnetisation=nEl(1)-nEl(2))
          end if
        end if

      else

        if (allocated(input%ctrl%initialCharges)) then
          if (abs(sum(input%ctrl%initialCharges) - input%ctrl%nrChrg) > 1e-4_dp) then
            write(strTmp, "(A,G13.6,A,G13.6,A,A)") "Sum of initial charges does not match specified&
                & total charge. (", sum(input%ctrl%initialCharges), " vs. ", input%ctrl%nrChrg,&
                & ") ", "Your initial charge distribution will be rescaled."
            call warning(strTmp)
          end if
          call initQFromAtomChrg(qInput, input%ctrl%initialCharges, referenceN0, species0,&
              & speciesName, orb)
        else
          qInput(:,:,:) = q0
        end if
        if (.not. tSkipChrgChecksum) then
          ! Rescaling to ensure correct number of electrons in the system
          qInput(:,:,1) = qInput(:,:,1) *  sum(nEl) / sum(qInput(:,:,1))
        end if

        select case (nSpin)
        case (1)
          ! nothing to do
        case (2)
          if (allocated(input%ctrl%initialSpins)) then
            do ii = 1, nAtom
              ! does not actually matter if additional spin polarization pushes
              ! charges to <0 as the initial charges are not mixed in to later
              ! iterations
              qInput(1:orb%nOrbAtom(ii),ii,2) = qInput(1:orb%nOrbAtom(ii),ii,1)&
                  & * input%ctrl%initialSpins(1,ii) / sum(qInput(1:orb%nOrbAtom(ii),ii,1))
            end do
          else
            if (.not. tSkipChrgChecksum) then
              do ii = 1, nAtom
                qInput(1:orb%nOrbAtom(ii),ii,2) = qInput(1:orb%nOrbAtom(ii),ii,1)&
                    & * (nEl(1)-nEl(2))/sum(qInput(:,:,1))
              end do
            end if
          end if
        case (4)
          if (tSpin) then
            if (.not. allocated(input%ctrl%initialSpins)) then
              call error("Missing initial spins!")
            end if
            if (any(shape(input%ctrl%initialSpins)/=(/3,nAtom/))) then
              call error("Incorrect shape initialSpins array!")
            end if
            ! Rescaling to ensure correct number of electrons in the system
            if (.not. tSkipChrgChecksum) then
              do ii = 1, nAtom
                do jj = 1, 3
                  qInput(1:orb%nOrbAtom(ii),ii,jj+1) = qInput(1:orb%nOrbAtom(ii),ii,1)&
                      & * input%ctrl%initialSpins(jj,ii) / sum(qInput(1:orb%nOrbAtom(ii),ii,1))
                end do
              end do
            end if
          end if
        end select
        if (tMixBlockCharges) then
          qBlockIn = 0.0_dp
          do iS = 1, nSpin
            do iAt = 1, nAtom
              iSp = species0(iAt)
              do iSh = 1, orb%nShell(iSp)
                iStart = orb%posShell(iSh,iSp)
                iEnd = orb%posShell(iSh+1,iSp)-1
                rTmp = sum(qInput(iStart:iEnd,iAt,iS))
                rTmp = rTmp / real(iEnd+1-iStart,dp)
                do ii = iStart, iEnd
                  qBlockIn(ii,ii,iAt,iS) = rTmp
                end do
              end do
            end do
          end do
          if (tImHam) then
            qiBlockIn = 0.0_dp
          end if
        end if
      end if

      qInpRed = 0.0_dp
      if (nSpin == 2) then
        call qm2ud(qInput)
        if (tMixBlockCharges) then
          call qm2ud(qBlockIn)
        end if
      end if

      call OrbitalEquiv_reduce(qInput, iEqOrbitals, orb, qInpRed(1:nIneqOrb))

      if (allocated(onSiteElements)) then
        call AppendBlock_reduce(qBlockIn, iEqBlockOnSite, orb, qInpRed )
        if (tImHam) then
          call AppendBlock_reduce(qiBlockIn, iEqBlockOnSiteLS, orb, qInpRed, skew=.true. )
        end if
      else if (tDFTBU) then
        call AppendBlock_reduce(qBlockIn, iEqBlockDFTBU, orb, qInpRed )
        if (tImHam) then
          call AppendBlock_reduce(qiBlockIn, iEqBlockDFTBULS, orb, qInpRed, skew=.true. )
        end if
      end if

      if (nSpin == 2) then
        call ud2qm(qInput)
        if (tMixBlockCharges) then
          call ud2qm(qBlockIn)
        end if
      end if
    end if

    ! Initialise images (translations)
    if (tPeriodic) then
      call getCellTranslations(cellVec, rCellVec, latVec, invLatVec, cutOff%mCutOff)
    else
      allocate(cellVec(3, 1))
      allocate(rCellVec(3, 1))
      cellVec(:,1) = [0.0_dp, 0.0_dp, 0.0_dp]
      rCellVec(:,1) = [0.0_dp, 0.0_dp, 0.0_dp]
    end if

    ! Initialize neighbourlist.
    allocate(neighbourList)
    call init(neighbourList, nAtom, nInitNeighbour)
    allocate(nNeighbourSK(nAtom))
    allocate(nNeighbourRep(nAtom))
    if (tRangeSep) then
      allocate(nNeighbourLC(nAtom))
    end if

    ! Set various options
    tWriteAutotest = env%tGlobalMaster .and. input%ctrl%tWriteTagged
    tWriteDetailedXML = env%tGlobalMaster .and. input%ctrl%tWriteDetailedXML
    tWriteResultsTag = env%tGlobalMaster .and. input%ctrl%tWriteResultsTag
    tWriteDetailedOut = env%tGlobalMaster .and. input%ctrl%tWriteDetailedOut
    tWriteBandDat = input%ctrl%tWriteBandDat .and. env%tGlobalMaster&
        & .and. electronicSolver%providesEigenvals

    ! Check if stopfiles already exist and quit if yes
    inquire(file=fStopSCC, exist=tExist)
    if (tExist) then
      call error("Stop file '" // fStopSCC // "' already present at startup")
    end if
    inquire(file=fStopDriver, exist=tExist)
    if (tExist) then
      call error("Stop file '" // fStopDriver // "' already present at startup")
    end if

    restartFreq = input%ctrl%restartFreq

    tDefinedFreeE = .true.
  #:if WITH_TRANSPORT
    if (tLatOpt .and. tNegf) then
      call error("Lattice optimisation currently incompatible with transport calculations")
    end if
    call initTransport(env, input, tDefinedFreeE)
  #:else
    tPoisson = .false.
    tNegf = .false.
  #:endif


    if (tNegf) then
      if (tDispersion) then
        call error("Dispersion not currently avalable with transport calculations")
      end if
      if (tLinResp) then
        call error("Linear response is not compatible with transport calculations")
      end if
      if (nSpin > 2) then
        call error("Non-colinear spin not currently compatible with transport calculations")
      end if
    end if

    if (env%tGlobalMaster) then
      call initOutputFiles(env, tWriteAutotest, tWriteResultsTag, tWriteBandDat, tDerivs,&
          & tWriteDetailedOut, tMd, tGeoOpt, geoOutFile, fdDetailedOut, fdMd, esp)
    end if

    if (tPoisson) then
      electrostatics = elstatTypes%poisson
    else
      electrostatics = elstatTypes%gammaFunc
    end if

  #:if WITH_SCALAPACK
    associate (blacsOpts => input%ctrl%parallelOpts%blacsOpts)
      call getDenseDescBlacs(env, blacsOpts%blockSize, blacsOpts%blockSize, denseDesc)
    end associate
  #:endif

    call initArrays(env, electronicSolver, tForces, tExtChrg, tLinResp, tLinRespZVect, tMd,&
        & tMulliken, tSpinOrbit, tImHam, tWriteRealHS, tWriteHS, t2Component, tRealHS,&
        & tPrintExcitedEigvecs, tDipole, orb, nAtom, nMovedAtom, nKPoint, nSpin, nExtChrg,&
        & indMovedAtom, mass, denseDesc, rhoPrim, h0, iRhoPrim, excitedDerivs, ERhoPrim, derivs,&
        & chrgForces, energy, potential, TS, E0, Eband, eigen, filling, coord0Fold, newCoords,&
        & orbitalL, HSqrCplx, SSqrCplx, eigvecsCplx, HSqrReal, SSqrReal, eigvecsReal, rhoSqrReal,&
        & chargePerShell, occNatural, velocities, movedVelo, movedAccel, movedMass, dipoleMoment)

  #:if WITH_TRANSPORT
    ! note, this has the side effect of setting up module variable transpar as copy of
    ! input%transpar
    call initTransportArrays(tUpload, tPoisson, input%transpar, species0, orb, nAtom, nSpin,&
        & shiftPerLUp, chargeUp, poissonDerivs)

    if (tUpload) then
      ! check geometry details are consistent with transport with contacts
      call checkTransportRanges(nAtom, input%transpar)
    end if

    if (tContCalc) then
      ! geometry is reduced to contacts only
      allocate(iAtInCentralRegion(nAtom))
    else
      allocate(iAtInCentralRegion(transpar%idxdevice(2)))
    end if

    if (transpar%tPeriodic1D) then
      if ( any(abs(kPoint(2:3, :)) > 0.0_dp) ) then
        call error("For transport in wire-like cases, only k-points in the first index should be&
            & non-zero")
      end if
    end if

    if (transpar%taskUpload .and. transpar%ncont > 0) then
      if (tPeriodic .and. .not. transpar%tPeriodic1D) then
        do ii = 1, transpar%ncont
          do jj = 1, 3
            if (abs(dot_product(transpar%contacts(ii)%lattice, latVec(:,jj)))>epsilon(0.0)&
                & .and. any(abs(kPoint(jj,:)) > 0.0_dp)) then
              call error("The k-points along transport direction(s) should zero in that direction")
            end if
          end do
        end do
      end if
    end if

  #:else
    allocate(iAtInCentralRegion(nAtom))
  #:endif
    ! atoms in central cell/device region/all atoms depending on boundary conditions
    do iAt = 1, size(iAtInCentralRegion)
      iAtInCentralRegion(iAt) = iAt
    end do

    if (tShowFoldedCoord) then
      pCoord0Out => coord0Fold
    else
      pCoord0Out => coord0
    end if


    ! Projection of eigenstates onto specific regions of the system
    tProjEigenvecs = input%ctrl%tProjEigenvecs
    if (tProjEigenvecs) then
      call init(iOrbRegion)
      call init(regionLabels)
      do iReg = 1, size(input%ctrl%tShellResInRegion)
        call elemShape(input%ctrl%iAtInRegion, valshape, iReg)
        nAtomRegion = valshape(1)
        allocate(iAtomRegion(nAtomRegion))
        call intoArray(input%ctrl%iAtInRegion, iAtomRegion, iTmp, iReg)
        if (input%ctrl%tOrbResInRegion(iReg) .or. input%ctrl%tShellResInRegion(iReg)) then

          if (input%ctrl%tOrbResInRegion(iReg)) then
            iSp = species0(iAtomRegion(1)) ! all atoms the same in the region
            @:ASSERT(all(species0(iAtomRegion) == iSp))
            nOrbRegion = nAtomRegion
            ! Create orbital index.
            allocate(tmpir1(nOrbRegion))
            do iOrb = 1, orb%nOrbSpecies(iSp)
              tmpir1 = 0
              ind = 1
              do iAt = 1, nAtomRegion
                tmpir1(ind) = denseDesc%iAtomStart(iAtomRegion(iAt)) + iOrb - 1
                ind = ind + 1
              end do
              call append(iOrbRegion, tmpir1)
              write(tmpStr, "(A,'.',I0,'.',I0,'.out')")trim(input%ctrl%RegionLabel(iReg)),&
                  & orb%iShellOrb(iOrb,iSp), iOrb-orb%posShell(orb%iShellOrb(iOrb,iSp),iSp)&
                  & -orb%angShell(orb%iShellOrb(iOrb,iSp),iSp)
              call append(regionLabels, tmpStr)
            end do
            deallocate(tmpir1)
          end if

          if (input%ctrl%tShellResInRegion(iReg)) then
            iSp = species0(iAtomRegion(1)) ! all atoms the same in the region
            @:ASSERT(all(species0(iAtomRegion) == iSp))
            ! Create a separate region for each shell. It will contain
            ! the orbitals of that given shell for each atom in the region.
            do iSh = 1, orb%nShell(iSp)
              nOrbRegion = nAtomRegion * (orb%posShell(iSh + 1, iSp) - orb%posShell(iSh, iSp))
              ind = 1
              ! Create orbital index.
              allocate(tmpir1(nOrbRegion))
              do ii = 1, nAtomRegion
                iAt = iAtomRegion(ii)
                do jj = orb%posShell(iSh, iSp), orb%posShell(iSh + 1, iSp) - 1
                  tmpir1(ind) = denseDesc%iAtomStart(iAt) + jj - 1
                  ind = ind + 1
                end do
              end do
              call append(iOrbRegion, tmpir1)
              deallocate(tmpir1)
              write(tmpStr, "(A,'.',I0,'.out')")trim(input%ctrl%RegionLabel(iReg)), iSh
              call append(regionLabels, tmpStr)
            end do
          end if

        else
          ! We take all orbitals from all atoms.
          nOrbRegion = 0
          do ii = 1, nAtomRegion
            nOrbRegion = nOrbRegion + orb%nOrbAtom(iAtomRegion(ii))
          end do
          ind = 1
          allocate(tmpir1(nOrbRegion))
          ! Create an index of the orbitals
          do ii = 1, nAtomRegion
            iAt = iAtomRegion(ii)
            do jj = 1, orb%nOrbAtom(iAt)
              tmpir1(ind) = denseDesc%iAtomStart(iAt) + jj - 1
              ind = ind + 1
            end do
          end do
          call append(iOrbRegion, tmpir1)
          deallocate(tmpir1)
          write(tmpStr, "(A,'.out')") trim(input%ctrl%RegionLabel(iReg))
          call append(regionLabels, tmpStr)
        end if
        deallocate(iAtomRegion)
      end do
    end if

  #:if WITH_MPI
    if (env%mpi%nGroup > 1) then
      write(stdOut, "('MPI processes: ',T30,I0,' (split into ',I0,' groups)')")&
          & env%mpi%globalComm%size, env%mpi%nGroup
    else
      write(stdOut, "('MPI processes:',T30,I0)") env%mpi%globalComm%size
    end if
  #:endif

  #:if WITH_OMP
    write(stdOut, "('OpenMP threads: ', T30, I0)") omp_get_max_threads()
  #:endif

  #:if WITH_MPI and WITH_OMP
    if (omp_get_max_threads() > 1 .and. .not. input%ctrl%parallelOpts%tOmpThreads) then
      write(stdOut, *)
      call error("You must explicitely enable OpenMP threads (UseOmpThreads = Yes) if you wish to&
          & run an MPI-parallelised binary with OpenMP threads. If not, make sure that the&
          & environment variable OMP_NUM_THREADS is set to 1.")
      write(stdOut, *)
    end if
  #:endif

  #:if WITH_SCALAPACK
    write(stdOut, "('BLACS orbital grid size:', T30, I0, ' x ', I0)")env%blacs%orbitalGrid%nRow,&
        & env%blacs%orbitalGrid%nCol
    write(stdOut, "('BLACS atom grid size:', T30, I0, ' x ', I0)")env%blacs%atomGrid%nRow,&
        & env%blacs%atomGrid%nCol
  #:endif

    if (tRandomSeed) then
      write(stdOut, "(A,':',T30,I0)") "Chosen random seed", iSeed
    else
      write(stdOut, "(A,':',T30,I0)") "Specified random seed", iSeed
    end if

    if (input%ctrl%tMD) then
      select case(input%ctrl%iThermostat)
      case (0)
        if (tBarostat) then
          write(stdOut, "('Mode:',T30,A,/,T30,A)") 'MD without scaling of velocities',&
              & '(a.k.a. "NPE" ensemble)'
        else
          write(stdOut, "('Mode:',T30,A,/,T30,A)") 'MD without scaling of velocities',&
              & '(a.k.a. NVE ensemble)'
        end if
      case (1)
        if (tBarostat) then
          write(stdOut, "('Mode:',T30,A,/,T30,A)")&
              & "MD with re-selection of velocities according to temperature",&
              & "(a.k.a. NPT ensemble using Andersen thermostating + Berensen barostat)"
        else
          write(stdOut, "('Mode:',T30,A,/,T30,A)")&
              & "MD with re-selection of velocities according to temperature",&
              & "(a.k.a. NVT ensemble using Andersen thermostating)"
        end if
      case(2)
        if (tBarostat) then
          write(stdOut, "('Mode:',T30,A,/,T30,A)")&
              & "MD with scaling of velocities according to temperature",&
              & "(a.k.a. 'not' NVP ensemble using Berendsen thermostating and barostat)"
        else
          write(stdOut, "('Mode:',T30,A,/,T30,A)")&
              & "MD with scaling of velocities according to temperature",&
              & "(a.k.a. 'not' NVT ensemble using Berendsen thermostating)"
        end if
      case(3)
        if (tBarostat) then
          write(stdOut, "('Mode:',T30,A,/,T30,A)")"MD with scaling of velocities according to",&
              & "Nose-Hoover-Chain thermostat + Berensen barostat"
        else
          write(stdOut, "('Mode:',T30,A,/,T30,A)")"MD with scaling of velocities according to",&
              & "Nose-Hoover-Chain thermostat"
        end if

      case default
        call error("Unknown thermostat mode")
      end select
    elseif (tGeoOpt) then
      if (allocated(conAtom)) then
        strTmp = "with constraints"
      else
        strTmp = ""
      end if
      select case (input%ctrl%iGeoOpt)
      case (geoOptTypes%steepestDesc)
        write(stdOut, "('Mode:',T30,A)")'Steepest descent' // trim(strTmp)
      case (geoOptTypes%conjugateGrad)
        write(stdOut, "('Mode:',T30,A)") 'Conjugate gradient relaxation' // trim(strTmp)
      case (geoOptTypes%diis)
        write(stdOut, "('Mode:',T30,A)") 'Modified gDIIS relaxation' // trim(strTmp)
      case (geoOptTypes%lbfgs)
        write(stdout, "('Mode:',T30,A)") 'LBFGS relaxation' // trim(strTmp)
      case default
        call error("Unknown optimisation mode")
      end select
    elseif (tDerivs) then
      write(stdOut, "('Mode:',T30,A)") "2nd derivatives calculation"
      write(stdOut, "('Mode:',T30,A)") "Calculated for atoms:"
      write(stdOut, *) indMovedAtom
    elseif (tSocket) then
      write(stdOut, "('Mode:',T30,A)") "Socket controlled calculation"
    else
      write(stdOut, "('Mode:',T30,A)") "Static calculation"
    end if

    if (tSccCalc) then
      write(stdOut, "(A,':',T30,A)") "Self consistent charges", "Yes"
      write(stdOut, "(A,':',T30,E14.6)") "SCC-tolerance", sccTol
      write(stdOut, "(A,':',T30,I14)") "Max. scc iterations", maxSccIter
      if (input%ctrl%tShellResolved) then
         write(stdOut, "(A,':',T30,A)") "Shell resolved Hubbard", "Yes"
      else
         write(stdOut, "(A,':',T30,A)") "Shell resolved Hubbard", "No"
      end if
      if (tDFTBU) then
        write(stdOut, "(A,':',T35,A)")"Orbitally dependant functional", "Yes"
        write(stdOut, "(A,':',T30,A)")"Orbital functional", trim(plusUFunctionals%names(nDFTBUfunc))
      end if
      if (allocated(onSiteElements)) then
        write(stdOut, "(A,':',T35,A)")"On-site corrections", "Yes"
      end if
    else
      write(stdOut, "(A,':',T30,A)") "Self consistent charges", "No"
    end if

    select case (nSpin)
    case(1)
      write(stdOut, "(A,':',T30,A)") "Spin polarisation", "No"
      write(stdOut, "(A,':',T30,F12.6,/,A,':',T30,F12.6)") "Nr. of up electrons", 0.5_dp*nEl(1),&
          & "Nr. of down electrons", 0.5_dp*nEl(1)
    case(2)
      write(stdOut, "(A,':',T30,A)") "Spin polarisation", "Yes"
      write(stdOut, "(A,':',T30,F12.6,/,A,':',T30,F12.6)") "Nr. of up electrons", nEl(1),&
          & "Nr. of down electrons", nEl(2)
    case(4)
      write(stdOut, "(A,':',T30,A)") "Non-collinear calculation", "Yes"
      write(stdOut, "(A,':',T30,F12.6)") "Nr. of electrons", nEl(1)
    end select

    if (tPeriodic) then
      write(stdOut, "(A,':',T30,A)") "Periodic boundaries", "Yes"
      if (tLatOpt) then
        write(stdOut, "(A,':',T30,A)") "Lattice optimisation", "Yes"
        write(stdOut, "(A,':',T30,f12.6)") "Pressure", extPressure
      end if
    else
      write(stdOut, "(A,':',T30,A)") "Periodic boundaries", "No"
    end if

    write(stdOut, "(A,':',T30,A)") "Electronic solver", electronicSolver%getSolverName()

    if (electronicSolver%iSolver == electronicSolverTypes%magma_gvd) then
    #:if WITH_GPU
      call  gpu_avail(ngpus)
      call  gpu_req(req_ngpus)
      write(StdOut,*) "Number of GPUs requested:",req_ngpus
      write(StdOut,*) "Number of GPUs found    :",ngpus
      if ((req_ngpus .le. ngpus) .and. (req_ngpus .ge. 1)) then
        ngpus = req_ngpus
      endif
    #:else
      call error("Compiled without GPU support")
    #:endif
    endif

    if (tSccCalc) then
      select case (iMixer)
      case(mixerTypes%simple)
        write (strTmp, "(A)") "Simple"
      case(mixerTypes%anderson)
        write (strTmp, "(A)") "Anderson"
      case(mixerTypes%broyden)
        write (strTmp, "(A)") "Broyden"
      case(mixerTypes%diis)
        write (strTmp, "(A)") "DIIS"
      end select
      write(stdOut, "(A,':',T30,A,' ',A)") "Mixer", trim(strTmp), "mixer"
      write(stdOut, "(A,':',T30,F14.6)") "Mixing parameter", mixParam
      write(stdOut, "(A,':',T30,I14)") "Maximal SCC-cycles", maxSccIter
      select case (iMixer)
      case(mixerTypes%anderson)
        write(stdOut, "(A,':',T30,I14)") "Nr. of chrg. vectors to mix", nGeneration
      case(mixerTypes%broyden)
        write(stdOut, "(A,':',T30,I14)") "Nr. of chrg. vec. in memory", nGeneration
      case(mixerTypes%diis)
        write(stdOut, "(A,':',T30,I14)") "Nr. of chrg. vectors to mix", nGeneration
      end select
    end if

    if (tCoordOpt) then
      write(stdOut, "(A,':',T30,I14)") "Nr. of moved atoms", nMovedAtom
    end if
    if (tGeoOpt) then
      write(stdOut, "(A,':',T30,I14)") "Max. nr. of geometry steps", nGeoSteps
      write(stdOut, "(A,':',T30,E14.6)") "Force tolerance", input%ctrl%maxForce
      if (input%ctrl%iGeoOpt == geoOptTypes%steepestDesc) then
        write(stdOut, "(A,':',T30,E14.6)") "Step size", deltaT
      end if
    end if

    tFirst = .true.
    if (allocated(conAtom)) then
      do ii = 1, nAtom
        do jj = 1, size(conAtom)
          if (conAtom(jj) == ii) then
            if (tFirst) then
              write(strTmp, "(A,':')") "Geometry constraints"
              tFirst = .false.
            else
              write(strTmp, "(A)") ""
            end if
            write(stdOut, "(A,T30,'At',I4,': ',3F10.6)") trim(strTmp), ii, (conVec(kk,jj), kk=1,3)
          end if
        end do
      end do
    end if

    if (.not.input%ctrl%tSetFillingTemp) then
      write(stdOut, format2Ue) "Electronic temperature", tempElec, 'H', Hartree__eV * tempElec, 'eV'
    end if
    if (tMD) then
      write(stdOut, "(A,':',T30,E14.6)") "Time step", deltaT
      if (input%ctrl%iThermostat == 0 .and. .not.input%ctrl%tReadMDVelocities) then
        write(stdOut, "(A,':',T30,E14.6)") "Temperature", tempAtom
      end if
      if (input%ctrl%tRescale) then
        write(stdOut, "(A,':',T30,E14.6)") "Rescaling probability", input%ctrl%wvScale
      end if
    end if

    if (tSccCalc) then
      if (tReadChrg) then
        write (strTmp, "(A,A,A)") "Read in from '", trim(fCharges), "'"
      else
        write (strTmp, "(A,E11.3,A)") "Set automatically (system chrg: ", input%ctrl%nrChrg, ")"
      end if
      write(stdOut, "(A,':',T30,A)") "Initial charges", trim(strTmp)
    end if

    do iSp = 1, nType
      call getShellNames(iSp, orb, shellNamesTmp)
      if (iSp == 1) then
        write (strTmp, "(A,':')") "Included shells"
      else
        write (strTmp, "(A)") ""
      end if
      do jj = 1, orb%nShell(iSp)
        if (jj == 1) then
          strTmp2 = trim(shellNamesTmp(jj))
        else
          strTmp2 = trim(strTmp2) // ", " // trim(shellNamesTmp(jj))
        end if
      end do
      write(stdOut, "(A,T29,A2,':  ',A)") trim(strTmp), trim(speciesName(iSp)), trim(strTmp2)
      deallocate(shellNamesTmp)
    end do

    if (tMulliken) then
      if (allocated(input%ctrl%customOccAtoms)) then
        call printCustomReferenceOccupations(orb, input%geom%species, &
            & input%ctrl%customOccAtoms, input%ctrl%customOccFillings)
      end if
    end if

    if (tPeriodic) then
      do ii = 1, nKPoint
        if (ii == 1) then
          write(strTmp, "(A,':')") "K-points and weights"
        else
          write(strTmp, "(A)") ""
        end if
        write(stdOut, "(A,T28,I6,':',3F10.6,3X,F10.6)") trim(strTmp), ii,&
            & (kPoint(jj, ii), jj=1, 3), kWeight(ii)
      end do
      write(stdout,*)
      do ii = 1, nKPoint
        if (ii == 1) then
          write(strTmp, "(A,':')") "K-points in absolute space"
        else
          write(strTmp, "(A)") ""
        end if
        write(stdout, "(A,T28,I6,':',3F10.6)") trim(strTmp), ii, matmul(invLatVec,kPoint(:,ii))
      end do
      write(stdout, *)
    end if

    if (tDispersion) then
      select type (dispersion)
      type is (DispSlaKirk)
        write(stdOut, "(A)") "Using Slater-Kirkwood dispersion corrections"
      type is (DispUff)
        write(stdOut, "(A)") "Using Lennard-Jones dispersion corrections"
    #:if WITH_DFTD3
      type is (DispDftD3)
        write(stdOut, "(A)") "Using DFT-D3 dispersion corrections"
    #:endif
      class default
        call error("Unknown dispersion model - this should not happen!")
      end select
    end if

    if (tSccCalc) then
      ! Have the SK values of U been replaced?
      if (allocated(input%ctrl%hubbU)) then
        strTmp = ""
        tFirst = .true.
        do iSp = 1, nType
          if (all(input%ctrl%hubbU(1:orb%nShell(iSp), iSp) == 0.0_dp)) then
            cycle
          end if
          do jj = 1, orb%nShell(iSp)
            if (tFirst) then
              write(strTmp, "(A,':')") "Non-default Hubbard U"
              tFirst = .false.
            else
              write(strTmp, "(A)") ""
            end if
            write(stdOut, "(A,T30,A2,2X,I1,'(',A1,'): ',E14.6)") trim(strTmp), speciesName(iSp),&
                & jj, shellNames(orb%angShell(jj, iSp)+1), hubbU(jj, iSp)
          end do
        end do
      end if
    end if

    tFirst = .true.
    if (tSpin) then
      do iSp = 1, nType
        do jj = 1, orb%nShell(iSp)
          do kk = 1, orb%nShell(iSp)
            if (tFirst) then
              write(strTmp, "(A,':')") "Spin coupling constants"
              tFirst = .false.
            else
              write(strTmp, "(A)") ""
            end if
            write(stdOut, "(A,T30,A2,2X,I1,'(',A1,')-',I1,'(',A1,'): ',E14.6)")trim(strTmp),&
                & speciesName(iSp), jj, shellNames(orb%angShell(jj, iSp)+1), kk,&
                & shellNames(orb%angShell(kk, iSp)+1), spinW(kk, jj, iSp)
          end do
        end do
      end do
    end if

    tFirst = .true.
    if (tSpinOrbit) then
      if (tDualSpinOrbit) then
        write(stdOut, "(A)")"Dual representation spin orbit"
      end if
      do iSp = 1, nType
        do jj = 1, orb%nShell(iSp)
          if (tFirst) then
            write(strTmp, "(A,':')") "Spin orbit constants"
            tFirst = .false.
          else
            write(strTmp, "(A)") ""
          end if
          write(stdOut, "(A,T30,A2,2X,I1,'(',A1,'): ',E14.6)")trim(strTmp), speciesName(iSp),&
                & jj, shellNames(orb%angShell(jj, iSp)+1), xi(jj, iSp)
          if (xi(jj, iSp) /= 0.0_dp .and. orb%angShell(jj, iSp) == 0) then
            call error("Program halt due to non-zero s-orbital spin-orbit coupling constant!")
          end if
        end do
      end do
    end if

    if (tSccCalc) then
      if (t3rdFull) then
        write(stdOut, "(A,T30,A)") "Full 3rd order correction", "Yes"
        if (input%ctrl%tShellResolved) then
          write(stdOut, "(A,T30,A)") "Shell-resolved 3rd order", "Yes"
          write(stdOut, "(A30)") "Shell-resolved Hubbard derivs:"
          write(stdOut, "(A)") "        s-shell   p-shell   d-shell   f-shell"
          do iSp = 1, nType
            write(stdOut, "(A3,A3,4F10.4)") "  ", trim(speciesName(iSp)),&
                & input%ctrl%hubDerivs(:orb%nShell(iSp),iSp)
          end do
        end if
      end if

      if (any(tDampedShort)) then
        write(stdOut, "(A,T30,A)") "Damped SCC", "Yes"
        ii = count(tDampedShort)
        write(strTmp, "(A,I0,A)") "(A,T30,", ii, "(A,1X))"
        write(stdOut, strTmp) "Damped species(s):", pack(speciesName, tDampedShort)
        deallocate(tDampedShort)
      end if

      if (input%ctrl%h5SwitchedOn) then
        write(stdOut, "(A,T30,A)") "H-bond correction:", "H5"
      end if
      if (tHHRepulsion) then
        write(stdOut, "(A,T30,A)") "H-H repulsion correction:", "H5"
      end if
    end if

    if (tRangeSep) then
      write(stdOut, "(A,':',T30,A)") "Range separated hybrid", "Yes"
      write(stdOut, "(2X,A,':',T30,E14.6)") "Screening parameter omega",&
          & input%ctrl%rangeSepInp%omega

      select case(input%ctrl%rangeSepInp%rangeSepAlg)
      case (rangeSepTypes%neighbour)
        write(stdOut, "(2X,A,':',T30,E14.6,A)") "Spatially cutoff at",&
            & input%ctrl%rangeSepInp%cutoffRed * Bohr__AA," A"
      case (rangeSepTypes%threshold)
        write(stdOut, "(2X,A,':',T30,E14.6)") "Thresholded to",&
            & input%ctrl%rangeSepInp%screeningThreshold
      case default
        call error("Unknown range separated hybrid method")
      end select
    end if


    write(stdOut, "(A,':')") "Extra options"
    if (tPrintMulliken) then
      write(stdOut, "(T30,A)") "Mulliken analysis"
    end if
    if (tPrintForces .and. .not. (tMD .or. tGeoOpt .or. tDerivs)) then
      write(stdOut, "(T30,A)") "Force calculation"
    end if
    if (tForces) then
      select case (forceType)
      case(forceTypes%orig)
        write(stdOut, "(A,T30,A)") "Force type", "original"
      case(forceTypes%dynamicT0)
        write(stdOut, "(A,T30,A)") "Force type", "erho with re-diagonalized eigenvalues"
        write(stdOut, "(A,T30,A)") "Force type", "erho with DHD-product (T_elec = 0K)"
      case(forceTypes%dynamicTFinite)
        write(stdOut, "(A,T30,A)") "Force type", "erho with S^-1 H D (Te <> 0K)"
      end select
    end if
    if (tPrintEigVecs) then
      write(stdOut, "(T30,A)") "Eigenvector printing"
    end if
    if (tExtChrg) then
      write(stdOut, "(T30,A)") "External charges specified"
    end if

    if (tEField) then
      if (tTDEfield) then
        write(stdOut, "(T30,A)") "External electric field specified"
        write(stdOut, "(A,':',T30,E14.6)") "Angular frequency", EfieldOmega
      else
        write(stdOut, "(T30,A)") "External static electric field specified"
      end if
      write(stdOut, "(A,':',T30,E14.6)") "Field strength", EFieldStrength
      write(stdOut, "(A,':',T30,3F9.6)") "Direction", EfieldVector
      if (tPeriodic) then
        call warning("Saw tooth potential used for periodic geometry - make sure there is a vacuum&
            & region!")
      end if
    end if

    if (tDFTBU) then
      do iSp = 1, nType
        if (nUJ(iSp)>0) then
          write(strTmp, "(A,':')") "U-J coupling constants"
          write(stdOut, "(A,T25,A2)")trim(strTmp), speciesName(iSp)
          do jj = 1, nUJ(iSp)
            write(strTmp, "(A,I1,A)")'(A,',niUJ(jj,iSp),'I2,T25,A,F6.4)'
            write(stdOut, trim(strTmp))'Shells:',iUJ(1:niUJ(jj,iSp),jj,iSp),'UJ:', UJ(jj,iSp)
          end do
        end if
      end do
    end if

    tFirst = .true.
    if (allocated(onSiteElements)) then
      do iSp = 1, nType
        do iSpin = 1, 2
          if (iSpin == 1) then
            write(strTmp2, "(A,':')") "uu"
          else
            write(strTmp2, "(A,':')") "ud"
          end if
          do jj = 1, orb%nShell(iSp)
            do kk = 1, orb%nShell(iSp)
              if (tFirst) then
                write(strTmp, "(A,':')") "On-site coupling constants"
                tFirst = .false.
              else
                write(strTmp, "(A)") ""
              end if
              write(stdOut, "(A,T30,A5,2X,I1,'(',A1,')-',I1,'(',A1,'): ',E14.6)")trim(strTmp),&
                  & trim(speciesName(iSp))//trim(strTmp2), jj,&
                  & shellNames(orb%angShell(jj, iSp)+1), kk,&
                  & shellNames(orb%angShell(kk, iSp)+1), onSiteElements(kk, jj, iSpin, iSp)
            end do
          end do
        end do
      end do
    end if

    if (tSpinOrbit .and. tDFTBU .and. .not. tDualSpinOrbit)  then
      call error("Only dual spin orbit currently supported for orbital potentials")
    end if

    if (.not.tStress) then
      if (tBarostat) then
        call error("Sorry, MD with a barostat requires stress evaluation")
      end if
      if (tLatOpt) then
        call error("Sorry, lattice optimization requires stress tensor evaluation")
      end if
    end if

    if (tSpinOrbit .and. (tWriteHS .or.(tWriteRealHS.and..not.tDualSpinOrbit))) then
      call error("Writing of Hamiltonian currently not possible with spin orbit coupling enabled.")
    end if

    if (tLinResp) then
      if (tDFTBU) then
        call error("Linear response is not compatible with Orbitally dependant functionals yet")
      end if

      if (tForces .and. nSpin > 1) then
        call error("Linear response is not available for spin polarised forces yet")
      end if

      if (t2Component) then
        call error("Linear response is not compatibile with this spinor Hamiltonian")
      end if

      if (tStress) then
        call error("Excited state stresses not implemented")
      end if

      if (.not.tRealHS) then
        call error("Linear response does not support k-points")
      end if

    end if

    call env%globalTimer%stopTimer(globalTimers%globalInit)

  end subroutine initProgramVariables

#:if WITH_TRANSPORT
  !> Check for inconsistencies in transport atom region definitions
  subroutine checkTransportRanges(nAtom, transpar)

    !> Count of all atoms in the system
    integer :: nAtom

    !> Transport parameters
    type(TTransPar), intent(in) :: transpar

    character(lc) :: strTmp
    integer :: ii, jj
    logical :: tFailCheck
    logical, allocatable :: notInRegion(:)

    ! check for atoms occurring inside both the device and a contact
    do ii = 1, transpar%ncont
      if (transpar%contacts(ii)%idxrange(1)<=transpar%idxdevice(2)) then
        write(strTmp,"(A,I0,A,A,A,I0,A,I0)") "The device and contact overlap in their atom index&
            & ranges, the device ends at ", transpar%idxdevice(2), ', contact "',&
            & trim(transpar%contacts(ii)%name), '" is between ', transpar%contacts(ii)%idxrange(1),&
            & ' and ',transpar%contacts(ii)%idxrange(2)
        call error(trim(strTmp))
      end if
    end do

    ! Check for atom(s) occuring in multiple contacts
    do ii = 1, transpar%ncont
      do jj = 1, transpar%ncont
        if (ii == jj) then
          cycle
        end if
        tFailCheck = .false.
        if (transpar%contacts(ii)%idxrange(1) <= transpar%contacts(jj)%idxrange(1)) then
          if (transpar%contacts(ii)%idxrange(2) >= transpar%contacts(jj)%idxrange(1)) then
            tFailCheck = .true.
          end if
        else
          if (transpar%contacts(jj)%idxrange(2) >= transpar%contacts(ii)%idxrange(1)) then
            tFailCheck = .true.
          end if
        end if
        if (tFailCheck) then
          write(strTmp,"(A,A,A,A,A)")"Contact '",trim(transpar%contacts(ii)%name),"' and '",&
              & trim(transpar%contacts(jj)%name),"' share atoms"
          call error(trim(strTmp))
        end if
      end do
    end do

    ! check for additional atoms outside of the device and all contacts
    if (maxval(transpar%contacts(:)%idxrange(2)) < nAtom) then
      call error("Atoms present that are not in the device or any contact region")
    end if

    ! Check for gaps in atom ranges between regions
    allocate(notInRegion(nAtom))
    notInRegion = .true.
    notInRegion(transpar%idxdevice(1):transpar%idxdevice(2)) = .false.
    do ii = 1, transpar%ncont
      notInRegion(transpar%contacts(ii)%idxrange(1):transpar%contacts(ii)%idxrange(2)) = .false.
    end do
    if (any(notInRegion)) then
      call error("Atom(s) present that are not in any region of the device or contacts")
    end if

  end subroutine checkTransportRanges
#:endif


  !> Clean up things that did not automatically get removed by going out of scope
  subroutine destructProgramVariables()

    if (electronicSolver%isElsiSolver) then
      call TElsiSolver_final(electronicSolver%elsi)
    end if

    if (tProjEigenvecs) then
      call destruct(iOrbRegion)
      call destruct(RegionLabels)
    end if

    @:SAFE_DEALLOC(sccCalc, img2CentCell, species, species0, coord, coord0)
    @:SAFE_DEALLOC(latVec, recVec, invLatVec, cellVec, rCellVec, iCellVec)
    @:SAFE_DEALLOC(neighbourList, nNeighbourSk, nNeighbourRep, iSparseStart)
    @:SAFE_DEALLOC(hubbU, atomEigVal, referenceN0, mass, speciesMass)
    @:SAFE_DEALLOC(ham, iHam, chargePerShell, chargePerAtom, over, kPoint, kWeight)
    @:SAFE_DEALLOC(nEl, spinW, xi, UJ, nUJ, niUJ, iUJ, Ef, esp)
    @:SAFE_DEALLOC(indMovedAtom, conAtom, conVec, pipekMezey)
    #:if WITH_SOCKETS
      @:SAFE_DEALLOC(socket)
    #:endif
    @:SAFE_DEALLOC(speciesName, pGeoCoordOpt, pGeoLatOpt, pChrgMixer, pMdFrame, pMdIntegrator)
    @:SAFE_DEALLOC(temperatureProfile, derivDriver)
    @:SAFE_DEALLOC(q0, qShell0, qInput, qOutput, qBlockIn, qBlockOut, qiBlockIn, qiBlockOut)
    @:SAFE_DEALLOC(qInpRed, qOutRed, qDiffRed)
    @:SAFE_DEALLOC(iEqOrbitals, iEqBlockDftbU, iEqBlockOnSite, iEqBlockDftbULs, iEqBlockOnSiteLs)
    @:SAFE_DEALLOC(thirdOrd, onSiteElements, onSiteDipole)
    @:SAFE_DEALLOC(dispersion, xlbomdIntegrator)
    @:SAFE_DEALLOC(velocities, movedVelo, movedAccel, movedMass)
    @:SAFE_DEALLOC(rhoPrim, iRhoPrim, ERhoPrim, h0, filling, Eband, TS, E0)
    @:SAFE_DEALLOC(HSqrCplx, SSqrCplx, eigvecsCplx, HSqrReal, SSqrReal, eigvecsReal, eigen)
    @:SAFE_DEALLOC(RhoSqrReal, qDepExtPot, derivs, chrgForces, excitedDerivs, dipoleMoment)
    @:SAFE_DEALLOC(coord0Fold, newCoords, orbitalL, occNatural, mu)
    @:SAFE_DEALLOC(tunneling, ldos, current, leadCurrents, poissonDerivs, shiftPerLUp, chargeUp)
    @:SAFE_DEALLOC(regionLabelLDOS)
    @:SAFE_DEALLOC(iAtInCentralRegion, energiesCasida)

  end subroutine destructProgramVariables


  !> Creates all random generators needed in the code.
  !!
  subroutine createRandomGenerators(env, seed, randomInit, randomThermostat)

    !> Environment settings
    type(TEnvironment), intent(in) :: env

    !> Global seed used for initialisation of the random generator pool. If less than one, random
    !! initialisation of the seed will occur.
    integer, intent(inout) :: seed

    !> Random generator for initprogram.
    type(ORanlux), allocatable, intent(out) :: randomInit

    !> Random generator for the actual thermostat.
    type(ORanlux), allocatable, intent(out) :: randomThermostat

    type(ORandomGenPool) :: randGenPool

    call init(randGenPool, env, seed, oldCompat=.true.)

    ! DO NOT CHANGE the ORDER of calls below, as this will destroy backwards compatibility and
    ! reproduciblity of random number sequences in the code. If further random generators are needed
    ! *append* similar getGenerator() calls. All random generators used within the code must be
    ! generated here.
    call randGenPool%getGenerator(env, randomThermostat)
    call randGenPool%getGenerator(env, randomInit)

  end subroutine createRandomGenerators

#:if WITH_SOCKETS
  !> Initializes the socket and recieves and broadcasts initial geometry.
  subroutine initSocket(env, socketInput, tPeriodic, coord0, latVec, socket, tCoordsChanged,&
      & tLatticeChanged)

    !> Environment settings.
    type(TEnvironment), intent(in) :: env

    !> Input data for the socket.
    type(IpiSocketCommInp), intent(inout) :: socketInput

    !> Is the system periodic?
    logical, intent(in) :: tPeriodic

    !> Received atom coordinates in the unit cell.
    real(dp), intent(inout) :: coord0(:,:)

    !> Received lattice vectors
    real(dp), intent(inout) :: latVec(:,:)

    !> Initialised socket.
    type(IpiSocketComm), allocatable, intent(out) :: socket

    !> Whether coordinates has been changed
    logical, intent(out) :: tCoordsChanged

    !> Whether lattice vectors has been changed
    logical, intent(out) :: tLatticeChanged

    logical :: tDummy

    if (env%tGlobalMaster) then
      write(stdOut, "(A,1X,A)") "Initialising for socket communication to host",&
          & trim(socketInput%host)
      socket = IpiSocketComm(socketInput)
    end if
    call receiveGeometryFromSocket(env, socket, tPeriodic, coord0, latVec, tCoordsChanged,&
        & tLatticeChanged, tDummy)

  end subroutine initSocket
#:endif

#:if WITH_TRANSPORT
  subroutine initTransport(env, input, tDefinedFreeE)

    !> Computational environment
    type(TEnvironment), intent(in) :: env

    !> Input data
    type(inputData), intent(in) :: input

    !> Is the free energy defined (i.e. equilibrium calculation)
    logical, intent(out) :: tDefinedFreeE

    ! Whether transport has been initialized
    logical :: tInitialized

    logical :: tAtomsOutside
    integer :: iSpin, isz
    integer :: nSpinChannels, iCont, jCont
    real(dp) :: mu1, mu2

    ! These two checks are redundant, I check if they are equal
    if (input%poisson%defined .neqv. input%ctrl%tPoisson) then
      call error("Mismatch in ctrl and ginfo fields")
    end if
    tPoisson = input%poisson%defined
    tPoissonTwice = input%poisson%solveTwice

    tUpload = input%transpar%taskUpload
    ! NOTE: originally EITHER 'contact calculations' OR 'upload' was possible
    !       introducing 'TransportOnly' option the logic is bit more
    !       involved: Contacts are not uploded in case of non-scc calculations
    if (electronicSolver%iSolver == electronicSolverTypes%OnlyTransport .and. .not.tSccCalc) then
      tUpload = .false.
    end if

    ! contact calculation in case some contact is computed
    tContCalc = (input%transpar%taskContInd /= 0)

    if (nSpin <=2) then
      nSpinChannels = nSpin
    else
      nSpinChannels = 1
    endif

    tDefinedFreeE = .true.

    associate(transpar=>input%transpar, greendens=>input%ginfo%greendens)
      ! Non colinear spin not yet supported
      ! Include the built-in potential as in negf init, but the whole
      ! scc only works for
      ! calculation without spin (poisson does not support spin dependent
      ! built in potentials)
      if (transpar%ncont > 0) then
        allocate(mu(transpar%ncont, nSpinChannels))
        mu = 0.0_dp
        do iSpin = 1, nSpinChannels
          mu(1:transpar%ncont, iSpin) = minval(transpar%contacts(1:transpar%ncont)%eFermi(iSpin))&
               & - transpar%contacts(1:transpar%ncont)%potential
        end do
        ! Test if this is a non-equilibrium system
        lpConts: do iCont = 1, transpar%ncont
          do jCont = iCont + 1, transpar%ncont
            do iSpin = 1, nSpinChannels
              mu1 = transpar%contacts(iCont)%eFermi(iSpin) - transpar%contacts(iCont)%potential
              mu2 = transpar%contacts(jCont)%eFermi(iSpin) - transpar%contacts(jCont)%potential
              if (abs(mu1 - mu2) > tolEfEquiv) then
                tDefinedFreeE = .false.
                exit lpConts
              end if
            end do
          end do
        end do lpConts

      else
        allocate(mu(1, nSpinChannels))
        mu(1,1:nSpinChannels) = greendens%oneFermi(1:nSpinChannels)
      end if

    end associate

    if (tPoisson) then
      poissStr%nAtom = nAtom
      poissStr%nSpecies = nType
      poissStr%specie0 => species0
      poissStr%x0 => coord0
      poissStr%nel = nEl0
      poissStr%isPeriodic = tPeriodic
      if (tPeriodic) then
        poissStr%latVecs(:,:) = latVec(:,:)
      else
        poissStr%latVecs(:,:) = 0.0_dp
      end if
      poissStr%tempElec = tempElec
    #:if WITH_MPI
      call poiss_init(poissStr, orb, hubbU, input%poisson, input%transpar, env%mpi%globalComm,&
          & tInitialized)
    #:else
      call poiss_init(poissStr, orb, hubbU, input%poisson, input%transpar, tInitialized)
    #:endif
      if (.not. tInitialized) then
        call error("Poisson solver not initialized")
      end if
    end if

    if (tNegf) then
      write(stdOut,*) 'init negf'
      if (size(DenseDesc%iAtomStart) /= nAtom+1) then
        call error('Internal error: DenseDesc not created')
      end if

      ! Some sanity checks and initialization of GDFTB/NEGF
    #:if WITH_MPI
      call negf_init(input%transpar, input%ginfo%greendens, input%ginfo%tundos, env%mpi%globalComm,&
          & tempElec, electronicSolver%iSolver)
    #:else
      call negf_init(input%transpar, input%ginfo%greendens, input%ginfo%tundos, &
          & tempElec, electronicSolver%iSolver)
    #:endif

      ginfo = input%ginfo

      if (allocated(input%ctrl%indMovedAtom)) then
        tAtomsOutside = any(input%ctrl%indMovedAtom < input%transpar%idxdevice(1))&
            & .or. any(input%ctrl%indMovedAtom > input%transpar%idxdevice(2))
        if (tAtomsOutside) then
          call error("There are moving atoms specified outside of the device region")
        end if
      end if

      if (input%ctrl%tLatOpt) then
        call error("Lattice optimization is not currently possible with transport")
      end if

    end if

    transpar = input%transpar

    !Write Dos and tunneling on separate files?
    writeTunn = ginfo%tundos%writeTunn
    tWriteLDOS = ginfo%tundos%writeLDOS

    if (tWriteLDOS) then
      call move_alloc(ginfo%tundos%dosLabels, regionLabelLDOS)
    end if

  end subroutine initTransport

#:endif

  !> Initialises (clears) output files.
  subroutine initOutputFiles(env, tWriteAutotest, tWriteResultsTag, tWriteBandDat, tDerivs,&
      & tWriteDetailedOut, tMd, tGeoOpt, geoOutFile, fdDetailedOut, fdMd, esp)

    !> Environment
    type(TEnvironment), intent(inout) :: env

    !> Should tagged regression test data be printed
    logical, intent(in) :: tWriteAutotest

    !> Write tagged output for machine readable results
    logical, intent(in) :: tWriteResultsTag

    !> Band structure and fillings
    logical, intent(in) :: tWriteBandDat

    !> Finite different second derivatives
    logical, intent(in) :: tDerivs

    !> Write detail on the calculation to file
    logical, intent(in) :: tWriteDetailedOut

    !> Is this a molecular dynamics calculation
    logical, intent(in) :: tMd

    !> Are atomic coodinates being optimised
    logical, intent(in) :: tGeoOpt

    !> Filename for geometry output
    character(*), intent(in) :: geoOutFile

    !> File unit for detailed.out
    integer, intent(out) :: fdDetailedOut

    !> File unit for information during molecular dynamics
    integer, intent(out) :: fdMd

    !> Electrostatic potentials if requested
    type(TElStatPotentials), allocatable, intent(inout) :: esp

    call TTaggedWriter_init(taggedWriter)

    if (tWriteAutotest) then
      call initOutputFile(autotestTag)
    end if
    if (tWriteResultsTag) then
      call initOutputFile(resultsTag)
    end if
    if (tWriteBandDat) then
      call initOutputFile(bandOut)
    end if
    if (tDerivs) then
      call initOutputFile(hessianOut)
    end if
    if (tWriteDetailedOut) then
      call initOutputFile(userOut, fdDetailedOut)
      call env%fileFinalizer%register(fdDetailedOut)
    end if
    if (tMD) then
      call initOutputFile(mdOut, fdMD)
      call env%fileFinalizer%register(fdMd)
    end if
    if (tGeoOpt .or. tMD) then
      call clearFile(trim(geoOutFile) // ".gen")
      call clearFile(trim(geoOutFile) // ".xyz")
    end if
    if (allocated(esp)) then
      call initOutputFile(esp%espOutFile)
    end if

  end subroutine initOutputFiles


  !> Allocates most of the large arrays needed during the DFTB run.
  subroutine initArrays(env, electronicSolver, tForces, tExtChrg, tLinResp, tLinRespZVect, tMd,&
      & tMulliken, tSpinOrbit, tImHam, tWriteRealHS, tWriteHS, t2Component, tRealHS,&
      & tPrintExcitedEigvecs, tDipole, orb, nAtom, nMovedAtom, nKPoint, nSpin, nExtChrg,&
      & indMovedAtom, mass, denseDesc, rhoPrim, h0, iRhoPrim, excitedDerivs, ERhoPrim, derivs,&
      & chrgForces, energy, potential, TS, E0, Eband, eigen, filling, coord0Fold, newCoords,&
      & orbitalL, HSqrCplx, SSqrCplx, eigvecsCplx, HSqrReal, SSqrReal, eigvecsReal, rhoSqrReal,&
      & chargePerShell, occNatural, velocities, movedVelo, movedAccel, movedMass, dipoleMoment)

    !> Current environment
    type(TEnvironment), intent(in) :: env

    !> electronic solver for the system
    type(TElectronicSolver), intent(in) :: electronicSolver

    !> Are forces required
    logical, intent(in) :: tForces

    !> Are the external charges
    logical, intent(in) :: tExtChrg

    !> Are excitation energies being calculated
    logical, intent(in) :: tLinResp

    !> Are excited state properties being calculated
    logical, intent(in) :: tLinRespZVect

    !> Is this a molecular dynamics calculation
    logical, intent(in) :: tMd

    !> Is Mulliken analysis being performed
    logical, intent(in) :: tMulliken

    !> Are there spin orbit interactions
    logical, intent(in) :: tSpinOrbit

    !> Are there imaginary parts to the hamiltonian
    logical, intent(in) :: tImHam

    !> Should the sparse hamiltonian and overlap be writen to disc?
    logical, intent(in) :: tWriteRealHS

    !> Should the hamiltonian and overlap be written out as dense matrices
    logical, intent(in) :: tWriteHS

    !> Is the hamiltonian for a two component (Pauli) system
    logical, intent(in) :: t2Component

    !> Is the hamiltonian real?
    logical, intent(in) :: tRealHS

    !> Print the excited state eigenvectors
    logical, intent(in) :: tPrintExcitedEigvecs

    !> Print the dipole moment
    logical, intent(in) :: tDipole

    !> data structure with atomic orbital information
    type(TOrbitals), intent(in) :: orb

    !> Number of atoms
    integer, intent(in) :: nAtom

    !> Number of atoms moved about during the calculation
    integer, intent(in) :: nMovedAtom

    !> Number of k-points
    integer, intent(in) :: nKPoint

    !> Number of spin channels
    integer, intent(in) :: nSpin

    !> Number of external charges
    integer, intent(in) :: nExtChrg

    !> Indices for any moving atoms
    integer, intent(in) :: indMovedAtom(:)

    !> Masses of each species of atom
    real(dp), intent(in) :: mass(:)

    !> Dense matrix descriptor for H and S
    type(TDenseDescr), intent(in) :: denseDesc

    !> Sparse storage density matrix
    real(dp), intent(out), allocatable :: rhoPrim(:,:)

    !> Non-scc part of the hamiltonian
    real(dp), intent(out), allocatable :: h0(:)

    !> Imaginary part of the sparse density matrix
    real(dp), intent(out), allocatable :: iRhoPrim(:,:)

    !> Excitation energy derivatives with respect to atomic coordinates
    real(dp), intent(out), allocatable :: excitedDerivs(:,:)

    !> Energy weighted density matrix
    real(dp), intent(out), allocatable :: ERhoPrim(:)

    !> Derivatives of total energy with respect to atomic coordinates
    real(dp), intent(out), allocatable :: derivs(:,:)

    !> Forces on (any) external charges
    real(dp), intent(out), allocatable :: chrgForces(:,:)

    !> Energy terms
    type(TEnergies), intent(out) :: energy

    !> Potentials acting on the system
    type(TPotentials), intent(out) :: potential

    !> Electron entropy contribution at T
    real(dp), intent(out), allocatable :: TS(:)

    !> zero temperature extrapolated electronic energy
    real(dp), intent(out), allocatable :: E0(:)

    !> band  energy
    real(dp), intent(out), allocatable :: Eband(:)

    !> single particle energies (band structure)
    real(dp), intent(out), allocatable :: eigen(:,:,:)

    !> Occupations of single particle states
    real(dp), intent(out), allocatable :: filling(:,:,:)

    !> Coordinates in central cell
    real(dp), intent(out), allocatable :: coord0Fold(:,:)

    !> Updated coordinates
    real(dp), intent(out), allocatable :: newCoords(:,:)

    !> Orbital angular momentum
    real(dp), intent(out), allocatable :: orbitalL(:,:,:)

    !> Complex dense hamiltonian
    complex(dp), intent(out), allocatable :: HSqrCplx(:,:)

    !> overlap matrix dense storage
    complex(dp), intent(out), allocatable :: SSqrCplx(:,:)

    !> Complex eigenvectors
    complex(dp), intent(out), allocatable :: eigvecsCplx(:,:,:)

    !> real dense hamiltonian
    real(dp), intent(out), allocatable :: HSqrReal(:,:)

    !> overlap matrix dense storage
    real(dp), intent(out), allocatable :: SSqrReal(:,:)

    !> Real eigenvectors
    real(dp), intent(out), allocatable :: eigvecsReal(:,:,:)

    !> density matrix dense storage
    real(dp), intent(out), allocatable :: rhoSqrReal(:,:,:)

    !> Number of electron in each atomic shell
    real(dp), intent(out), allocatable :: chargePerShell(:,:,:)

    !> Occupations for natural orbitals
    real(dp), intent(out), allocatable :: occNatural(:)

    !> Atomic velocities
    real(dp), intent(out), allocatable :: velocities(:,:)

    !> Array for moving atom velocities
    real(dp), intent(out), allocatable :: movedVelo(:,:)

    !> moving atom accelerations
    real(dp), intent(out), allocatable :: movedAccel(:,:)

    !> moving atoms masses
    real(dp), intent(out), allocatable :: movedMass(:,:)

    !> system dipole moment
    real(dp), intent(out), allocatable :: dipoleMoment(:)


    integer :: nSpinHams, sqrHamSize

    allocate(rhoPrim(0, nSpin))
    allocate(h0(0))
    if (tImHam) then
      allocate(iRhoPrim(0, nSpin))
    end if

    allocate(excitedDerivs(0,0))
    if (tForces) then
      allocate(ERhoPrim(0))
      allocate(derivs(3, nAtom))
      if (tExtChrg) then
        allocate(chrgForces(3, nExtChrg))
      end if
      if (tLinRespZVect) then
        deallocate(excitedDerivs)
        allocate(excitedDerivs(3, nAtom))
      end if
    end if

    call init(energy, nAtom)
    call init(potential, orb, nAtom, nSpin)

    ! Nr. of independent spin Hamiltonians
    select case (nSpin)
    case (1)
      nSpinHams = 1
    case (2)
      nSpinHams = 2
    case (4)
      nSpinHams = 1
    end select

    sqrHamSize = denseDesc%fullSize
    allocate(TS(nSpinHams))
    allocate(E0(nSpinHams))
    allocate(Eband(nSpinHams))
    TS = 0.0_dp
    E0 = 0.0_dp
    Eband = 0.0_dp

    if (electronicSolver%providesEigenvals) then
      allocate(eigen(sqrHamSize, nKPoint, nSpinHams))
      allocate(filling(sqrHamSize, nKpoint, nSpinHams))
    else
      ! due to use of the shape elsewhere in determining kpoints and spin channels:
      allocate(eigen(0, nKPoint, nSpinHams))
      allocate(filling(0, nKpoint, nSpinHams))
    end if
    eigen(:,:,:) = 0.0_dp
    filling(:,:,:) = 0.0_dp


    allocate(coord0Fold(3, nAtom))

    if (tMD) then
      allocate(newCoords(3, nAtom))
    end if

    if ((tMulliken .and. tSpinOrbit) .or. tImHam) then
      allocate(orbitalL(3, orb%mShell, nAtom))
    end if

    ! If only H/S should be printed, no allocation for square HS is needed
    tLargeDenseMatrices = .not. (tWriteRealHS .or. tWriteHS)
    if (electronicSolver%isElsiSolver) then
      tLargeDenseMatrices = tLargeDenseMatrices .and. .not. electronicSolver%elsi%isSparse
      if (.not.electronicSolver%elsi%isSparse .and. .not.(electronicSolver%providesEigenvals .or.&
          & electronicSolver%iSolver == electronicSolverTypes%omm)) then
        if (tDFTBU) then
          call error("This dense ELSI solver is currently incompatible with DFTB+U, use the sparse&
              & form")
        end if
        if (allocated(onSiteElements)) then
          call error("This dense ELSI solver is currently incompatible with onsite correctios, use&
              & the sparse form")
        end if
      end if
    end if
    if (tLargeDenseMatrices) then
      call allocateDenseMatrices(env, denseDesc, parallelKS%localKS, t2Component, tRealHS,&
          & HSqrCplx, SSqrCplx, eigVecsCplx, HSqrReal, SSqrReal, eigvecsReal)
    end if

    if (tRangeSep) then
      if (withMpi) then
        call error("Range separated calculations do not work with MPI yet")
      end if
      if (nSpin > 2) then
        call error("Range separated calculations not implemented for non-colinear calculations")
      end if
      if (tXlbomd) then
        call error("Range separated calculations not currently implemented for XLBOMD")
      end if
      if (t3rd) then
        call error("Range separated calculations not currently implemented for 3rd order DFTB")
      end if
      if (tLinResp) then
        call error("Range separated calculations not currently implemented for linear response")
      end if
      if (tSpinOrbit) then
        call error("Range separated calculations not currently implemented for spin orbit")
      end if
      if (tDFTBU) then
        call error("Range separated calculations not currently implemented for DFTB+U")
      end if
    end if

    if (tLinResp) then
      if (withMpi) then
        call error("Linear response calc. does not work with MPI yet")
      end if
      if (tLinRespZVect) then
        allocate(rhoSqrReal(sqrHamSize, sqrHamSize, nSpin))
      end if
    end if
    allocate(chargePerShell(orb%mShell, nAtom, nSpin))

    if (tLinResp .and. tPrintExcitedEigVecs) then
      allocate(occNatural(orb%nOrb))
    end if

    if (tMD) then
      allocate(velocities(3, nAtom))
      allocate(movedVelo(3, nMovedAtom))
      allocate(movedAccel(3, nMovedAtom))
      allocate(movedMass(3, nMovedAtom))
      movedMass(:,:) = spread(mass(indMovedAtom),1,3)
    end if

    if (tDipole) then
      allocate(dipoleMoment(3))
    end if

  end subroutine initArrays


#:if WITH_TRANSPORT

  !> initialize arrays for tranpsport
  subroutine initTransportArrays(tUpload, tPoisson, transpar, species0, orb, nAtom, nSpin,&
      & shiftPerLUp, chargeUp, poissonDerivs)

    !> Are contacts being uploaded
    logical, intent(in) :: tUpload

    !> Is the Poisson solver required
    logical, intent(in) :: tPoisson

    !> Transport parameters
    type(TTransPar), intent(in) :: transpar

    !> Species of atoms in the central cell
    integer, intent(in) :: species0(:)

    !> Atomic orbital information
    type(TOrbitals), intent(in) :: orb

    !> Number of atoms
    integer, intent(in) :: nAtom

    !> Number of spin channels
    integer, intent(in) :: nSpin

    !> uploded potential per shell per atom
    real(dp), allocatable, intent(out) :: shiftPerLUp(:,:)

    !> uploaded charges for atoms
    real(dp), allocatable, intent(out) :: chargeUp(:,:,:)

    !> Poisson Derivatives (needed for forces)
    real(dp), allocatable, intent(out) :: poissonDerivs(:,:)

    if (tUpload) then
      allocate(shiftPerLUp(orb%mShell, nAtom))
      allocate(chargeUp(orb%mOrb, nAtom, nSpin))
      call uploadContShiftPerL(shiftPerLUp, chargeUp, transpar, orb, species0)
    end if
    if (tPoisson) then
      allocate(poissonDerivs(3,nAtom))
    end if

  end subroutine initTransportArrays


  !> Read contact potential shifts from file
  subroutine uploadContShiftPerL(shiftPerL, charges, tp, orb, species)

    !> shifts for atoms in contacts
    real(dp), intent(out) :: shiftPerL(:,:)

    !> charges for atoms in contacts
    real(dp), intent(out) :: charges(:,:,:)

    !> transport parameters
    type(TTransPar), intent(in) :: tp

    !> atomic orbital parameters
    type(TOrbitals), intent(in) :: orb

    !> species of atoms in the system
    integer, intent(in) :: species(:)

    real(dp), allocatable :: shiftPerLSt(:,:,:), chargesSt(:,:,:)
    integer, allocatable :: nOrbAtom(:)
    integer :: nAtomSt, mShellSt, nContAtom, mOrbSt, nSpinSt, nSpin
    integer :: iCont, iStart, iEnd, ii
    integer :: fdH
    character(lc) :: strTmp
    logical :: iexist

    nSpin = size(charges, dim=3)

    if (size(shiftPerL,dim=2) /= size(charges, dim=2)) then
      call error("Mismatch between array charges and shifts")
    endif

    shiftPerL = 0.0_dp
    charges = 0.0_dp

    do iCont = 1, tp%ncont
      inquire(file="shiftcont_"// trim(tp%contacts(iCont)%name) // ".dat", exist = iexist)
      if (.not.iexist) then
        call error("Contact shift file shiftcont_"// trim(tp%contacts(iCont)%name) &
            &  // ".dat is missing"//new_line('a')//"Run ContactHamiltonian calculations first.")
      end if

      open(newunit=fdH, file="shiftcont_" // trim(tp%contacts(iCont)%name) // ".dat",&
          & form="formatted", status="OLD", action="READ")
      read(fdH, *) nAtomSt, mShellSt, mOrbSt, nSpinSt
      iStart = tp%contacts(iCont)%idxrange(1)
      iEnd = tp%contacts(iCont)%idxrange(2)
      nContAtom = iEnd - iStart + 1

      if (nAtomSt /= nContAtom) then
        call error("Upload Contacts: Mismatch in number of atoms.")
      end if
      if (mShellSt /= orb%mShell) then
        call error("Upload Contacts: Mismatch in max shell per atom.")
      end if
      if (mOrbSt /= orb%mOrb) then
        call error("Upload Contacts: Mismatch in orbitals per atom.")
      end if
      if (nSpin /= nSpinSt) then
        write(strTmp,"(A,I0,A,I0)")'Contact spin ',nSpinSt,'. Spin channels ',nSpin
        call error(trim(strTmp))
      end if

      allocate(nOrbAtom(nAtomSt))
      read(fdH, *) nOrbAtom
      allocate(shiftPerLSt(orb%mShell, nAtomSt, nSpin))
      read(fdH, *) shiftPerLSt(:,:,:)
      allocate(chargesSt(orb%mOrb, nAtomSt, nSpin))
      read(fdH, *) chargesSt
      close(fdH)

      if (any(nOrbAtom /= orb%nOrbAtom(iStart:iEnd))) then
        call error("Incompatible orbitals in the upload file!")
      end if

      !if (nSpin == 1) then
      shiftPerL(:,iStart:iEnd) = ShiftPerLSt(:,:,1)
      !else
      !  shiftPerL(:,iStart:iEnd) = sum(ShiftPerLSt, dim=3)
      !endif

      charges(:,iStart:iEnd,:) = chargesSt(:,:,:)
      deallocate(nOrbAtom)
      deallocate(shiftPerLSt)
      deallocate(chargesSt)
    end do

  end subroutine uploadContShiftPerL

#:endif


  !> Set up storage for dense matrices, either on a single processor, or as BLACS matrices
  subroutine allocateDenseMatrices(env, denseDesc, localKS, t2Component, tRealHS, HSqrCplx,&
      & SSqrCplx, eigvecsCplx, HSqrReal, SSqrReal, eigvecsReal)

    !> Computing environment
    type(TEnvironment), intent(in) :: env

    !> Descriptor of the large square matrices in the program
    type(TDenseDescr), intent(in) :: denseDesc

    !> Index array for spin and k-point index
    integer, intent(in) :: localKS(:,:)

    !> Is this a two component calculation
    logical, intent(in) :: t2Component

    !> Is this a real hamiltonian
    logical, intent(in) :: tRealHS

    !> Square H matrix
    complex(dp), allocatable, intent(out) :: HSqrCplx(:,:)

    !> Square S matrix
    complex(dp), allocatable, intent(out) :: SSqrCplx(:,:)

    !> Eigenvectors for complex eigenproblem
    complex(dp), allocatable, intent(out) :: eigvecsCplx(:,:,:)

    !> Square H matrix
    real(dp), allocatable, intent(out) :: HSqrReal(:,:)

    !> Square S matrix
    real(dp), allocatable, intent(out) :: SSqrReal(:,:)

    !> Eigenvectors for real eigenproblem
    real(dp), allocatable, intent(out) :: eigvecsReal(:,:,:)

    integer :: nLocalCols, nLocalRows, nLocalKS

    nLocalKS = size(localKS, dim=2)
  #:if WITH_SCALAPACK
    call scalafx_getlocalshape(env%blacs%orbitalGrid, denseDesc%blacsOrbSqr, nLocalRows, nLocalCols)
  #:else
    nLocalRows = denseDesc%fullSize
    nLocalCols = denseDesc%fullSize
  #:endif

    if (t2Component .or. .not. tRealHS) then
      allocate(HSqrCplx(nLocalRows, nLocalCols))
      allocate(SSqrCplx(nLocalRows, nLocalCols))
      allocate(eigVecsCplx(nLocalRows, nLocalCols, nLocalKS))
    else
      allocate(HSqrReal(nLocalRows, nLocalCols))
      allocate(SSqrReal(nLocalRows, nLocalCols))
      allocate(eigVecsReal(nLocalRows, nLocalCols, nLocalKS))
    end if

  end subroutine allocateDenseMatrices


#:if WITH_SCALAPACK
  #!
  #! SCALAPACK related routines
  #!

  !> Initialise parallel large matrix decomposition methods
  subroutine initScalapack(blacsOpts, nAtom, nOrb, t2Component, env)

    !> BLACS settings
    type(TBlacsOpts), intent(in) :: blacsOpts

    !> Number of atoms
    integer, intent(in) :: nAtom

    !> Number of orbitals
    integer, intent(in) :: nOrb

    !> Is this a two component calculation
    logical, intent(in) :: t2Component

    !> Computing enviroment data
    type(TEnvironment), intent(inout) :: env

    integer :: sizeHS

    if (t2Component) then
      sizeHS = 2 * nOrb
    else
      sizeHS = nOrb
    end if
    call env%initBlacs(blacsOpts%blockSize, blacsOpts%blockSize, sizeHS, nAtom)

  end subroutine initScalapack


  !> Generate descriptions of large dense matrices in BLACS decomposition
  !>
  !> Note: It must be called after getDenseDescCommon() has been called.
  !>
  subroutine getDenseDescBlacs(env, rowBlock, colBlock, denseDesc)

    !> parallel environment
    type(TEnvironment), intent(in) :: env

    !> Number of matrix rows
    integer, intent(in) :: rowBlock

    !> Number of matrix columns
    integer, intent(in) :: colBlock

    !> Descriptor of the dense matrix
    type(TDenseDescr), intent(inout) :: denseDesc

    integer :: nn

    nn = denseDesc%fullSize
    call scalafx_getdescriptor(env%blacs%orbitalGrid, nn, nn, rowBlock, colBlock,&
        & denseDesc%blacsOrbSqr)

  end subroutine getDenseDescBlacs

#:endif


  !> Generate description of the total large square matrices, on the basis of atomic orbital
  !> orderings
  !>
  subroutine getDenseDescCommon(orb, nAtom, t2Component, denseDesc)

    !> Orbital information for species
    type(TOrbitals), intent(in) :: orb

    !> Number of atoms in the system
    integer, intent(in) :: nAtom

    !> Is this a two component calculation
    logical, intent(in) :: t2Component

    !> Resulting descriptor
    type(TDenseDescr), intent(out) :: denseDesc

    integer :: nOrb

    allocate(denseDesc%iAtomStart(nAtom + 1))
    call buildSquaredAtomIndex(denseDesc%iAtomStart, orb)
    nOrb = denseDesc%iAtomStart(nAtom + 1) - 1
    denseDesc%t2Component = t2Component
    denseDesc%nOrb = nOrb
    if (t2Component) then
      denseDesc%fullSize = 2 * nOrb
    else
      denseDesc%fullSize = nOrb
    end if

  end subroutine getDenseDescCommon


  !> Check for compatibility between requested electronic solver and features of the calculation
  subroutine ensureSolverCompatibility(iSolver, tSpin, kPoints, tForces, parallelOpts, nIndepHam,&
      & tempElec)

    !> Solver number (see dftbp_elecsolvertypes)
    integer, intent(in) :: iSolver

    !> Is this a spin polarised calculation
    logical, intent(in) :: tSpin

    !> Set of k-points used in calculation (or [0,0,0] if molecular)
    real(dp), intent(in) :: kPoints(:,:)

    !> Are forces required
    logical, intent(in) :: tForces

    !> Options for a parallel calculation, if needed
    type(TParallelOpts), intent(in), allocatable :: parallelOpts

    !> Number of indepdent hamiltonian matrices at a given k-value
    integer, intent(in) :: nIndepHam

    !> Temperature of the electrons
    real(dp), intent(in) :: tempElec

    logical :: tElsiSolver
    integer :: nKPoint

    ! Temporary error test for PEXSI bug (July 2019)
    if (iSolver == electronicSolverTypes%pexsi .and. any(kPoints /= 0.0_dp)) then
      call error("A temporary bug prevents correct evaluation with PEXSI at general k-points.&
          & This should be fixed soon.")
    end if

    tElsiSolver = any(iSolver ==&
        & [electronicSolverTypes%elpa, electronicSolverTypes%omm, electronicSolverTypes%pexsi,&
        & electronicSolverTypes%ntpoly])
    if (.not. withELSI .and. tElsiSolver) then
      call error("This binary was not compiled with ELSI support enabled")
    end if

    nKPoint = size(kPoints, dim=2)
    if (withMpi) then
      if (tElsiSolver .and. parallelOpts%nGroup /= nIndepHam * nKPoint) then
        call error("This solver requires as many parallel processor groups as there are independent&
            & spin and k-point combinations")
      end if
    end if

    if (iSolver == electronicSolverTypes%pexsi .and. tempElec < epsilon(0.0)) then
      call error("This solver requires a finite electron broadening")
    end if

  end subroutine ensureSolverCompatibility


  !> Modify the reference atomic shell charges for the neutral atom
  subroutine applyCustomReferenceOccupations(customOccAtoms,  customOccFillings, species,&
      & orb, referenceN0, q0)

    !> Array of occupation arrays, one for each atom
    type(WrappedInt1), allocatable, intent(in) :: customOccAtoms(:)

    !> Reference fillings for atomic shells
    real(dp), intent(in) :: customOccFillings(:,:)

    !> Species of atoms
    integer, intent(in) :: species(:)

    !> Atomic orbital data
    type(TOrbitals), intent(in) :: orb

    !> Reference charges from the Slater-Koster file
    real(dp), intent(in) :: referenceN0(:,:)

    !> Charges required for atomic neutrality in reference state
    real(dp), intent(inout) :: q0(:,:,:)

    integer :: nCustomBlock, iCustomBlock, iCustomAtom, nAtom, iAt, iSp
    real(dp), allocatable :: refOcc(:,:)

    nAtom = size(species)
    ! note that all arrays, referenceN0, customOccAtoms, refOcc
    ! are allocated to orb%mShell so assignments vecA(:,) = vecB(:,) work
    allocate(refOcc(orb%mShell, nAtom))
    ! initialize to referenceN0
    do iAt = 1, nAtom
      iSp = species(iAt)
      refOcc(:, iAt) = referenceN0(:, iSp)
    end do

    ! override to customOccupation
    if (allocated(customOccAtoms)) then
      nCustomBlock = size(customOccAtoms)
      do iCustomBlock = 1, nCustomBlock
        do iCustomAtom = 1, size(customOccAtoms(iCustomBlock)%data)
          iAt =  customOccAtoms(iCustomBlock)%data(iCustomAtom)
          refOcc(:, iAt) = customOccFillings(:,iCustomBlock)
        end do
      end do
    end if

    ! initialize q0 with right orbital order
    call initQFromUsrChrg(q0, refOcc, species, orb)

  end subroutine applyCustomReferenceOccupations


  !> Print out the reference occupations for atoms
  subroutine printCustomReferenceOccupations(orb, species, customOccAtoms, customOccFillings)

    !> Atomic orbital information
    type(TOrbitals), intent(in) :: orb

    !> Chemical species of atoms
    integer, intent(in) :: species(:)

    !> Array of occupation arrays, one for each atom
    type(WrappedInt1), intent(in) :: customOccAtoms(:)

    !> Fillings for each atomic shell
    real(dp), intent(in) :: customOccFillings(:,:)

    character(lc) :: formstr, outStr
    integer :: nCustomBlock, iCustomBlock, iSp, nShell, nAtom, iSh
    character(sc), allocatable :: shellnames(:)

    nCustomBlock = size(customOccFillings)
    if (nCustomBlock == 0) then
      return
    end if
    write(stdout, "(A)") "Custom defined reference occupations:"
    do iCustomBlock = 1, size(customOccAtoms)
      nAtom = size(customOccAtoms(iCustomBlock)%data)
      if (nAtom == 1) then
        write(outStr, "(A)") "Atom:"
      else
        write(outStr, "(A)") "Atoms:"
      end if
      write(formstr, "(I0,A)") nAtom, "(I0,1X))"
      write(stdout, "(A,T30,"//trim(formstr)//")") trim(outStr), customOccAtoms(iCustomBlock)%data
      iSp = species(customOccAtoms(iCustomBlock)%data(1))
      nShell = orb%nShell(iSp)
      call getShellNames(iSp, orb, shellnames)
      outStr = ""
      do iSh = 1, nShell
        if (iSh > 1) then
          write(outStr,"(A,',')")trim(outStr)
        end if
        write(outStr,"(A,1X,A,F8.4)")trim(outStr), trim(shellnames(iSh)),&
            & customOccFillings(iSh, iCustomBlock)
      end do
      write(stdout,"(A,T29,A)")"Fillings:",trim(outStr)
      deallocate(shellnames)
    end do
  end subroutine printCustomReferenceOccupations


  !> Initialises SCC related parameters before geometry loop starts
  function getMinSccIters(tSccCalc, tDftbU, nSpin) result(minSccIter)

    !> Is this a self consistent calculation
    logical, intent(in) :: tSccCalc

    !> Are there orbital potentials present
    logical, intent(in) :: tDftbU

    !> Number of spin channels
    integer, intent(in) :: nSpin

    !> Minimum possible number of self consistent iterations
    integer :: minSccIter

    if (tSccCalc) then
      if (tDftbU) then
        minSccIter = 2
      else
        if (nSpin == 1) then
          minSccIter = 1
        else
          minSccIter = 2
        end if
      end if
    else
      minSccIter = 1
    end if

  end function getMinSccIters


  !> Stop if any range separated incompatible setting is found
  subroutine ensureRangeSeparatedReqs(tPeriodic, tReadChrg, tShellResolved, rangeSepInp)

    !> Is the system periodic
    logical, intent(in) :: tPeriodic

    !> Are charges read from disc
    logical, intent(in) :: tReadChrg

    !> Is this a shell resolved calculation
    logical, intent(in) :: tShellResolved

    !> Parameters for the range separated calculation
    type(TRangeSepInp), intent(in) :: rangeSepInp

    if (tPeriodic) then
      call error("Range separated functionality only works with non-periodic structures at the&
          & moment")
    end if
    if (tReadChrg .and. rangeSepInp%rangeSepAlg == rangeSepTypes%threshold) then
      call error("Restart on thresholded range separation not working correctly")
    end if
    if (tShellResolved) then
      call error("Range separated functionality currently does not yet support shell-resolved scc")
    end if

  end subroutine ensureRangeSeparatedReqs


  !> Determine range separated cut-off and also update maximal cutoff
  subroutine getRangeSeparatedCutOff(cutoffRed, cutOff)

    !> Reduction in cut-off
    real(dp), intent(in) :: cutoffRed

    !> Resulting cut-off
    type(OCutoffs), intent(inout) :: cutOff

    cutOff%lcCutOff = 0.0_dp
    if (cutoffRed < 0.0_dp) then
      call error("Cutoff reduction for range-separated neighbours should be zero or positive.")
    end if
    cutOff%lcCutOff = cutOff%skCutOff - cutoffRed
    if (cutOff%lcCutOff < 0.0_dp) then
      call error("Screening cutoff for range-separated neighbours too short.")
    end if
    cutOff%mCutoff = max(cutOff%mCutOff, cutoff%lcCutOff)

  end subroutine getRangeSeparatedCutOff


  !> Initialise range separated extension.
  subroutine initRangeSeparated(nAtom, species0, speciesName, hubbU, rangeSepInp, tSpin, rangeSep,&
      & deltaRhoIn, deltarhoOut, deltaRhoDiff, deltaRhoInSqr, deltaRhoOutSqr, nMixElements)

    !> Number of atoms in the system
    integer, intent(in) :: nAtom

    !> species of atoms
    integer, intent(in) :: species0(:)

    !> names of chemical species
    character(*), intent(in) :: speciesName(:)

    !> Hubbard values for species
    real(dp), intent(in) :: hubbU(:,:)

    !> input for range separated calculation
    type(TRangeSepInp), intent(in) :: rangeSepInp

    !> Is this spin unrestricted
    logical, intent(in) :: tSpin

    !> Resulting settings for range separation
    type(RangeSepFunc), allocatable, intent(out) :: rangeSep

    !> Change in input density matrix flattened to 1D array
    real(dp), allocatable, target, intent(out) :: deltaRhoIn(:)

    !> Change in output density matrix flattened to 1D array
    real(dp), allocatable, target, intent(out) :: deltaRhoOut(:)

    !> Change in density matrix between in and out
    real(dp), allocatable, intent(out) :: deltaRhoDiff(:)

    !> Change in input density matrix
    real(dp), pointer, intent(out) :: deltaRhoInSqr(:,:,:)

    !> Change in output density matrix
    real(dp), pointer, intent(out) :: deltaRhoOutSqr(:,:,:)

    !> Number of mixer elements
    integer, intent(out) :: nMixElements

    allocate(rangeSep)
    call RangeSepFunc_init(rangeSep, nAtom, species0, speciesName, hubbU(1,:),&
        & rangeSepInp%screeningThreshold, rangeSepInp%omega, tSpin, rangeSepInp%rangeSepAlg)
    allocate(deltaRhoIn(nOrb * nOrb * nSpin))
    allocate(deltaRhoOut(nOrb * nOrb * nSpin))
    allocate(deltaRhoDiff(nOrb * nOrb * nSpin))
    deltaRhoInSqr(1:nOrb, 1:nOrb, 1:nSpin) => deltaRhoIn(1 : nOrb * nOrb * nSpin)
    deltaRhoOutSqr(1:nOrb, 1:nOrb, 1:nSpin) => deltaRhoOut(1 : nOrb * nOrb * nSpin)
    nMixElements = nOrb * nOrb * nSpin
    deltaRhoInSqr(:,:,:) = 0.0_dp

  end subroutine initRangeSeparated


end module dftbp_initprogram<|MERGE_RESOLUTION|>--- conflicted
+++ resolved
@@ -67,15 +67,9 @@
   use dftbp_spin, only: Spin_getOrbitalEquiv, ud2qm, qm2ud
   use dftbp_dftbplusu
   use dftbp_dispersions
-<<<<<<< HEAD
-  use dftbp_thirdorder_module
-  use dftbp_linresp_module
-  use dftbp_RangeSeparated
-=======
   use dftbp_thirdorder
   use dftbp_linresp
-  use dftbp_RangeSeparated, only : RangeSepFunc, RangeSepFunc_init
->>>>>>> ac0baa3b
+  use dftbp_RangeSeparated
   use dftbp_stress
   use dftbp_orbitalequiv
   use dftbp_orbitals
