--- conflicted
+++ resolved
@@ -1402,7 +1402,6 @@
     @:ASSERT(all(shape(species0) == shape(input%geom%species)))
     species0(:) = input%geom%species(:)
 
-<<<<<<< HEAD
     if (input%ctrl%tHalogenX) then
       if (.not. (t3rd .or. t3rdFull)) then
         call error("Halogen correction only fitted for 3rd order models")
@@ -1411,9 +1410,7 @@
       call THalogenX_init(halogenXCorrection, species0, speciesName)
     end if
 
-=======
     allocate(referenceN0(orb%mShell, nType))
->>>>>>> d4fc8417
     allocate(mass(nAtom))
     mass = speciesMass(species0)
     if (allocated(input%ctrl%masses)) then
