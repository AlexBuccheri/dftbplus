--- conflicted
+++ resolved
@@ -62,13 +62,8 @@
   use dftbp_elecconstraints
   use dftbp_pmlocalisation, only : TPipekMezey
   use dftbp_linresp
-<<<<<<< HEAD
   use dftbp_pprpa, only : ppRPAenergies
-=======
-#:if WITH_ARPACK
   use dftbp_RS_LinearResponse
-#:endif
->>>>>>> 0cbfaacd
   use dftbp_mainio
   use dftbp_commontypes
   use dftbp_dispersions, only : TDispersionIface
@@ -770,11 +765,7 @@
 
     call env%globalTimer%startTimer(globalTimers%postSCC)
 
-<<<<<<< HEAD
-    if (isLinResp) then
-=======
-    if (tLinResp .and. .not. tRS_LinResp) then
->>>>>>> 0cbfaacd
+    if (isLinResp .and. .not. tRS_LinResp) then
       if (withMpi) then
         call error("Linear response calc. does not work with MPI yet")
       end if
@@ -801,8 +792,7 @@
           & skHamCont, skOverCont, autotestTag, taggedWriter, runId, neighbourList, nNeighbourSK,&
           & denseDesc, iSparseStart, img2CentCell, tWriteAutotest, tCasidaForces, tLinRespZVect,&
           & tPrintExcitedEigvecs, tPrintEigvecsTxt, nonSccDeriv, energy, energiesCasida, SSqrReal,&
-          & deltaRhoOutSqr, excitedDerivs, dQAtomEx, occNatural,&
-          & rangeSep)
+          & deltaRhoOutSqr, excitedDerivs, dQAtomEx, occNatural, rangeSep)
     end if
 
     if (allocated(ppRPA)) then
@@ -4480,7 +4470,7 @@
     type(TEnvironment), intent(in) :: env
 
     !> excited state settings
-    type(LinResp), intent(inout) :: lresp
+    type(TLinResp), intent(inout) :: lresp
 
     !> K-points and spins to process
     type(TParallelKS), intent(in) :: parallelKS
@@ -4519,10 +4509,10 @@
     type(TOrbitals), intent(in) :: orb
 
     !> non-SCC hamiltonian information
-    type(OSlakoCont), intent(in) :: skHamCont
+    type(TSlakoCont), intent(in) :: skHamCont
 
     !> overlap information
-    type(OSlakoCont), intent(in) :: skOverCont
+    type(TSlakoCont), intent(in) :: skOverCont
 
     !> File name for regression data
     character(*), intent(in) :: autotestTag
@@ -4564,7 +4554,7 @@
     logical, intent(in) :: tPrintExcEigvecsTxt
 
     !> method for calculating derivatives of S and H0
-    type(NonSccDiff), intent(in) :: nonSccDeriv
+    type(TNonSccDiff), intent(in) :: nonSccDeriv
 
     !> Energy contributions and total
     type(TEnergies), intent(inout) :: energy
@@ -4589,7 +4579,7 @@
     real(dp), intent(inout), allocatable :: occNatural(:)
 
     !> Data from rangeseparated calculations
-    type(RangeSepFunc), intent(inout), allocatable ::rangeSep
+    type(TRangeSepFunc), intent(inout), allocatable ::rangeSep
 
 
     real(dp), allocatable :: dQAtom(:)
@@ -4638,12 +4628,10 @@
      !    & energies, excitedDerivs, nonSccDeriv, rhoSqrReal, occNatural, naturalOrbs)
       ! WITH FORCES
       excitedDerivs = 0.0_dp
-    #:if WITH_ARPACK
       call linRespCalcExcitationsRS(tSpin, tOnsite, lresp, denseDesc%iAtomStart,&
            & eigvecsReal, eigen, sccCalc, work, filling, coord0, dQAtom, pSpecies0, lresp%HubbardU, neighbourList%iNeighbour,&
            & img2CentCell, orb, rangeSep, tWriteAutotest, fdAutotest, taggedWriter,& ! ons_en, ons_dip,
            & energy%Eexcited, skHamCont, skOverCont, nonSccDeriv, deltaRhoOutSqr(:,:,1), excitedDerivs, dQAtomEx)
-    #:endif
       if (tPrintExcEigvecs) then
         call writeRealEigvecs(env, runId, neighbourList, nNeighbourSK, denseDesc, iSparseStart,&
             & img2CentCell, pSpecies0, speciesName, orb, over, parallelKS, tPrintExcEigvecsTxt,&
@@ -4654,12 +4642,10 @@
      !    & sccCalc, dQAtom, pSpecies0, neighbourList%iNeighbour, img2CentCell, orb,&
      !    & tWriteAutotest, fdAutotest, taggedWriter, energy%Eexcited, energies)
       ! NO FORCES
-    #:if WITH_ARPACK
       call linRespCalcExcitationsRS(tSpin, tOnsite, lresp, denseDesc%iAtomStart,&
            & eigvecsReal, eigen, sccCalc, work, filling, coord0, dQAtom, pSpecies0, lresp%HubbardU, neighbourList%iNeighbour,&
            & img2CentCell, orb, rangeSep, tWriteAutotest, fdAutotest, taggedWriter,& ! ons_en, ons_dip,
            & energy%Eexcited)
-    #:endif
     end if
 
     energy%Etotal = energy%Etotal + energy%Eexcited
@@ -4668,13 +4654,6 @@
     if (tWriteAutotest) then
       close(fdAutotest)
     end if
-
-    !!! OLD CODE BEGIN
-    
-    if (.not. tForces) then 
-    else
-    end if
-    !!! OLD CODE END
 
   end subroutine calculateLinRespExcitations_RS
 
