--- conflicted
+++ resolved
@@ -14,12 +14,8 @@
   use dftbp_main, only : processGeometry
   use dftbp_initprogram, only : initProgramVariables, destructProgramVariables, coord0, latVec,&
       & tCoordsChanged, tLatticeChanged, energy, derivs, TRefExtPot, refExtPot, tExtField, orb,&
-<<<<<<< HEAD
-      & nAtom, nSpin, q0, qOutput, sccCalc, tExtChrg, tForces, chrgForces, qDepExtPot, tStress,&
-      & totalStress
-=======
-      & nAtom, nSpin, q0, qOutput, dQAtomEx, sccCalc, tLinResp, tExtChrg, tForces, chrgForces, qDepExtPot
->>>>>>> 2f16493d
+      & nAtom, nSpin, q0, qOutput, dQAtomEx, sccCalc, tLinResp, tExtChrg, tForces, chrgForces, qDepExtPot,&
+      & tStress, totalStress
   use dftbp_assert
   use dftbp_qdepextpotproxy, only : TQDepExtPotProxy
   use dftbp_message, only : error
