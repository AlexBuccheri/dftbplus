--- conflicted
+++ resolved
@@ -9,17 +9,7 @@
 
 !> main module for the DFTB+ API
 module dftbp_mainapi
-<<<<<<< HEAD
   use dftbp_accuracy,    only : dp, mc
-=======
-  use dftbp_environment, only : TEnvironment
-  use dftbp_accuracy, only : dp
-  use dftbp_main, only : processGeometry
-  use dftbp_initprogram, only : initProgramVariables, destructProgramVariables, coord0, latVec,&
-      & origin, tCoordsChanged, tLatticeChanged, energy, derivs, TRefExtPot, refExtPot, tExtField,&
-      & orb, nAtom, nSpin, q0, qOutput, dQAtomEx, sccCalc, isLinResp, tExtChrg, tForces,&
-      & chrgForces, qDepExtPot, tStress, totalStress
->>>>>>> 8e2a506f
   use dftbp_assert
   use dftbp_coherence,   only : checkExactCoherence, checkToleranceCoherence
   use dftbp_densedescr,  only : TDenseDescr
@@ -34,7 +24,7 @@
        & parallelKS, HSqrCplx, SSqrCplx, eigVecsCplx, HSqrReal, SSqrReal, eigVecsReal, getDenseDescCommon, &
        & initializeReferenceCharges, setNElectrons, initializeCharges, qBlockIn, qBlockOut,        &
        & qiBlockIn, qiBlockOut, iEqBlockDFTBU, iEqBlockOnSite, iEqBlockDFTBULS, iEqBlockOnSiteLS,  &
-       & tStress, totalStress, hamiltonianType
+       & tStress, totalStress, hamiltonianType, dQAtomEx, isLinResp
 #:if WITH_SCALAPACK
   use dftbp_initprogram,  only : getDenseDescBlacs
 #:endif
