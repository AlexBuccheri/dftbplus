--- conflicted
+++ resolved
@@ -1416,11 +1416,10 @@
       skInterMeth = skEqGridNew
     end if
 
-    !> Rangeseparation input
+    !> Range separation input
     ctrl%tRangeSep = .false.
     call getChild(node, "RangeSep", child, .false., modifier)
     if (associated(child)) then
-<<<<<<< HEAD
       ctrl%tRangeSep = .true.
       call getChildValue(child, "Algorithm", value1, "TR", child=child2)
       call getNodeName(value1, buffer)
@@ -1441,37 +1440,24 @@
     end if
 
     if (.not. ctrl%tRangeSep) then
-
       call getChild(node, "TruncateSKRange", child, requested=.false.)
       if (associated(child)) then
         call warning("Artificially truncating the SK table, this is normally a bad idea!")
         call SKTruncations(child, rSKCutOff, skInterMeth)
-        call readSKFiles(skFiles, geo%nSpecies, slako, slako%orb, angShells, ctrl%tOrbResolved,&
-            & skInterMeth, repPoly, truncationCutOff=rSKCutOff)
+        call readSKFiles(skFiles, geo%nSpecies, slako, slako%orb, angShells, ctrl%tShellResolved,&
+            & skInterMeth, repPoly, rSKCutOff)
       else
         rSKCutOff = 0.0_dp
-        call readSKFiles(skFiles, geo%nSpecies, slako, slako%orb, angShells, ctrl%tOrbResolved,&
+        call readSKFiles(skFiles, geo%nSpecies, slako, slako%orb, angShells, ctrl%tShellResolved,&
             & skInterMeth, repPoly)
       end if
 
     else
 
-      call readSKFiles(skFiles, geo%nSpecies, slako, slako%orb, angShells, ctrl%tOrbResolved,&
+      call readSKFiles(skFiles, geo%nSpecies, slako, slako%orb, angShells, ctrl%tShellResolved,&
           & skInterMeth, repPoly, rangeSepSK=rangeSepSK)
       ctrl%omega = rangeSepSk%omega
-
-=======
-      call warning("Artificially truncating the SK table, this is normally a bad idea!")
-      call SKTruncations(child, rSKCutOff, skInterMeth)
-      call readSKFiles(skFiles, geo%nSpecies, slako, slako%orb, angShells, ctrl%tShellResolved,&
-          & skInterMeth, repPoly, rSKCutOff)
-    else
-      rSKCutOff = 0.0_dp
-      call readSKFiles(skFiles, geo%nSpecies, slako, slako%orb, angShells, ctrl%tShellResolved,&
-          & skInterMeth, repPoly)
->>>>>>> 3c3b273c
-    end if
-
+    end if
 
 
     do iSp1 = 1, geo%nSpecies
