!--------------------------------------------------------------------------------------------------!
!  DFTB+: general package for performing fast atomistic simulations                                !
!  Copyright (C) 2018  DFTB+ developers group                                                      !
!                                                                                                  !
!  See the LICENSE file for terms of usage and distribution.                                       !
!--------------------------------------------------------------------------------------------------!

#:include 'common.fypp'

!> Fills the derived type with the input parameters from an HSD or an XML file.
module dftbp_parser
  use dftbp_globalenv
  use dftbp_assert
  use dftbp_accuracy
  use dftbp_constants
  use dftbp_inputdata_module
  use dftbp_typegeometryhsd
  use dftbp_hsdparser, only : dumpHSD, dumpHSDAsXML, getNodeHSDName, parseHSD
  use dftbp_hsdutils
  use dftbp_hsdutils2
  use dftbp_charmanip
  use dftbp_message
  use dftbp_linkedlist
  use dftbp_unitconversion
  use dftbp_oldcompat
  use dftbp_inputconversion
  use dftbp_lapackroutines, only : matinv
  use dftbp_periodic
  use dftbp_dispersions
  use dftbp_simplealgebra, only: cross3, determinant33
  use dftbp_slakocont
  use dftbp_slakoeqgrid
  use dftbp_repcont
  use dftbp_repspline
  use dftbp_reppoly
  use dftbp_dftbplusu
  use dftbp_commontypes
  use dftbp_oldskdata
  use dftbp_xmlf90
  use dftbp_orbitals
  use dftbp_forcetypes, only : forceTypes
  use dftbp_mixer, only : mixerTypes
  use dftbp_geoopt, only : geoOptTypes
#:if WITH_SOCKETS
  use dftbp_ipisocket, only : IPI_PROTOCOLS
#:endif
  use dftbp_elsiiface
  use dftbp_elecsolvers, only : electronicSolverTypes
  use dftbp_wrappedintr
#:if WITH_TRANSPORT
  use poisson_init
  use libnegf_vars
#:endif
  implicit none
  private

  public :: parserVersion, rootTag
  public :: TParserFlags
  public :: readHsdFile, parseHsdTree


  !> Tag at the head of the input document tree
  character(len=*), parameter :: rootTag = "dftbplusinput"

  !> Version of the current parser
  integer, parameter :: parserVersion = 7


  !> Version of the oldest parser for which compatibility is still maintained
  integer, parameter :: minVersion = 1


  !> Container type for parser related flags.
  type TParserFlags

    !> stop after parsing?
    logical :: tStop

    !> Continue despite unprocessed nodes
    logical :: tIgnoreUnprocessed

    !> XML output?
    logical :: tWriteXML

    !> HSD output?
    logical :: tWriteHSD
  end type TParserFlags


contains

  !> Reads the HSD input from a file
  subroutine readHsdFile(hsdFile, hsdTree)

    !> Name of the input file
    character(*), intent(in) :: hsdFile

    !> Data tree representation of the input
    type(fnode), pointer :: hsdTree
    
    call parseHSD(rootTag, hsdFile, hsdTree)

  end subroutine readHsdFile
    

  !> Parse input from an HSD/XML file
  subroutine parseHsdTree(hsdTree, input, parserFlags)

    !> Tree representation of the input
    type(fnode), pointer :: hsdTree

    !> Returns initialised input variables on exit
    type(inputData), intent(out) :: input

    !> Special block containings parser related settings
    type(TParserFlags), intent(out) :: parserFlags

    type(fnode), pointer :: root, tmp, hamNode, analysisNode, child, dummy

    write(stdout, '(A,1X,I0,/)') 'Parser version:', parserVersion
    write(stdout, "(A)") repeat("-", 80)

    call getChild(hsdTree, rootTag, root)

    ! Handle parser options
    call getChildValue(root, "ParserOptions", dummy, "", child=child, list=.true.,&
        & allowEmptyValue=.true., dummyValue=.true.)
    call readParserOptions(child, root, parserFlags)

    call getChild(root, "Geometry", tmp)
    call readGeometry(tmp, input)

    call getChild(root, "Transport", child, requested=.false.)

  #:if WITH_TRANSPORT

    ! Read in transport and modify geometry if it is only a contact calculation
    if (associated(child)) then
      call readTransportGeometry(child, input%geom, input%transpar)
    else
      input%transpar%ncont=0
      allocate(input%transpar%contacts(0))
      ! set range of atoms in the 'device', as there are no contacts
      input%transpar%idxdevice(1) = 1
      input%transpar%idxdevice(2) = input%geom%nAtom
    end if
    
    ! electronic Hamiltonian
    call getChildValue(root, "Hamiltonian", hamNode)

    call readHamiltonian(hamNode, input%ctrl, input%geom, input%slako, input%transpar,&
        & input%ginfo%greendens, input%poisson)

    call getChild(root, "Dephasing", child, requested=.false.)
    if (associated(child)) then
      call detailedError(child, "Be patient... Dephasing feature will be available soon!")
      !call readDephasing(child, input%slako%orb, input%geom, input%transpar, input%ginfo%tundos)
    end if

  #:else

    if (associated(child)) then
      call detailedError(child, "Program had been compiled without transport enabled")
    end if

    ! electronic Hamiltonian
    call getChildValue(root, "Hamiltonian", hamNode)
    call readHamiltonian(hamNode, input%ctrl, input%geom, input%slako)

  #:endif

    call getChildValue(root, "Driver", tmp, "", child=child, allowEmptyValue=.true.)
  #:if WITH_TRANSPORT
    call readDriver(tmp, child, input%geom, input%ctrl, input%transpar)
  #:else
    call readDriver(tmp, child, input%geom, input%ctrl)
  #:endif

    ! Analysis of properties
    call getChildValue(root, "Analysis", dummy, "", child=analysisNode, list=.true., &
        & allowEmptyValue=.true., dummyValue=.true.)

  #:if WITH_TRANSPORT
    call readAnalysis(analysisNode, input%ctrl, input%geom, input%slako%orb, input%transpar, &
        & input%ginfo%tundos)

    call finalizeNegf(input)
  #:else
    call readAnalysis(analysisNode, input%ctrl, input%geom, input%slako%orb)
  #:endif

    call getChildValue(root, "ExcitedState", dummy, "", child=child, list=.true., &
        & allowEmptyValue=.true., dummyValue=.true.)
    call readExcited(child, input%ctrl)

    call getChildValue(root, "Options", dummy, "", child=child, list=.true., &
        & allowEmptyValue=.true., dummyValue=.true.)
    call readOptions(child, input%ctrl)

    ! W values if needed by Hamitonian or excited state calculation
    call readSpinConstants(hamNode, input%geom, input%slako, input%ctrl)

    ! analysis settings that need to know settings from the options block
    call readLaterAnalysis(analysisNode, input%ctrl)

    ! read parallel calculation settings
    call readParallel(root, input)

    ! input data strucutre has been initialised
    input%tInitialized = .true.

  end subroutine parseHsdTree


  !> Read in parser options (options not passed to the main code)
  subroutine readParserOptions(node, root, flags)

    !> Node to get the information from
    type(fnode), pointer :: node

    !> Root of the entire tree (in case it needs to be converted, for example because of compability
    !> options)
    type(fnode), pointer :: root

    !> Contains parser flags on exit.
    type(TParserFlags), intent(out) :: flags

    integer :: inputVersion
    type(fnode), pointer :: child

    ! Check if input needs compatibility conversion.
    call getChildValue(node, "ParserVersion", inputVersion, parserVersion, &
        &child=child)
    if (inputVersion < 1 .or. inputVersion > parserVersion) then
      call detailedError(child, "Invalid parser version (" // i2c(inputVersion)&
          &// ")")
    elseif (inputVersion < minVersion) then
      call detailedError(child, &
          &"Sorry, no compatibility mode for parser version " &
          &// i2c(inputVersion) // " (too old)")
    elseif (inputVersion /= parserVersion) then
      write(stdout, "(A,I2,A,I2,A)") "***  Converting input from version ", &
          &inputVersion, " to version ", parserVersion, " ..."
      call convertOldHSD(root, inputVersion, parserVersion)
      write(stdout, "(A,/)") "***  Done."
    end if

    call getChildValue(node, "WriteHSDInput", flags%tWriteHSD, .true.)
    call getChildValue(node, "WriteXMLInput", flags%tWriteXML, .false.)
    if (.not. (flags%tWriteHSD .or. flags%tWriteXML)) then
      call detailedWarning(node, &
          &"WriteHSDInput and WriteXMLInput both turned off. You are not&
          & guaranteed" &
          &// newline // &
          &" to able to obtain the same results with a later version of the&
          & code!")
    end if
    call getChildValue(node, "StopAfterParsing", flags%tStop, .false.)

    call getChildValue(node, "IgnoreUnprocessedNodes", &
        &flags%tIgnoreUnprocessed, .false.)

  end subroutine readParserOptions


  !> Read in Geometry
  subroutine readGeometry(node, input)

    !> Node to get the information from
    type(fnode), pointer :: node

    !> Input structure to be filled
    type(inputData), intent(inout) :: input

    type(fnode), pointer :: value1, child
    type(string) :: buffer

    call getChildValue(node, "", value1, child=child)
    call getNodeName(value1, buffer)
    select case (char(buffer))
    case ("genformat")
      call readTGeometryGen(value1, input%geom)
    case default
      call setUnprocessed(value1)
      call readTGeometryHSD(child, input%geom)
    end select

  end subroutine readGeometry


  !> Read in driver properties
#:if WITH_TRANSPORT
  subroutine readDriver(node, parent, geom, ctrl, transpar)
#:else
  subroutine readDriver(node, parent, geom, ctrl)
#:endif

    !> Node to get the information from
    type(fnode), pointer :: node

    !> Parent of node (for error messages)
    type(fnode), pointer :: parent

    !> Control structure to be filled
    type(TGeometry), intent(in) :: geom

    !> Nr. of atoms in the system
    type(control), intent(inout) :: ctrl

  #:if WITH_TRANSPORT
    !> Transport parameters
    type(TTransPar), intent(in) :: transpar
  #:endif

    type(fnode), pointer :: child, child2, child3, value1, value2, field

    type(string) :: buffer, buffer2, modifier
  #:if WITH_SOCKETS
    character(lc) :: sTmp
  #:endif

    ! range of default atoms to move
    character(mc) :: atomsRange

    atomsRange = "1:-1"
  #:if WITH_TRANSPORT
    if (transpar%defined) then
      ! only those atoms in the device region
      write(atomsRange,"(I0,':',I0)")transpar%idxdevice
    end if
  #:endif

    ctrl%tGeoOpt = .false.
    ctrl%tCoordOpt = .false.
    ctrl%tLatOpt = .false.

    ctrl%iGeoOpt = geoOptTypes%none
    ctrl%tMD = .false.
    ctrl%iThermostat = 0
    ctrl%tForces = .false.
    ctrl%tSetFillingTemp = .false.

    call getNodeName2(node, buffer)
    driver: select case (char(buffer))
    case ("")
      continue
    case ("none")
      continue
    case ("steepestdescent")
      ! Steepest downhill optimisation

      ctrl%iGeoOpt = geoOptTypes%steepestDesc
      ctrl%tForces = .true.
      ctrl%restartFreq = 1

      call getChildValue(node, "LatticeOpt", ctrl%tLatOpt, .false.)
      if (ctrl%tLatOpt) then
        call getChildValue(node, "Pressure", ctrl%pressure, 0.0_dp, &
            & modifier=modifier, child=child)
        call convertByMul(char(modifier), pressureUnits, child, &
            & ctrl%pressure)
        call getChildValue(node, "FixAngles", ctrl%tLatOptFixAng, .false.)
        if (ctrl%tLatOptFixAng) then
          call getChildValue(node, "FixLengths", ctrl%tLatOptFixLen, &
              & (/.false.,.false.,.false./))
        else
          call getChildValue(node, "Isotropic", ctrl%tLatOptIsotropic, .false.)
        end if
        call getChildValue(node, "MaxLatticeStep", ctrl%maxLatDisp, 0.2_dp)
      end if
      call getChildValue(node, "MovedAtoms", buffer2, trim(atomsRange), child=child, &
          &multiple=.true.)
      call convAtomRangeToInt(char(buffer2), geom%speciesNames, geom%species, &
          &child, ctrl%indMovedAtom)

      ctrl%nrMoved = size(ctrl%indMovedAtom)
      ctrl%tCoordOpt = (ctrl%nrMoved /= 0)
      if (ctrl%tCoordOpt) then
        call getChildValue(node, "MaxAtomStep", ctrl%maxAtomDisp, 0.2_dp)
      end if
      call getChildValue(node, "MaxForceComponent", ctrl%maxForce, 1e-4_dp, &
          &modifier=modifier, child=field)
      call convertByMul(char(modifier), forceUnits, field, ctrl%maxForce)
      call getChildValue(node, "MaxSteps", ctrl%maxRun, 200)
      call getChildValue(node, "StepSize", ctrl%deltaT, 100.0_dp, &
          &modifier=modifier, child=field)
      call convertByMul(char(modifier), timeUnits, field, ctrl%deltaT)
      call getChildValue(node, "OutputPrefix", buffer2, "geo_end")
      ctrl%outFile = unquote(char(buffer2))
      call getChildValue(node, "AppendGeometries", ctrl%tAppendGeo, .false.)
      call getChildValue(node, "ConvergentForcesOnly", ctrl%tConvrgForces, &
          & .true.)
      call readGeoConstraints(node, ctrl, geom%nAtom)
      if (ctrl%tLatOpt) then
        if (ctrl%nrConstr/=0) then
          call error("Lattice optimisation and constraints currently&
              & incompatible.")
        end if
        if (ctrl%nrMoved/=0.and.ctrl%nrMoved<geom%nAtom) then
          call error("Subset of optimising atoms not currently possible with&
              & lattice optimisation.")
        end if
      end if
      ctrl%tGeoOpt = ctrl%tLatOpt .or. ctrl%tCoordOpt

    case ("conjugategradient")
      ! Conjugate gradient location optimisation

      ctrl%iGeoOpt = geoOptTypes%conjugateGrad
      ctrl%tForces = .true.
      ctrl%restartFreq = 1
      call getChildValue(node, "LatticeOpt", ctrl%tLatOpt, .false.)
      if (ctrl%tLatOpt) then
        call getChildValue(node, "Pressure", ctrl%pressure, 0.0_dp, &
            & modifier=modifier, child=child)
        call convertByMul(char(modifier), pressureUnits, child, &
            & ctrl%pressure)
        call getChildValue(node, "FixAngles", ctrl%tLatOptFixAng, .false.)
        if (ctrl%tLatOptFixAng) then
          call getChildValue(node, "FixLengths", ctrl%tLatOptFixLen, &
              & (/.false.,.false.,.false./))
        else
          call getChildValue(node, "Isotropic", ctrl%tLatOptIsotropic, .false.)
        end if
        call getChildValue(node, "MaxLatticeStep", ctrl%maxLatDisp, 0.2_dp)
      end if
      call getChildValue(node, "MovedAtoms", buffer2, trim(atomsRange), child=child, &
          &multiple=.true.)
      call convAtomRangeToInt(char(buffer2), geom%speciesNames, geom%species, &
          &child, ctrl%indMovedAtom)

      ctrl%nrMoved = size(ctrl%indMovedAtom)
      ctrl%tCoordOpt = (ctrl%nrMoved /= 0)
      if (ctrl%tCoordOpt) then
        call getChildValue(node, "MaxAtomStep", ctrl%maxAtomDisp, 0.2_dp)
      end if
      call getChildValue(node, "MaxForceComponent", ctrl%maxForce, 1e-4_dp, &
          &modifier=modifier, child=field)
      call convertByMul(char(modifier), forceUnits, field, ctrl%maxForce)
      call getChildValue(node, "MaxSteps", ctrl%maxRun, 200)
      call getChildValue(node, "OutputPrefix", buffer2, "geo_end")
      ctrl%outFile = unquote(char(buffer2))
      call getChildValue(node, "AppendGeometries", ctrl%tAppendGeo, .false.)
      call getChildValue(node, "ConvergentForcesOnly", ctrl%tConvrgForces, &
          & .true.)
      call readGeoConstraints(node, ctrl, geom%nAtom)
      if (ctrl%tLatOpt) then
        if (ctrl%nrConstr/=0) then
          call error("Lattice optimisation and constraints currently&
              & incompatible.")
        end if
        if (ctrl%nrMoved/=0.and.ctrl%nrMoved<geom%nAtom) then
          call error("Subset of optimising atoms not currently possible with&
              & lattice optimisation.")
        end if
      end if
      ctrl%tGeoOpt = ctrl%tLatOpt .or. ctrl%tCoordOpt

    case("gdiis")
      ! Gradient DIIS optimisation, only stable in the quadratic region

      ctrl%iGeoOpt = geoOptTypes%diis
      ctrl%tForces = .true.
      ctrl%restartFreq = 1
      call getChildValue(node, "alpha", ctrl%deltaGeoOpt, 1.0E-1_dp)
      call getChildValue(node, "Generations", ctrl%iGenGeoOpt, 8)
      call getChildValue(node, "LatticeOpt", ctrl%tLatOpt, .false.)
      if (ctrl%tLatOpt) then
        call getChildValue(node, "Pressure", ctrl%pressure, 0.0_dp, &
            & modifier=modifier, child=child)
        call convertByMul(char(modifier), pressureUnits, child, &
            & ctrl%pressure)
        call getChildValue(node, "FixAngles", ctrl%tLatOptFixAng, .false.)
        if (ctrl%tLatOptFixAng) then
          call getChildValue(node, "FixLengths", ctrl%tLatOptFixLen, &
              & (/.false.,.false.,.false./))
        else
          call getChildValue(node, "Isotropic", ctrl%tLatOptIsotropic, .false.)
        end if
        call getChildValue(node, "MaxLatticeStep", ctrl%maxLatDisp, 0.2_dp)
      end if
      call getChildValue(node, "MovedAtoms", buffer2, trim(atomsRange), child=child, &
          &multiple=.true.)
      call convAtomRangeToInt(char(buffer2), geom%speciesNames, geom%species, &
          &child, ctrl%indMovedAtom)

      ctrl%nrMoved = size(ctrl%indMovedAtom)
      ctrl%tCoordOpt = (ctrl%nrMoved /= 0)
      call getChildValue(node, "MaxForceComponent", ctrl%maxForce, 1e-4_dp, &
          &modifier=modifier, child=field)
      call convertByMul(char(modifier), forceUnits, field, ctrl%maxForce)
      call getChildValue(node, "MaxSteps", ctrl%maxRun, 200)
      call getChildValue(node, "OutputPrefix", buffer2, "geo_end")
      ctrl%outFile = unquote(char(buffer2))
      call getChildValue(node, "AppendGeometries", ctrl%tAppendGeo, .false.)
      call getChildValue(node, "ConvergentForcesOnly", ctrl%tConvrgForces, &
          & .true.)
      call readGeoConstraints(node, ctrl, geom%nAtom)
      if (ctrl%tLatOpt) then
        if (ctrl%nrConstr/=0) then
          call error("Lattice optimisation and constraints currently&
              & incompatible.")
        end if
        if (ctrl%nrMoved/=0.and.ctrl%nrMoved<geom%nAtom) then
          call error("Subset of optimising atoms not currently possible with&
              & lattice optimisation.")
        end if
      end if
      ctrl%tGeoOpt = ctrl%tLatOpt .or. ctrl%tCoordOpt

    case ("lbfgs")

      ctrl%iGeoOpt = geoOptTypes%lbfgs

      ctrl%tForces = .true.
      ctrl%restartFreq = 1
      call getChildValue(node, "LatticeOpt", ctrl%tLatOpt, .false.)
      if (ctrl%tLatOpt) then
        call getChildValue(node, "Pressure", ctrl%pressure, 0.0_dp, &
            & modifier=modifier, child=child)
        call convertByMul(char(modifier), pressureUnits, child, &
            & ctrl%pressure)
        call getChildValue(node, "FixAngles", ctrl%tLatOptFixAng, .false.)
        if (ctrl%tLatOptFixAng) then
          call getChildValue(node, "FixLengths", ctrl%tLatOptFixLen, &
              & (/.false.,.false.,.false./))
        else
          call getChildValue(node, "Isotropic", ctrl%tLatOptIsotropic, .false.)
        end if
        call getChildValue(node, "MaxLatticeStep", ctrl%maxLatDisp, 0.2_dp)
      end if
      call getChildValue(node, "MovedAtoms", buffer2, trim(atomsRange), child=child, &
          &multiple=.true.)
      call convAtomRangeToInt(char(buffer2), geom%speciesNames, geom%species, &
          &child, ctrl%indMovedAtom)

      ctrl%nrMoved = size(ctrl%indMovedAtom)
      ctrl%tCoordOpt = (ctrl%nrMoved /= 0)
      if (ctrl%tCoordOpt) then
        call getChildValue(node, "MaxAtomStep", ctrl%maxAtomDisp, 0.2_dp)
      end if
      call getChildValue(node, "MaxForceComponent", ctrl%maxForce, 1e-4_dp, &
          &modifier=modifier, child=field)
      call convertByMul(char(modifier), forceUnits, field, ctrl%maxForce)
      call getChildValue(node, "MaxSteps", ctrl%maxRun, 200)
      call getChildValue(node, "OutputPrefix", buffer2, "geo_end")
      ctrl%outFile = unquote(char(buffer2))
      call getChildValue(node, "AppendGeometries", ctrl%tAppendGeo, .false.)
      call getChildValue(node, "ConvergentForcesOnly", ctrl%tConvrgForces, &
          & .true.)
      call readGeoConstraints(node, ctrl, geom%nAtom)
      if (ctrl%tLatOpt) then
        if (ctrl%nrConstr/=0) then
          call error("Lattice optimisation and constraints currently&
              & incompatible.")
        end if
        if (ctrl%nrMoved/=0.and.ctrl%nrMoved<geom%nAtom) then
          call error("Subset of optimising atoms not currently possible with&
              & lattice optimisation.")
        end if
      end if
      ctrl%tGeoOpt = ctrl%tLatOpt .or. ctrl%tCoordOpt

      allocate(ctrl%lbfgsInp)
      call getChildValue(node, "Memory", ctrl%lbfgsInp%memory, 20)

    case("secondderivatives")
      ! currently only numerical derivatives of forces is implemented

      ctrl%tDerivs = .true.
      ctrl%tForces = .true.
      call getChildValue(node, "Atoms", buffer2, trim(atomsRange), child=child, &
          &multiple=.true.)
      call convAtomRangeToInt(char(buffer2), geom%speciesNames, geom%species, &
          &child, ctrl%indMovedAtom)
      ctrl%nrMoved = size(ctrl%indMovedAtom)
      if (ctrl%nrMoved == 0) then
        call error("No atoms specified for derivatives calculation.")
      end if
      call getChildValue(node, "Delta", ctrl%deriv2ndDelta, 1.0E-4_dp, &
          & modifier=modifier, child=field)
      call convertByMul(char(modifier), lengthUnits, field, ctrl%deriv2ndDelta)
      ctrl%tConvrgForces = .true.

    case ("velocityverlet")
      ! molecular dynamics

      ctrl%tForces = .true.
      ctrl%tMD = .true.

      call getChildValue(node, "MDRestartFrequency", ctrl%restartFreq, 1)
      call getChildValue(node, "MovedAtoms", buffer2, trim(atomsRange), child=child, &
          &multiple=.true.)
      call convAtomRangeToInt(char(buffer2), geom%speciesNames, geom%species,&
          &child, ctrl%indMovedAtom)
      ctrl%nrMoved = size(ctrl%indMovedAtom)
      if (ctrl%nrMoved == 0) then
        call error("No atoms specified for molecular dynamics.")
      end if
      call readInitialVelocities(node, ctrl, geom%nAtom)

      call getChildValue(node, "KeepStationary", ctrl%tMDstill,.true.)
      if (ctrl%tMDstill .and. geom%nAtom == 1) then
        call error("Removing translational freedom with only one atom not&
            & possible.")
      end if

      call getChildValue(node, "TimeStep", ctrl%deltaT, modifier=modifier, &
          &child=field)
      call convertByMul(char(modifier), timeUnits, field, ctrl%deltaT)

      call getChildValue(node, "Thermostat", value1, child=child)
      call getNodeName(value1, buffer2)

      call getChildValue(node, "ConvergentForcesOnly", ctrl%tConvrgForces, &
          & .true.)

      thermostat: select case(char(buffer2))
      case ("berendsen")
        ctrl%iThermostat = 2
        ! Read temperature or temperature profiles
        call getChildValue(value1, "Temperature", value2, modifier=modifier, &
            &child=child2)
        call getNodeName(value2, buffer)

        select case(char(buffer))
        case (textNodeName)
          call readTemperature(child2, ctrl)
        case ("temperatureprofile")
          call readTemperatureProfile(value2, char(modifier), ctrl)
        case default
          call detailedError(value2, "Invalid method name.")
        end select

        !call getChildValue(value1, "CouplingStrength", ctrl%wvScale)
        call getChild(value1, "CouplingStrength", child=child2, &
            & requested=.false.)
        if (associated(child2)) then
          call getChildValue(child2, "", ctrl%wvScale)
          call getChild(value1, "Timescale",child=child2,modifier=modifier,&
              &requested=.false.)
          if (associated(child2)) call error("Only Coupling strength OR &
              &Timescale can be set for Berendsen thermostats.")
        else
          call getChild(value1, "Timescale",child=child2,modifier=modifier,&
              &requested=.false.)
          if (associated(child2)) then
            call getChildValue(child2, "", ctrl%wvScale, &
                & modifier=modifier, child=child3)
            call convertByMul(char(modifier), timeUnits, child3, &
                & ctrl%wvScale)
            ctrl%wvScale = ctrl%deltaT / ctrl%wvScale
          else
            call error("Either CouplingStrength or Timescale must be set&
                & for Berendsen thermostats.")
          end if
        end if

        call getChildValue(value1, "AdaptFillingTemp", ctrl%tSetFillingTemp, &
            &.false.)

      case ("nosehoover")
        ctrl%iThermostat = 3
        ! Read temperature or temperature profiles
        call getChildValue(value1, "Temperature", value2, modifier=modifier, &
            &child=child2)
        call getNodeName(value2, buffer)

        select case(char(buffer))
        case (textNodeName)
          call readTemperature(child2, ctrl)
        case ("temperatureprofile")
          call readTemperatureProfile(value2, char(modifier), ctrl)
        case default
          call detailedError(value2, "Invalid method name.")
        end select

        call getChildValue(value1, "CouplingStrength", ctrl%wvScale, &
            & modifier=modifier, child=field)
        call convertByMul(char(modifier), freqUnits, field, ctrl%wvScale)

        call getChildValue(value1, "ChainLength", ctrl%nh_npart, 3)
        call getChildValue(value1, "Order", ctrl%nh_nys, 3)
        call getChildValue(value1, "IntegratorSteps", ctrl%nh_nc, 1)

        call getChild(value1, "Restart",  child=child3, requested=.false.)
        if (associated(child3)) then
          allocate(ctrl%xnose(ctrl%nh_npart))
          allocate(ctrl%vnose(ctrl%nh_npart))
          allocate(ctrl%gnose(ctrl%nh_npart))
          call getChildValue(child3,"x",ctrl%xnose)
          call getChildValue(child3,"v",ctrl%vnose)
          call getChildValue(child3,"g",ctrl%gnose)
          ctrl%tInitNHC = .true.
        else
          ctrl%tInitNHC = .false.
        end if

        call getChildValue(value1, "AdaptFillingTemp", ctrl%tSetFillingTemp, &
            &.false.)

      case ("andersen")
        ctrl%iThermostat = 1
        ! Read temperature or temperature profiles
        call getChildValue(value1, "Temperature", value2, modifier=modifier, &
            &child=child2)
        call getNodeName(value2, buffer)

        select case(char(buffer))
        case (textNodeName)
          call readTemperature(child2, ctrl)
        case ("temperatureprofile")
          call readTemperatureProfile(value2, char(modifier), ctrl)
        case default
          call detailedError(value2, "Invalid method name.")
        end select

        call getChildValue(value1, "ReselectProbability", ctrl%wvScale, &
            &child=child3)
        if (ctrl%wvScale <= 0.0_dp .or. ctrl%wvScale > 1.0_dp) then
          call detailedError(child3, &
              &"ReselectProbability must be in the range (0,1]!")
        end if
        call getChildValue(value1, "ReselectIndividually", ctrl%tRescale)
        call getChildValue(value1, "AdaptFillingTemp", ctrl%tSetFillingTemp, &
            &.false.)

      case ("none")
        ctrl%iThermostat = 0
        allocate(ctrl%tempSteps(1))
        allocate(ctrl%tempValues(1))

        if (ctrl%tReadMDVelocities) then
          ! without a thermostat, if we know the initial velocities, we do not
          ! need a temperature, so just set it to something 'safe'
          ctrl%tempAtom = minTemp
        else
          call getChildValue(value1, "InitialTemperature", ctrl%tempAtom, &
              &modifier=modifier, child=field)
          if (ctrl%tempAtom < 0.0_dp) then
            call detailedError(field, "Negative temperature")
          end if
          call convertByMul(char(modifier), energyUnits, field, ctrl%tempAtom)
          if (ctrl%tempAtom < minTemp) then
            ctrl%tempAtom = minTemp
          end if
        end if
      case default
        call getNodeHSDName(value1, buffer2)
        call detailedError(child, "Invalid thermostat '" // char(buffer2) // "'")
      end select thermostat

      if (ctrl%maxRun < -1) then
        call getChildValue(node, "Steps", ctrl%maxRun)
      end if

      call getChildValue(node, "OutputPrefix", buffer2, "geo_end")
      ctrl%outFile = unquote(char(buffer2))

      if (geom%tPeriodic) then

        call getChild(node, "Barostat", child, requested=.false.)
        if (.not. associated(child)) then
          call setChild(node, "Barostat", child)
          ctrl%tBarostat = .false.
          ctrl%pressure = 0.0_dp
          ctrl%BarostatStrength = 0.0_dp
        else
          if (ctrl%nrMoved /= geom%nAtom) then
            call error("Dynamics for a subset of atoms is not currently&
                & possible when using a barostat")
          end if
          call getChildValue(child, "Pressure", ctrl%pressure, &
              & modifier=modifier, child=child2)
          call convertByMul(char(modifier), pressureUnits, child2, &
              & ctrl%pressure)
          call getChild(child, "Coupling", child=child2, requested=.false.)
          if (associated(child2)) then
            call getChildValue(child2, "", ctrl%BarostatStrength)
            call getChild(child, "Timescale",child=child2,modifier=modifier,&
                &requested=.false.)
            if (associated(child2)) call error("Only Coupling strength OR &
                &Timescale can be set for Barostatting.")
          else
            call getChild(child, "Timescale",child=child2,modifier=modifier,&
                &requested=.false.)
            if (associated(child2)) then
              call getChildValue(child2, "", ctrl%BarostatStrength, &
                  & modifier=modifier, child=child3)
              call convertByMul(char(modifier), timeUnits, child3, &
                  & ctrl%BarostatStrength)
              ctrl%BarostatStrength = ctrl%deltaT / ctrl%BarostatStrength
            else
              call error("Either Coupling strength or Timescale must be set&
                  & for Barostatting.")
            end if
          end if
          call getChildValue(child, "Isotropic", ctrl%tIsotropic, .true.)
          ctrl%tBarostat = .true.
        end if
      end if

      call readXlbomdOptions(node, ctrl%xlbomd)

      call getInputMasses(node, geom, ctrl%masses)

    case ("socket")
      ! external socket control of the run (once initialised from input)
    #:if WITH_SOCKETS
      ctrl%tForces = .true.
      allocate(ctrl%socketInput)
      call getChild(node, 'File', child=child2, requested=.false.)
      call getChild(node, 'Host', child=child3, requested=.false.)
      if (associated(child2) .eqv. associated(child3)) then
        call error('Either Host or File (but not both) must be set for socket&
            & communication')
      end if

      ! File communiation
      if (associated(child2)) then
        call getChildValue(child2, "", buffer2)
        ctrl%socketInput%host = unquote(char(buffer2))
        ! zero it to signal to initprogram to use a unix file
        ctrl%socketInput%port = 0
      else
        call getChildValue(child3, "", buffer2)
        ctrl%socketInput%host = unquote(char(buffer2))
        call getChildValue(node, "Port", ctrl%socketInput%port, child=field)
        if (ctrl%socketInput%port <= 0) then
          call detailedError(field, "Invalid port number")
        end if
      end if

      call getChildValue(node, "Protocol", value1, "i-PI", child=child)
      call getNodeName(value1, buffer)
      select case(char(buffer))
      case("i-pi")
        ctrl%socketInput%protocol = IPI_PROTOCOLS%IPI_1
        ! want a file path
        if (ctrl%socketInput%port == 0) then
          call getChildValue(node, "Prefix", buffer2, "/tmp/ipi_")
          sTmp = unquote(char(buffer2))
          ctrl%socketInput%host = trim(sTmp) // trim(ctrl%socketInput%host)
        end if

      case default
        call detailedError(child, "Invalid protocol '" // char(buffer) // "'")
      end select
      call getChildValue(node, "Verbosity", ctrl%socketInput%verbosity, 0)
      call getChildValue(node, "MaxSteps", ctrl%maxRun, 200)

    #:else
      call detailedError(node, "Program had been compiled without socket support")
    #:endif

    case default
      call getNodeHSDName(node, buffer)
      call detailedError(parent, "Invalid driver '" // char(buffer) // "'")

    end select driver

  end subroutine readDriver


  !> Extended lagrangian options for XLBOMD
  subroutine readXlbomdOptions(node, input)

    !> node in the input tree
    type(fnode), pointer :: node

    !> extracted settings on exit
    type(XlbomdInp), allocatable, intent(out) :: input

    type(fnode), pointer :: pXlbomd, pXlbomdFast, pRoot, pChild
    integer :: nKappa
    logical :: tXlbomdFast

    call getChild(node, 'Xlbomd', pXlbomd, requested=.false.)
    call getChild(node, 'XlbomdFast', pXlbomdFast, requested=.false.)
    if (.not. (associated(pXlbomd) .or. associated(pXlbomdFast))) then
      return
    end if
    if (associated(pXlbomd) .and. associated(pXlbomdFast)) then
      call detailedError(pXlbomdFast, "Blocks 'Xlbomd' and 'XlbomdFast' are&
          & mutually exclusive")
    end if
    if (associated(pXlbomdFast)) then
      tXlbomdFast = .true.
      pRoot => pXlbomdFast
    else
      tXlbomdFast = .false.
      pRoot => pXlbomd
    end if
    allocate(input)
    call getChildValue(pRoot, 'IntegrationSteps', input%nKappa, 5, child=pChild)
    ! Workaround for nagfor 6.1 as the derived type in the array comparison
    ! is not recognized as such
    nKappa = input%nKappa
    if (all([5, 6, 7] /= nKappa)) then
      call detailedError(pChild, 'Invalid number of integration steps (must be&
          & 5, 6 or 7)')
    end if
    call getChildValue(pRoot, 'PreSteps', input%nPreSteps, 0)

    ! Since inverse Jacobian is not enabled, we can set FullSccSteps
    ! to its minimal value (no averaging of inverse Jacobians is done)
    !call getChildValue(child, 'FullSccSteps', input%nFullSccSteps, &
    !    & input%nKappa + 1, child=child2)
    input%nFullSccSteps = input%nKappa + 1
    !if (input%nFullSccSteps < input%nKappa + 1) then
    !  call detailedError(child2, 'Nr. of full SCC steps must be greater by&
    !      & one than integration steps')
    !end if

    if (tXlbomdFast) then
      call getChildValue(pRoot, 'TransientSteps', input%nTransientSteps, 10)
      input%minSccIter = 1
      input%maxSccIter = 1
      ! Dummy value as minSccIter and maxSccIter have been set to 1.
      input%sccTol = 1e-5_dp
      call getChildValue(pRoot, 'Scale', input%scale, 1.0_dp, child=pChild)
      if (input%scale <= 0.0_dp .or. input%scale > 1.0_dp) then
        call detailedError(pChild, 'Scaling value must be in the interval&
            & (0.0, 1.0]')
      end if

      !! Inverse Jacobian is experimental feature so far.
      !call getChildValue(child, "UseJacobianKernel", &
      !    & input%useInverseJacobian, .false.)
      !if (input%useInverseJacobian) then
      !  call getChildValue(child, "ReadJacobianKernel", &
      !      & input%readInverseJacobian, .false.)
      !end if
      input%useInverseJacobian = .false.
      input%readInverseJacobian = .false.
    else
      input%nTransientSteps = 0
      call getChildValue(pRoot, 'MinSccIterations', input%minSCCIter, 1)
      call getChildValue(pRoot, 'MaxSccIterations', input%maxSCCIter, 200)
      if (input%maxSCCIter <= 0) then
        call detailedError(pRoot,"MaxSccIterations must be >= 1");
      end if
      call getChildValue(pRoot, 'SccTolerance', input%sccTol, 1e-5_dp)
      input%scale = 1.0_dp
      input%useInverseJacobian = .false.
      input%readInverseJacobian = .false.
    end if

  end subroutine readXlbomdOptions


  !> Reads geometry constraints
  subroutine readGeoConstraints(node, ctrl, nAtom)

    !> Node to get the information from
    type(fnode), pointer :: node

    !> Control structure to be filled
    type(control), intent(inout) :: ctrl

    !> Nr. of atoms in the system
    integer, intent(in) :: nAtom

    type(fnode), pointer :: value1, child
    type(string) :: buffer
    type(listIntR1) :: intBuffer
    type(listRealR1) :: realBuffer

    call getChildValue(node, "Constraints", value1, "", child=child, &
        &allowEmptyValue=.true.)
    call getNodeName2(value1, buffer)
    if (char(buffer) == "") then
      ctrl%nrConstr = 0
    else
      call init(intBuffer)
      call init(realBuffer)
      call getChildValue(child, "", 1, intBuffer, 3, realBuffer)
      ctrl%nrConstr = len(intBuffer)
      allocate(ctrl%conAtom(ctrl%nrConstr))
      allocate(ctrl%conVec(3, ctrl%nrConstr))
      call asVector(intBuffer, ctrl%conAtom)
      if (.not.all(ctrl%conAtom<=nAtom)) then
        call detailedError(node,"Non-existent atom specified in constraint")
      end if
      call asArray(realBuffer, ctrl%conVec)
      call destruct(intBuffer)
      call destruct(realBuffer)
    end if

  end subroutine readGeoConstraints


  !> Reads MD velocities
  subroutine readInitialVelocities(node, ctrl, nAtom)

    !> Node to get the information from
    type(fnode), pointer :: node

    !> Control structure to be filled
    type(control), intent(inout) :: ctrl

    !> Total number of all atoms
    integer, intent(in) :: nAtom

    type(fnode), pointer :: value1, child
    type(string) :: buffer, modifier
    type(listRealR1) :: realBuffer
    integer :: nVelocities
    real(dp), allocatable :: tmpVelocities(:,:)

    call getChildValue(node, "Velocities", value1, "", child=child, &
        & modifier=modifier, allowEmptyValue=.true.)
    call getNodeName2(value1, buffer)
    if (char(buffer) == "") then
      ctrl%tReadMDVelocities = .false.
    else
      call init(realBuffer)
      call getChildValue(child, "", 3, realBuffer, modifier=modifier)
      nVelocities = len(realBuffer)
      if (nVelocities /= nAtom) then
        call detailedError(node, "Incorrect number of specified velocities: " &
            & // i2c(3*nVelocities) // " supplied, " &
            & // i2c(3*nAtom) // " required.")
      end if
      allocate(tmpVelocities(3, nVelocities))
      call asArray(realBuffer, tmpVelocities)
      if (len(modifier) > 0) then
        call convertByMul(char(modifier), VelocityUnits, child, &
            & tmpVelocities)
      end if
      call destruct(realBuffer)
      allocate(ctrl%initialVelocities(3, ctrl%nrMoved))
      ctrl%initialVelocities(:,:) = tmpVelocities(:,ctrl%indMovedAtom(:))
      ctrl%tReadMDVelocities = .true.
    end if

  end subroutine readInitialVelocities


  !> Reads atomic masses from input file, eventually overwriting those in the SK files
  subroutine getInputMasses(node, geo, masses)

    !> relevant node of input data
    type(fnode), pointer :: node

    !> geometry object, which contains atomic species information
    type(TGeometry), intent(in) :: geo

    !> masses to be returned
    real(dp), allocatable, intent(out) :: masses(:)

    type(fnode), pointer :: child, child2, child3, val
    type(fnodeList), pointer :: children
    integer, allocatable :: pTmpI1(:)
    type(string) :: buffer, modifier
    real(dp) :: rTmp
    integer :: ii, jj, iAt

    call getChildValue(node, "Masses", val, "", child=child, allowEmptyValue=.true.,&
        & dummyValue=.true., list=.true.)

    ! Read individual atom specifications
    call getChildren(child, "Mass", children)
    if (getLength(children) == 0) then
      return
    end if

    allocate(masses(geo%nAtom))
    masses(:) = -1.0_dp
    do ii = 1, getLength(children)
      call getItem1(children, ii, child2)
      call getChildValue(child2, "Atoms", buffer, child=child3, multiple=.true.)
      call convAtomRangeToInt(char(buffer), geo%speciesNames, geo%species, child3, pTmpI1)
      call getChildValue(child2, "MassPerAtom", rTmp, modifier=modifier, child=child)
      call convertByMul(char(modifier), massUnits, child, rTmp)
      do jj = 1, size(pTmpI1)
        iAt = pTmpI1(jj)
        if (masses(iAt) >= 0.0_dp) then
          call detailedWarning(child3, "Previous setting for the mass  of atom" // i2c(iAt) //&
              & " overwritten")
        end if
        masses(iAt) = rTmp
      end do
      deallocate(pTmpI1)
    end do
    call destroyNodeList(children)

  end subroutine getInputMasses


  !> Reads Hamiltonian
#:if WITH_TRANSPORT
  subroutine readHamiltonian(node, ctrl, geo, slako, tp, greendens, poisson)
#:else
  subroutine readHamiltonian(node, ctrl, geo, slako)
#:endif

    !> Node to get the information from
    type(fnode), pointer :: node

    !> Control structure to be filled
    type(control), intent(inout) :: ctrl

    !> Geometry structure to be filled
    type(TGeometry), intent(in) :: geo

    !> Slater-Koster structure to be filled
    type(slater), intent(inout) :: slako

  #:if WITH_TRANSPORT
    !> Transport parameters
    type(TTransPar), intent(inout)  :: tp

    !> Green's function paramenters
    type(TNEGFGreenDensInfo), intent(inout) :: greendens

    !> Poisson solver paramenters
    type(TPoissonInfo), intent(inout) :: poisson
  #:endif

    type(string) :: buffer

    call getNodeName(node, buffer)
    select case (char(buffer))
    case ("dftb")
  #:if WITH_TRANSPORT
      call readDFTBHam(node, ctrl, geo, slako, tp, greendens, poisson)
  #:else
      call readDFTBHam(node, ctrl, geo, slako)
  #:endif
    case default
      call detailedError(node, "Invalid Hamiltonian")
    end select

  end subroutine readHamiltonian


  !> Reads DFTB-Hamiltonian
#:if WITH_TRANSPORT
  subroutine readDFTBHam(node, ctrl, geo, slako, tp, greendens, poisson)
#:else
  subroutine readDFTBHam(node, ctrl, geo, slako)
#:endif

    !> Node to get the information from
    type(fnode), pointer :: node

    !> Control structure to be filled
    type(control), intent(inout) :: ctrl

    !> Geometry structure to be filled
    type(TGeometry), intent(in) :: geo

    !> Slater-Koster structure to be filled
    type(slater), intent(inout) :: slako

  #:if WITH_TRANSPORT
    !> Transport parameters
    type(TTransPar), intent(inout)  :: tp

    !> Green's function paramenters
    type(TNEGFGreenDensInfo), intent(inout) :: greendens

    !> Poisson solver paramenters
    type(TPoissonInfo), intent(inout) :: poisson
  #:endif

    type(fnode), pointer :: value1, value2, child, child2, child3, field
    type(fnodeList), pointer :: children
    type(string) :: buffer, buffer2, modifier
    type(listInt) :: li
    type(listIntR1) :: li1
    type(listRealR1) :: lr1
    type(listInt), allocatable :: liN(:)
    type(listIntR1), allocatable :: li1N(:)
    type(listReal), allocatable :: lrN(:)
    type(listCharLc), allocatable :: skFiles(:,:)
    type(listString) :: lStr
    type(listIntR1), allocatable :: angShells(:)
    type(listRealR2) :: lCharges
    type(listRealR1) :: lBlurs
    logical, allocatable :: repPoly(:,:)
    integer :: iSp1, iSp2, iSh1, ii, jj, kk, ind
    character(lc) :: prefix, suffix, separator, elem1, elem2, strTmp
    character(lc) :: errorStr
    logical :: tLower, tExist
    real(dp), allocatable :: kpts(:,:)
    integer, allocatable :: tmpI1(:)
    integer, allocatable :: pTmpI1(:)
    real(dp), allocatable :: tmpR1(:)
    real(dp), allocatable :: tmpR2(:,:)
    real(dp) :: rTmp, rTmp3(3)
    integer, allocatable :: iTmpN(:)
    real(dp) :: coeffsAndShifts(3, 4)
    integer :: nShell, skInterMeth
    character(1) :: tmpCh
    logical :: tShellIncl(4), tFound
    integer :: angShell(maxL+1), angShellOrdered(maxL+1)
    integer :: fp, iErr
    logical :: tBadIntegratingKPoints
    integer :: nElem
    real(dp) :: rSKCutOff

    ! Read in maximal angular momenta or selected shells
    do ii = 1, maxL+1
      angShellOrdered(ii) = ii - 1
    end do
    call getChild(node, "MaxAngularMomentum", child)
    allocate(angShells(geo%nSpecies))
    do iSp1 = 1, geo%nSpecies
      call init(angShells(iSp1))
      call getChildValue(child, geo%speciesNames(iSp1), value1, child=child2)
      call getNodeName(value1, buffer)
      select case(char(buffer))
      case("selectedshells")
        call init(lStr)
        call getChildValue(value1, "", lStr)
        do ii = 1, len(lStr)
          call get(lStr, strTmp, ii)
          strTmp = tolower(unquote(trim(strTmp)))
          if (len_trim(strTmp) > 4 .or. len_trim(strTmp) < 1) then
            call detailedError(value1, "Invalid shell selection '" &
                &// trim(strTmp) &
                &// "'. Nr. of selected shells must be between 1 and 4.")
          end if
          tShellIncl(:) = .false.
          nShell = len_trim(strTmp)
          do jj = 1, nShell
            tmpCh = strTmp(jj:jj)
            tFound = .false.
            do kk = 1, size(shellNames)
              if (tmpCh == trim(shellNames(kk))) then
                if (tShellIncl(kk)) then
                  call detailedError(value1, "Double selection of the same shell&
                      & '" // tmpCh // "' in shell selection block '" &
                      &// trim(strTmp) // "'")
                end if
                tShellIncl(kk) = .true.
                angShell(jj) = kk - 1
                tFound = .true.
                exit
              end if
            end do
            if (.not. tFound) then
              call detailedError(value1, "Invalid shell name '" // tmpCh // "'")
            end if
          end do
          call append(angShells(iSp1), angShell(1:nShell))
        end do
        call destruct(lStr)

      case(textNodeName)
        call getChildValue(child2, "", buffer)
        strTmp = unquote(char(buffer))
        do jj = 1, size(shellNames)
          if (trim(strTmp) == trim(shellNames(jj))) then
            call append(angShells(iSp1), angShellOrdered(:jj))
          end if
        end do
        if (len(angShells(iSp1)) < 1) then
          call detailedError(child2, "Invalid orbital name '" // &
              &trim(strTmp) // "'")
        end if

      case default
        call getNodeHSDName(value1, buffer)
        call detailedError(child2, "Invalid shell specification method '" //&
            & char(buffer) // "'")
      end select
    end do

    ! Orbitals and angular momenta for the given shells (once the SK files contain the full
    ! information about the basis, this will be moved to the SK reading routine).
    allocate(slako%orb)
    allocate(slako%orb%nShell(geo%nSpecies))
    allocate(slako%orb%nOrbSpecies(geo%nSpecies))
    allocate(slako%orb%nOrbAtom(geo%nAtom))
    slako%orb%mOrb = 0
    slako%orb%mShell = 0
    do iSp1 = 1, geo%nSpecies
      slako%orb%nShell(iSp1) = 0
      slako%orb%nOrbSpecies(iSp1) = 0
      do ii = 1, len(angShells(iSp1))
        call intoArray(angShells(iSp1), angShell, nShell, ii)
        slako%orb%nShell(iSp1) = slako%orb%nShell(iSp1) + nShell
        do jj = 1, nShell
          slako%orb%nOrbSpecies(iSp1) = slako%orb%nOrbSpecies(iSp1) &
              &+ 2 * angShell(jj) + 1
        end do
      end do
    end do
    slako%orb%mShell = maxval(slako%orb%nShell)
    slako%orb%mOrb = maxval(slako%orb%nOrbSpecies)
    slako%orb%nOrbAtom(:) = slako%orb%nOrbSpecies(geo%species(:))
    slako%orb%nOrb = sum(slako%orb%nOrbAtom)

    allocate(slako%orb%angShell(slako%orb%mShell, geo%nSpecies))
    allocate(slako%orb%iShellOrb(slako%orb%mOrb, geo%nSpecies))
    allocate(slako%orb%posShell(slako%orb%mShell+1, geo%nSpecies))
    slako%orb%angShell(:,:) = 0
    do iSp1 = 1, geo%nSpecies
      ind = 1
      iSh1 = 1
      do ii = 1, len(angShells(iSp1))
        call intoArray(angShells(iSp1), angShell, nShell, ii)
        do jj = 1, nShell
          slako%orb%posShell(iSh1, iSp1) = ind
          slako%orb%angShell(iSh1, iSp1) = angShell(jj)
          slako%orb%iShellOrb(ind:ind+2*angShell(jj), iSp1) = iSh1
          ind = ind + 2 * angShell(jj) + 1
          iSh1 = iSh1 + 1
        end do
        slako%orb%posShell(iSh1, iSp1) = ind
      end do
    end do

    ! Slater-Koster files
    allocate(skFiles(geo%nSpecies, geo%nSpecies))
    do iSp1 = 1, geo%nSpecies
      do iSp2 = 1, geo%nSpecies
        call init(skFiles(iSp2, iSp1))
      end do
    end do
    call getChildValue(node, "SlaterKosterFiles", value1, child=child)
    call getNodeName(value1, buffer)
    select case(char(buffer))
    case ("type2filenames")
      call getChildValue(value1, "Prefix", buffer2, "")
      prefix = unquote(char(buffer2))
      call getChildValue(value1, "Suffix", buffer2, "")
      suffix = unquote(char(buffer2))
      call getChildValue(value1, "Separator", buffer2, "")
      separator = unquote(char(buffer2))
      call getChildValue(value1, "LowerCaseTypeName", tLower, .false.)
      do iSp1 = 1, geo%nSpecies
        if (tLower) then
          elem1 = tolower(geo%speciesNames(iSp1))
        else
          elem1 = geo%speciesNames(iSp1)
        end if
        do iSp2 = 1, geo%nSpecies
          if (tLower) then
            elem2 = tolower(geo%speciesNames(iSp2))
          else
            elem2 = geo%speciesNames(iSp2)
          end if
          strTmp = trim(prefix) // trim(elem1) // trim(separator) &
              &// trim(elem2) // trim(suffix)
          call append(skFiles(iSp2, iSp1), strTmp)
          inquire(file=strTmp, exist=tExist)
          if (.not. tExist) then
            call detailedError(value1, "SK file with generated name '" &
                &// trim(strTmp) // "' does not exist.")
          end if
        end do
      end do
    case default
      call setUnprocessed(value1)
      do iSp1 = 1, geo%nSpecies
        do iSp2 = 1, geo%nSpecies
          strTmp = trim(geo%speciesNames(iSp1)) // "-" &
              &// trim(geo%speciesNames(iSp2))
          call init(lStr)
          call getChildValue(child, trim(strTmp), lStr, child=child2)
          if (len(lStr) /= len(angShells(iSp1)) * len(angShells(iSp2))) then
            call detailedError(child2, "Incorrect number of Slater-Koster &
                &files")
          end if
          do ii = 1, len(lStr)
            call get(lStr, strTmp, ii)
            inquire(file=strTmp, exist=tExist)
            if (.not. tExist) then
              call detailedError(child2, "SK file '" // trim(strTmp) &
                  &// "' does not exist'")
            end if
            call append(skFiles(iSp2, iSp1), strTmp)
          end do
          call destruct(lStr)
        end do
      end do
    end select

    ! Which repulsive is defined by polynomial? (Default: None)
    allocate(repPoly(geo%nSpecies, geo%nSpecies))
    call getChildValue(node, "PolynomialRepulsive", value1, "", child=child, &
        &list=.true., allowEmptyValue=.true., dummyValue=.true.)
    call getNodeName2(value1, buffer)
    select case (char(buffer))
    case ("")
      repPoly(:,:) = .false.
    case("setforall")
      call getChildValue(value1, "", repPoly(1,1))
      repPoly(:,:) = repPoly(1,1)
    case default
      do iSp1 = 1, geo%nSpecies
        do iSp2 = 1, geo%nSpecies
          strTmp = trim(geo%speciesNames(iSp1)) // "-" &
              &// trim(geo%speciesNames(iSp2))
          call getChildValue(child, trim(strTmp), repPoly(iSp2, iSp1), .false.)
        end do
      end do
      if (.not. all(repPoly .eqv. transpose(repPoly))) then
        call detailedError(value1, "Assymetric definition (both A-B and B-A must&
            & be defined for using polynomial repulsive)")
      end if
    end select

    call getChildValue(node, "ShellResolvedSCC", ctrl%tShellResolved, .false.)
    call getChildValue(node, "OldSKInterpolation", ctrl%oldSKInter, .false.)
    if (ctrl%oldSKInter) then
      skInterMeth = skEqGridOld
    else
      skInterMeth = skEqGridNew
    end if

    call getChild(node, "TruncateSKRange", child, requested=.false.)
    if (associated(child)) then
      call warning("Artificially truncating the SK table, this is normally a bad idea!")
      call SKTruncations(child, rSKCutOff, skInterMeth)
      call readSKFiles(skFiles, geo%nSpecies, slako, slako%orb, angShells, ctrl%tShellResolved,&
          & skInterMeth, repPoly, rSKCutOff)
    else
      rSKCutOff = 0.0_dp
      call readSKFiles(skFiles, geo%nSpecies, slako, slako%orb, angShells, ctrl%tShellResolved,&
          & skInterMeth, repPoly)
    end if

    do iSp1 = 1, geo%nSpecies
      call destruct(angShells(iSp1))
      do iSp2 = 1, geo%nSpecies
        call destruct(skFiles(iSp2, iSp1))
      end do
    end do
    deallocate(angShells)
    deallocate(skFiles)
    deallocate(repPoly)

    ! SCC parameters
    call getChildValue(node, "SCC", ctrl%tSCC, .false.)
    ifSCC: if (ctrl%tSCC) then
      call getChildValue(node, "ReadInitialCharges", ctrl%tReadChrg, .false.)
      if (.not. ctrl%tReadChrg) then
        call getInitialCharges(node, geo, ctrl%initialCharges)
      end if
      call getChildValue(node, "SCCTolerance", ctrl%sccTol, 1.0e-5_dp)

      ! temporararily removed until debugged
      !call getChildValue(node, "WriteShifts", ctrl%tWriteShifts, .false.)
      ctrl%tWriteShifts = .false.

      call getChildValue(node, "Mixer", value1, "Broyden", child=child)
      call getNodeName(value1, buffer)
      select case(char(buffer))

      case ("broyden")

        ctrl%iMixSwitch = mixerTypes%broyden
        call getChildValue(value1, "MixingParameter", ctrl%almix, 0.2_dp)
        call getChildValue(value1, "InverseJacobiWeight", ctrl%broydenOmega0, &
            &0.01_dp)
        call getChildValue(value1, "MinimalWeight", ctrl%broydenMinWeight, &
            &1.0_dp)
        call getChildValue(value1, "MaximalWeight", ctrl%broydenMaxWeight, &
            &1.0e5_dp)
        call getChildValue(value1, "WeightFactor", ctrl%broydenWeightFac, &
            &1.0e-2_dp)

      case ("anderson")
        ctrl%iMixSwitch = mixerTypes%anderson
        call getChildValue(value1, "MixingParameter", ctrl%almix, 0.05_dp)
        call getChildValue(value1, "Generations", ctrl%iGenerations, 4)
        call getChildValue(value1, "InitMixingParameter", ctrl%andersonInitMixing, 0.01_dp)
        call getChildValue(value1, "DynMixingParameters", value2, "", &
            &child=child, allowEmptyValue=.true.)
        call getNodeName2(value2, buffer2)
        if (char(buffer2) == "") then
          ctrl%andersonNrDynMix = 0
        else
          call init(lr1)
          call getChildValue(child, "", 2, lr1, child=child2)
          if (len(lr1) < 1) then
            call detailedError(child2, "At least one dynamic mixing parameter&
                & must be defined.")
          end if
          ctrl%andersonNrDynMix = len(lr1)
          allocate(ctrl%andersonDynMixParams(2, ctrl%andersonNrDynMix))
          call asArray(lr1, ctrl%andersonDynMixParams)
          call destruct(lr1)
        end if
        call getChildValue(value1, "DiagonalRescaling", ctrl%andersonOmega0, &
            &1.0e-2_dp)

      case ("simple")
        ctrl%iMixSwitch = mixerTypes%simple
        call getChildValue(value1, "MixingParameter", ctrl%almix, 0.05_dp)

      case("diis")
        ctrl%iMixSwitch = mixerTypes%diis
        call getChildValue(value1, "InitMixingParameter", ctrl%almix, 0.2_dp)
        call getChildValue(value1, "Generations", ctrl%iGenerations, 6)
        call getChildValue(value1, "UseFromStart", ctrl%tFromStart, .true.)

      case default
        call getNodeHSDName(value1, buffer)
        call detailedError(child, "Invalid mixer '" // char(buffer) // "'")
      end select

      if (geo%tPeriodic) then
        call getChildValue(node, "EwaldParameter", ctrl%ewaldAlpha, 0.0_dp)
        call getChildValue(node, "EwaldTolerance", ctrl%tolEwald, 1.0e-9_dp)
      end if

      ctrl%tMulliken = .true.
      call readHCorrection(node, geo, ctrl)

      call readCustomReferenceOcc(node, slako%orb, slako%skOcc, geo, &
            & ctrl%customOccAtoms, ctrl%customOccFillings)

    end if ifSCC

    ! Spin calculation
    call getChildValue(node, "SpinPolarisation", value1, "", child=child, &
        &allowEmptyValue=.true.)
    call getNodeName2(value1, buffer)
    select case(char(buffer))
    case ("")
      ctrl%tSpin = .false.
      ctrl%t2Component = .false.
      ctrl%nrSpinPol = 0.0_dp

    case ("colinear", "collinear")
      ctrl%tSpin = .true.
      ctrl%t2Component = .false.
      call getChildValue(value1, 'UnpairedElectrons', ctrl%nrSpinPol, 0.0_dp)
      call getChildValue(value1, 'RelaxTotalSpin', ctrl%tSpinSharedEf, .false.)
      if (.not. ctrl%tReadChrg) then
        call getInitialSpins(value1, geo, 1, ctrl%initialSpins)
      end if

    case ("noncolinear", "noncollinear")
      ctrl%tSpin = .true.
      ctrl%t2Component = .true.
      if (.not. ctrl%tReadChrg) then
        call getInitialSpins(value1, geo, 3, ctrl%initialSpins)
      end if

    case default
      call getNodeHSDName(value1, buffer)
      call detailedError(child, "Invalid spin polarisation type '" //&
          & char(buffer) // "'")
    end select

#:if WITH_TRANSPORT
    if (ctrl%tSpin .and. tp%ncont > 0) then
       call detailedError(child, "Spin-polarized transport is under development" //&
             & "and not currently available")
    end if
#:endif

    ! temporararily removed until debugged
    !if (.not. ctrl%tscc) then
    !  !! In a non-SCC calculation it is possible to upload charge shifts
    !  !! This is useful if the calculation can jump directly to the Analysis block
    !  call getChildValue(node, "ReadShifts", ctrl%tReadShifts, .false.)
    !end if
    ctrl%tReadShifts = .false.

    ! External electric field
    call getChildValue(node, "ElectricField", value1, "", child=child, &
        &allowEmptyValue=.true., dummyValue=.true., list=.true.)

    ! external applied field
    call getChild(child, "External",child2,requested=.false.)
    if (associated(child2)) then
      call getChildValue(child2, "Strength", ctrl%EFieldStrength, &
          & modifier=modifier, child=child3)
      call convertByMul(char(modifier), EFieldUnits, child3, &
          & ctrl%EFieldStrength)
      call getChildValue(child2, "Direction", ctrl%EfieldVector)
      if (sum(ctrl%EfieldVector**2) < 1e-8_dp) then
        call detailedError(child2,"Vector too small")
      else
        ctrl%EfieldVector = ctrl%EfieldVector/sqrt(sum(ctrl%EfieldVector**2))
      end if
      ctrl%tEField = .true.
      ctrl%tMulliken = .true.
      call getChildValue(child2, "Frequency", ctrl%EFieldOmega, 0.0_dp, &
          & modifier=modifier, child=child3)
      call convertByMul(char(modifier), freqUnits, child3, &
          & ctrl%EFieldOmega)
      if (ctrl%EFieldOmega > 0.0) then
        ctrl%EFieldOmega = 2.0_dp * pi * ctrl%EFieldOmega !angular frequency
        ctrl%tTDEfield = .true.
      else
        ctrl%tTDEfield = .false.
        ctrl%EFieldOmega = 0.0_dp
      end if
      ctrl%EfieldPhase = 0
      if (ctrl%tTDEfield) then
        call getChildValue(child2, "Phase", ctrl%EfieldPhase, 0)
      end if
    else
      ctrl%tEField = .false.
    end if

    ! Point charges present
    call getChildren(child, "PointCharges", children)
    if (getLength(children) > 0) then

      if (.not.ctrl%tSCC) then
        call error("External charges can only be used in an SCC calculation")
      end if
      call init(lCharges)
      call init(lBlurs)
      ctrl%nExtChrg = 0
      do ii = 1, getLength(children)
        call getItem1(children, ii, child2)
        call getChildValue(child2, "CoordsAndCharges", value1, &
            &modifier=modifier, child=child3)
        call getNodeName(value1, buffer)
        select case(char(buffer))
        case (textNodeName)
          call init(lr1)
          call getChildValue(child3, "", 4, lr1, modifier=modifier)
          allocate(tmpR2(4, len(lr1)))
          call asArray(lr1, tmpR2)
          ctrl%nExtChrg = ctrl%nExtChrg + len(lr1)
          call destruct(lr1)
        case ("directread")
          call getChildValue(value1, "Records", ind)
          call getChildValue(value1, "File", buffer2)
          allocate(tmpR2(4, ind))
          open(newunit=fp, file=unquote(char(buffer2)), form="formatted", status="old",&
              & action="read", iostat=iErr)
          if (iErr /= 0) then
            call detailedError(value1, "Could not open file '" &
                &// trim(unquote(char(buffer2))) // "' for direct reading" )
          end if
          read(fp, *, iostat=iErr) tmpR2
          if (iErr /= 0) then
            call detailedError(value1, "Error during direct reading '" &
                &// trim(unquote(char(buffer2))) // "'")
          end if
          close(fp)
          ctrl%nExtChrg = ctrl%nExtChrg + ind
        case default
          call detailedError(value1, "Invalid block name")
        end select
        call convertByMul(char(modifier), lengthUnits, child3, tmpR2(1:3,:))
        call append(lCharges, tmpR2)
        call getChildValue(child2, "GaussianBlurWidth", rTmp, 0.0_dp, &
            &modifier=modifier, child=child3)
        if (rTmp < 0.0_dp) then
          call detailedError(child3, "Gaussian blur width may not be &
              &negative")
        end if
        call convertByMul(char(modifier), lengthUnits, child3, rTmp)
        allocate(tmpR1(size(tmpR2, dim=2)))
        tmpR1(:) = rTmp
        call append(lBlurs, tmpR1)
        deallocate(tmpR1)
        deallocate(tmpR2)
      end do

      allocate(ctrl%extChrg(4, ctrl%nExtChrg))
      ind = 1
      do ii = 1, len(lCharges)
        call intoArray(lCharges, ctrl%extChrg(:, ind:), nElem, ii)
        ind = ind + nElem
      end do
      call destruct(lCharges)

      allocate(ctrl%extChrgBlurWidth(ctrl%nExtChrg))
      ind = 1
      do ii = 1, len(lBlurs)
        call intoArray(lBlurs, ctrl%extChrgBlurWidth(ind:), nElem, ii)
        ind = ind + nElem
      end do
      call destruct(lBlurs)
    else
      ctrl%nExtChrg = 0
    end if
    call destroyNodeList(children)

    call getChild(node, "SpinOrbit", child, requested=.false.)
    if (.not. associated(child)) then
      ctrl%tSpinOrbit = .false.
      allocate(ctrl%xi(0,0))
    else
      if (ctrl%tSpin .and. .not. ctrl%t2Component) then
        call error("Spin-orbit coupling incompatible with collinear spin.")
      end if

      ctrl%tSpinOrbit = .true.
      ctrl%t2Component = .true.

      call getChildValue(child, "Dual", ctrl%tDualSpinOrbit, .true.)

      allocate(ctrl%xi(slako%orb%mShell,geo%nSpecies))
      ctrl%xi = 0.0_dp
      do iSp1 = 1, geo%nSpecies
        call getChildValue(child, geo%speciesNames(iSp1), &
            & ctrl%xi(:slako%orb%nShell(iSp1),iSp1), modifier=modifier, &
            & child=child2 )
        call convertByMul(char(modifier), energyUnits, child2, &
            & ctrl%xi(:slako%orb%nShell(iSp1),iSp1))
      end do
    end if

    ! Filling (temperature only read, if AdaptFillingTemp was not set for the selected MD
    ! thermostat.)
    call getChildValue(node, "Filling", value1, "Fermi", child=child)
    call getNodeName(value1, buffer)

    select case (char(buffer))
    case ("fermi")
      ctrl%iDistribFn = 0 ! Fermi function
    case ("methfesselpaxton")
      ! Set the order of the Methfessel-Paxton step function approximation, defaulting to 2
      call getChildValue(value1, "Order", ctrl%iDistribFn, 2)
      if (ctrl%iDistribFn < 1) then
        call getNodeHSDName(value1, buffer)
        write(errorStr, "(A,A,A,I4)")"Unsuported filling mode for '", &
            & char(buffer),"' :",ctrl%iDistribFn
        call detailedError(child, errorStr)
      end if
    case default
      call getNodeHSDName(value1, buffer)
      call detailedError(child, "Invalid filling method '" //char(buffer)// "'")
    end select

    if (.not. ctrl%tSetFillingTemp) then
      call getChildValue(value1, "Temperature", ctrl%tempElec, 0.0_dp, &
          &modifier=modifier, child=field)
      call convertByMul(char(modifier), energyUnits, field, ctrl%tempElec)
      if (ctrl%tempElec < minTemp) then
        ctrl%tempElec = minTemp
      end if
    end if

    call getChild(value1, "FixedFermiLevel", child=child2, modifier=modifier, requested=.false.)
    ctrl%tFixEf = associated(child2)
    if (ctrl%tFixEf) then
      if (ctrl%tSpin .and. .not.ctrl%t2Component) then
        allocate(ctrl%Ef(2))
      else
        allocate(ctrl%Ef(1))
      end if
      call getChildValue(child2, "", ctrl%Ef, modifier=modifier, child=child3)
      call convertByMul(char(modifier), energyUnits, child3, ctrl%Ef)
    end if

    if (geo%tPeriodic .and. .not.ctrl%tFixEf) then
      call getChildValue(value1, "IndependentKFilling", ctrl%tFillKSep, .false.)
    end if

    ! Electronic solver
    call getChildValue(node, "Eigensolver", value1, "RelativelyRobust")
    call getNodeName(value1, buffer)

    select case(char(buffer))

    case ("qr")
      ctrl%solver%isolver = electronicSolverTypes%qr

    case ("divideandconquer")
      ctrl%solver%isolver = electronicSolverTypes%divideandconquer

    case ("relativelyrobust")
      ctrl%solver%isolver = electronicSolverTypes%relativelyrobust

    case ("elpa")
      ctrl%solver%isolver = electronicSolverTypes%elpa
      allocate(ctrl%solver%elsi)
      ctrl%solver%elsi%iSolver = ctrl%solver%isolver
      call getChildValue(value1, "Mode", ctrl%solver%elsi%elpaSolver, 2)

    case ("omm")
      ctrl%solver%isolver = electronicSolverTypes%omm
      allocate(ctrl%solver%elsi)
      ctrl%solver%elsi%iSolver = ctrl%solver%isolver
      call getChildValue(value1, "nIterationsELPA", ctrl%solver%elsi%ommIterationsElpa, 5)
      call getChildValue(value1, "Tolerance", ctrl%solver%elsi%ommTolerance, 1.0E-10_dp)
      call getChildValue(value1, "Choleskii", ctrl%solver%elsi%ommCholesky, .true.)

    case ("pexsi")
      ctrl%solver%isolver = electronicSolverTypes%pexsi
      allocate(ctrl%solver%elsi)
      ctrl%solver%elsi%iSolver = ctrl%solver%isolver
      call getChildValue(value1, "Poles", ctrl%solver%elsi%pexsiNPole, 20)
      call getChildValue(value1, "ProcsPerPole", ctrl%solver%elsi%pexsiNpPerPole, 1)
      call getChildValue(value1, "muPoints", ctrl%solver%elsi%pexsiNMu, 2)
      call getChildValue(value1, "SymbolicFactorProcs", ctrl%solver%elsi%pexsiNpSymbo, 1)
      call getChildValue(value1, "SpectralRadius", ctrl%solver%elsi%pexsiDeltaE, 10.0_dp,&
          & modifier=modifier, child=child)
      call convertByMul(char(modifier), energyUnits, child, ctrl%solver%elsi%pexsiDeltaE)

    case ("ntpoly")
      ctrl%solver%isolver = electronicSolverTypes%ntpoly
      allocate(ctrl%solver%elsi)
      ctrl%solver%elsi%iSolver = ctrl%solver%isolver
      if (ctrl%tSpin) then
        call detailedError(value1, "Solver does not currently support spin polarisation")
      end if
      call getChildValue(value1, "PurificationMethod", ctrl%solver%elsi%ntpolyMethod, 2)
      call getChildValue(value1, "Tolerance", ctrl%solver%elsi%ntpolyTolerance, 1.0E-5_dp)
      call getChildValue(value1, "Truncation", ctrl%solver%elsi%ntpolyTruncation, 1.0E-10_dp)

  #:if WITH_TRANSPORT
    case ("greensfunction")
      ctrl%solver%isolver = electronicSolverTypes%GF
      if (tp%defined .and. .not.tp%taskUpload) then
        call detailederror(node, "greensfunction solver cannot be used "// &
            &  "when task = contactHamiltonian")
      end if
      call readGreensFunction(value1, greendens, tp, ctrl%tempElec)
      ! fixEf also avoids checks of total charge in initQFromFile
      ctrl%tFixEf = .true.
    case ("transportonly")
      if (ctrl%tGeoOpt .or. ctrl%tMD) then
        call detailederror(node, "transportonly cannot be used with relaxations or md")
      end if
      if (tp%defined .and. .not.tp%taskUpload) then
        call detailederror(node, "transportonly cannot be used when "// &
            &  "task = contactHamiltonian")
      end if
      call readGreensFunction(value1, greendens, tp, ctrl%tempElec)
      ctrl%solver%isolver = electronicSolverTypes%OnlyTransport
      ctrl%tFixEf = .true.
  #:endif

    case default
      call detailedError(value1, "Unknown electronic solver")

    end select

    if ((ctrl%solver%isolver == electronicSolverTypes%omm .or.&
        & ctrl%solver%isolver == electronicSolverTypes%pexsi ) .and. .not.ctrl%tSpinSharedEf&
        & .and. ctrl%tSpin .and. .not. ctrl%t2Component) then
      call detailedError(value1, "This solver currently requires spin values to be relaxed")
    end if
    if (ctrl%solver%isolver == electronicSolverTypes%pexsi .and. .not.withPEXSI) then
      call error("Not compiled with PEXSI support via ELSI")
    end if
    if (any(ctrl%solver%isolver == [electronicSolverTypes%elpa, electronicSolverTypes%omm,&
        & electronicSolverTypes%pexsi, electronicSolverTypes%ntpoly])) then
      if (.not.withELSI) then
        call error("Not compiled with ELSI supported solvers")
      end if
    end if

    if (any(ctrl%solver%isolver == [electronicSolverTypes%omm, electronicSolverTypes%pexsi,&
        & electronicSolverTypes%ntpoly])) then
      call getChildValue(value1, "Sparse", ctrl%solver%elsi%elsiCsr, .false.)
      if (ctrl%t2Component .and. ctrl%solver%elsi%elsiCsr) then
        call detailedError(value1,"Two-component hamiltonians currently cannot be used with sparse&
            & ELSI solvers")
      end if
    end if

  #:if WITH_TRANSPORT
    if (all(ctrl%solver%isolver /= [electronicSolverTypes%GF,electronicSolverTypes%OnlyTransport])&
        & .and. tp%taskUpload) then
      call detailedError(value1, "Eigensolver incompatible with transport calculation&
          & (GreensFunction or TransportOnly required)")
    end if
  #:endif

    ! Charge
    call getChildValue(node, "Charge", ctrl%nrChrg, 0.0_dp)

    ! Assume SCC can has usual default number of steps if needed
    tBadIntegratingKPoints = .false.

    ! K-Points
    if (geo%tPeriodic) then
      call getChildValue(node, "KPointsAndWeights", value1, child=child, &
          &modifier=modifier)
      call getNodeName(value1, buffer)
      select case(char(buffer))

      case ("supercellfolding")
        tBadIntegratingKPoints = .false.
        if (len(modifier) > 0) then
          call detailedError(child, "No modifier is allowed, if the &
              &SupercellFolding scheme is used.")
        end if
        call getChildValue(value1, "", coeffsAndShifts)
        if (abs(determinant33(coeffsAndShifts(:,1:3))) - 1.0_dp < -1e-6_dp) then
          call detailedError(value1, "Determinant of the supercell matrix must &
              &be greater than 1")
        end if
        if (any(abs(modulo(coeffsAndShifts(:,1:3) + 0.5_dp, 1.0_dp) - 0.5_dp) &
            &> 1e-6_dp)) then
          call detailedError(value1, "The components of the supercell matrix &
              &must be integers.")
        end if
        if (.not.ctrl%tSpinOrbit) then
          call getSuperSampling(coeffsAndShifts(:,1:3), modulo(coeffsAndShifts(:,4), 1.0_dp),&
              & ctrl%kPoint, ctrl%kWeight, reduceByInversion=.true.)
        else
          call getSuperSampling(coeffsAndShifts(:,1:3), modulo(coeffsAndShifts(:,4), 1.0_dp),&
              & ctrl%kPoint, ctrl%kWeight, reduceByInversion=.false.)
        end if
        ctrl%nKPoint = size(ctrl%kPoint, dim=2)

      case ("klines")
        ! probably unable to integrate charge for SCC
        tBadIntegratingKPoints = .true.
        call init(li1)
        call init(lr1)
        call getChildValue(value1, "", 1, li1, 3, lr1)
        if (len(li1) < 1) then
          call detailedError(value1, "At least one line must be specified.")
        end if
        allocate(tmpI1(len(li1)))
        allocate(kpts(3, 0:len(lr1)))
        call asVector(li1, tmpI1)
        call asArray(lr1, kpts(:,1:len(lr1)))
        kpts(:,0) = (/ 0.0_dp, 0.0_dp, 0.0_dp /)
        call destruct(li1)
        call destruct(lr1)
        if (any(tmpI1 < 0)) then
          call detailedError(value1, "Interval steps must be greater equal to &
              &zero.")
        end if
        ctrl%nKPoint = sum(tmpI1)
        if (ctrl%nKPoint < 1) then
          call detailedError(value1, "Sum of the interval steps must be greater &
              &than zero.")
        end if
        ii = 1
        do while (tmpI1(ii) == 0)
          ii = ii + 1
        end do
        allocate(ctrl%kPoint(3, ctrl%nKPoint))
        allocate(ctrl%kWeight(ctrl%nKPoint))
        ind = 1
        do jj = ii, size(tmpI1)
          if (tmpI1(jj) == 0) then
            cycle
          end if
          rTmp3 = (kpts(:,jj) - kpts(:,jj-1)) / real(tmpI1(jj), dp)
          do kk = 1, tmpI1(jj)
            ctrl%kPoint(:,ind) = kpts(:,jj-1) + real(kk, dp) * rTmp3
            ind = ind + 1
          end do
        end do
        ctrl%kWeight(:) = 1.0_dp
        if (len(modifier) > 0) then
          select case (tolower(char(modifier)))
          case ("relative")
          case ("absolute")
            ctrl%kPoint(:,:) =  matmul(transpose(geo%latVecs), ctrl%kPoint)
            kpts(:,:) = matmul(transpose(geo%latVecs), kpts)
          case default
            call detailedError(child, "Invalid modifier: '" // char(modifier) &
                &// "'")
          end select
        end if
        deallocate(tmpI1)
        deallocate(kpts)

      case (textNodeName)

        ! no idea, but assume user knows what they are doing
        tBadIntegratingKPoints = .false.

        call init(lr1)
        call getChildValue(child, "", 4, lr1, modifier=modifier)
        if (len(lr1) < 1) then
          call detailedError(child, "At least one k-point must be defined.")
        end if
        ctrl%nKPoint = len(lr1)
        allocate(kpts(4, ctrl%nKPoint))
        call asArray(lr1, kpts)
        call destruct(lr1)
        if (len(modifier) > 0) then
          select case (tolower(char(modifier)))
          case ("relative")
            continue
          case ("absolute")
            kpts(1:3,:) =  matmul(transpose(geo%latVecs), kpts(1:3,:))
          case default
            call detailedError(child, "Invalid modifier: '" // char(modifier) &
                &// "'")
          end select
        end if
        allocate(ctrl%kPoint(3, ctrl%nKPoint))
        allocate(ctrl%kWeight(ctrl%nKPoint))
        ctrl%kPoint(:,:) = kpts(1:3, :)
        ctrl%kWeight(:) = kpts(4, :)
        deallocate(kpts)
      case default
        call detailedError(value1, "Invalid K-point scheme")
      end select
    end if

    if (ctrl%tSCC) then
      if (tBadIntegratingKPoints) then
        ii = 1
      else
        ii = 100
      end if
      call getChildValue(node, "MaxSCCIterations", ctrl%maxIter, ii)
    end if

    if (tBadIntegratingKPoints .and. ctrl%tSCC .and. ctrl%maxIter /= 1) then
      write(errorStr, "(A,I3)") "SCC cycle with these k-points probably will&
          & not correctly calculate many properties, SCC iterations set to:", ctrl%maxIter
      call warning(errorStr)
    end if
    if (tBadIntegratingKPoints .and. ctrl%tSCC .and. .not.ctrl%tReadChrg) then
      call warning("It is strongly suggested you use the ReadInitialCharges option.")
    end if

    call getChild(node, "OrbitalPotential", child, requested=.false.)
    if (.not. associated(child)) then
      ctrl%tDFTBU = .false.
      ctrl%DFTBUfunc = 0
    else
      call getChildValue(child, "Functional", buffer, "fll")
      select case(tolower(char(buffer)))
      case ("fll")
        ctrl%DFTBUfunc = plusUFunctionals%fll
      case ("psic")
        ctrl%DFTBUfunc = plusUFunctionals%pSic
      case default
        call detailedError(child,"Unknown orbital functional :"// char(buffer))
      end select

      allocate(ctrl%nUJ(geo%nSpecies))
      ctrl%nUJ = 0

      ! to hold list of U-J values for each atom
      allocate(lrN(geo%nSpecies))
      ! to hold count of U-J values for each atom
      allocate(liN(geo%nSpecies))
      ! to hold list of shells for each U-J block of values
      allocate(li1N(geo%nSpecies))

      do iSp1 = 1, geo%nSpecies
        call init(lrN(iSp1))
        call init(liN(iSp1))
        call init(li1N(iSp1))
        call getChildren(child, trim(geo%speciesNames(iSp1)), children)
        ctrl%nUJ(iSp1) = getLength(children)
        do ii = 1, ctrl%nUJ(iSp1)
          call getItem1(children, ii, child2)

          call init(li)
          call getChildValue(child2,"Shells",li)
          allocate(pTmpI1(len(li)))
          call asArray(li,pTmpI1)
          call append(li1N(iSp1),pTmpI1)
          call append(liN(iSp1),size(pTmpI1))
          deallocate(pTmpI1)
          call destruct(li)

          call getChildValue(child2, "uj", rTmp, 0.0_dp, modifier=modifier, &
              & child=child3)
          call convertByMul(char(modifier), energyUnits, child3, rTmp)
          if (rTmp < 0.0_dp) then
            write(errorStr,"(F12.8)")rTmp
            call detailedError(child2,"Negative value of U-J:"//errorStr)
          end if
          if (rTmp <= 1.0E-10_dp) then
            write(errorStr,"(F12.8)")rTmp
            call detailedError(child2,"Invalid value of U-J, too small: " &
                & //errorStr)
          end if
          call append(lrN(iSp1),rTmp)
        end do
      end do

      do iSp1 = 1, geo%nSpecies
        ctrl%nUJ(iSp1) = len(lrN(iSp1))
      end do
      allocate(ctrl%UJ(maxval(ctrl%nUJ),geo%nSpecies))
      ctrl%UJ = 0.0_dp
      allocate(ctrl%niUJ(maxval(ctrl%nUJ),geo%nSpecies))
      ctrl%niUJ = 0
      do iSp1 = 1, geo%nSpecies
        call asArray(lrN(iSp1),ctrl%UJ(1:len(lrN(iSp1)),iSp1))
        allocate(iTmpN(len(liN(iSp1))))
        call asArray(liN(iSp1),iTmpN)
        ctrl%niUJ(1:len(liN(iSp1)),iSp1) = iTmpN(:)
        deallocate(iTmpN)
        call destruct(lrN(iSp1))
        call destruct(liN(iSp1))
      end do
      allocate(ctrl%iUJ(maxval(ctrl%niUJ),maxval(ctrl%nUJ),geo%nSpecies))
      ctrl%iUJ = 0
      do iSp1 = 1, geo%nSpecies
        do ii = 1, ctrl%nUJ(iSp1)
          allocate(iTmpN(ctrl%niUJ(ii,iSp1)))
          call get(li1N(iSp1),iTmpN,ii)
          ctrl%iUJ(1:ctrl%niUJ(ii,iSp1),ii,iSp1) = iTmpN(:)
          deallocate(iTmpN)
        end do
        call destruct(li1N(iSp1))
      end do

      deallocate(li1N)
      deallocate(lrN)
      deallocate(liN)

      ! sanity check time
      allocate(iTmpN(slako%orb%mShell))
      do iSp1 = 1, geo%nSpecies
        iTmpN = 0
        ! loop over number of blocks for that species
        do ii = 1, ctrl%nUJ(iSp1)
          iTmpN(ctrl%iUJ(1:ctrl%niUJ(ii,iSp1),ii,iSp1)) = &
              & iTmpN(ctrl%iUJ(1:ctrl%niUJ(ii,iSp1),ii,iSp1)) + 1
        end do
        if (any(iTmpN(:)>1)) then
          write(stdout, *)'Multiple copies of shells present in OrbitalPotential!'
          write(stdout, "(A,A3,A,I2)") &
              & 'The count for the occurance of shells of species ', &
              & trim(geo%speciesNames(iSp1)),' are:'
          write(stdout, *)iTmpN(1:slako%orb%nShell(iSp1))
          call abortProgram()
        end if
      end do
      deallocate(iTmpN)

      ctrl%tDFTBU = .true.

    end if

    ! On-site
    call getChildValue(node, "OnSiteCorrection", value1, "", child=child, allowEmptyValue=.true.,&
        & dummyValue=.true.)
    if (associated(value1)) then
      allocate(ctrl%onSiteElements(slako%orb%mShell, slako%orb%mShell, 2, geo%nSpecies))
      do iSp1 = 1, geo%nSpecies
        call getChildValue(child, trim(geo%speciesNames(iSp1))//"uu",&
            & ctrl%onSiteElements(:slako%orb%nShell(iSp1), :slako%orb%nShell(iSp1), 1, iSp1))
        call getChildValue(child, trim(geo%speciesNames(iSp1))//"ud",&
            & ctrl%onSiteElements(:slako%orb%nShell(iSp1), :slako%orb%nShell(iSp1), 2, iSp1))
      end do
    end if

    ! Dispersion
    call getChildValue(node, "Dispersion", value1, "", child=child, &
        &allowEmptyValue=.true., dummyValue=.true.)
    if (associated(value1)) then
      allocate(ctrl%dispInp)
      call readDispersion(child, geo, ctrl%dispInp)
    end if
    if (ctrl%tLatOpt .and. .not. geo%tPeriodic) then
      call error("Lattice optimization only applies for periodic structures.")
    end if

    ctrl%tPoisson = .false.

  #:if WITH_TRANSPORT
    ! Read in which kind of electrostatics method to use.
    call getChildValue(node, "Electrostatics", value1, "GammaFunctional", &
        &child=child)
    call getNodeName(value1, buffer)
    select case (char(buffer))
    case ("gammafunctional")
      if (tp%taskUpload .and. ctrl%tSCC) then
        call detailedError(child, "GammaFunctional not available, if you upload contacts in an SCC&
            & calculation.")
      end if
    case ("poisson")
      ctrl%tPoisson = .true.
      call readPoisson(value1, poisson, geo%tPeriodic, tp%tPeriodic1D)
    case default
      call getNodeHSDName(value1, buffer)
      call detailedError(child, "Unknown electrostatics '" // char(buffer) // "'")
    end select
  #:endif

    ! Third order stuff
    ctrl%t3rd = .false.
    ctrl%t3rdFull = .false.
    if (ctrl%tSCC) then
      call getChildValue(node, "ThirdOrder", ctrl%t3rd, .false.)
      call getChildValue(node, "ThirdOrderFull", ctrl%t3rdFull, .false.)
      if (ctrl%t3rd .and. ctrl%t3rdFull) then
        call detailedError(node, "You must choose either ThirdOrder or&
            & ThirdOrderFull")
      end if
      if (ctrl%t3rd .and. ctrl%tShellResolved) then
        call error("Only full third-order DFTB is compatible with orbital&
            & resolved SCC")
      end if
      if (ctrl%t3rd .or. ctrl%t3rdFull) then
        call getChild(node, 'HubbardDerivs', child, requested=.true.)
        allocate(ctrl%HubDerivs(slako%orb%mShell, geo%nSpecies))
        ctrl%hubDerivs(:,:) = 0.0_dp
        do iSp1 = 1, geo%nSpecies
          nShell = slako%orb%nShell(iSp1)
          if (ctrl%tShellResolved) then
            call getChildValue(child, geo%speciesNames(iSp1),&
                & ctrl%hubDerivs(1:nShell, iSp1))
          else
            call getChildValue(child, geo%speciesNames(iSp1),&
                & ctrl%hubDerivs(1, iSp1))
            ctrl%hubDerivs(2:nShell, iSp1) = ctrl%hubDerivs(1, iSp1)
          end if
        end do
        if (ctrl%t3rd) then
          allocate(ctrl%thirdOrderOn(geo%nAtom, 2))
          ctrl%thirdOrderOn(:,1) = 0.0_dp
          ctrl%thirdOrderOn(:,2) = ctrl%hubDerivs(1, geo%species)
        end if
      end if
    end if

    call readDifferentiation(node, ctrl)

    if (ctrl%tSCC) then ! Force type
      call getChildValue(node, "ForceEvaluation", buffer, "Traditional", &
          & child=child)
      select case (tolower(unquote(char(buffer))))
      case("traditional")
        ctrl%forceType = forceTypes%orig
      case("dynamicst0")
        ctrl%forceType = forceTypes%dynamicT0
      case("dynamics")
        ctrl%forceType = forceTypes%dynamicTFinite
      case default
        call detailedError(child, "Invalid force evaluation method.")
      end select
    else
      ctrl%forceType = forceTypes%orig
    end if

    call readCustomisedHubbards(node, geo, slako%orb, ctrl%tShellResolved, ctrl%hubbU)

  end subroutine readDFTBHam


  !> Options for truncation of the SK data sets at a fixed distance
  subroutine SKTruncations(node, truncationCutOff, skInterMeth)

    !> Relevant node in input tree
    type(fnode), pointer :: node

    !> This is the resulting cutoff distance
    real(dp), intent(out) :: truncationCutOff

    !> Method of the sk interpolation
    integer, intent(in) :: skInterMeth

    logical :: tHardCutOff
    type(fnode), pointer :: field
    type(string) :: modifier

    ! Artificially truncate the SK table
    call getChildValue(node, "SKMaxDistance", truncationCutOff, modifier=modifier, child=field)
    call convertByMul(char(modifier), lengthUnits, field, truncationCutOff)

    call getChildValue(node, "HardCutOff", tHardCutOff, .true.)
    if (tHardCutOff) then
      ! Adjust by the length of the tail appended to the cutoff
      select case(skInterMeth)
      case(skEqGridOld)
        truncationCutOff = truncationCutOff - distFudgeOld
      case(skEqGridNew)
        truncationCutOff = truncationCutOff - distFudge
      end select
    end if
    if (truncationCutOff < epsilon(0.0_dp)) then
      call detailedError(field, "Truncation is shorter than the minimum distance over which SK data&
          & goes to 0")
    end if

  end subroutine SKTruncations


  !> Reads inital charges
  subroutine getInitialCharges(node, geo, initCharges)

    !> relevant node in input tree
    type(fnode), pointer :: node

    !> geometry, including atomic type information
    type(TGeometry), intent(in) :: geo

    !> initial atomic charges
    real(dp), allocatable :: initCharges(:)

    type(fnode), pointer :: child, child2, child3, val
    type(fnodeList), pointer :: children
    integer, allocatable :: pTmpI1(:)
    type(string) :: buffer
    real(dp) :: rTmp
    integer :: ii, jj, iAt

    call getChildValue(node, "InitialCharges", val, "", child=child, &
        &allowEmptyValue=.true., dummyValue=.true., list=.true.)

    ! Read either all atom charges, or individual atom specifications
    call getChild(child, "AllAtomCharges", child2, requested=.false.)
    if (associated(child2)) then
      allocate(initCharges(geo%nAtom))
      call getChildValue(child2, "", initCharges)
    else
      call getChildren(child, "AtomCharge", children)
      if (getLength(children) > 0) then
        allocate(initCharges(geo%nAtom))
        initCharges = 0.0_dp
      end if
      do ii = 1, getLength(children)
        call getItem1(children, ii, child2)
        call getChildValue(child2, "Atoms", buffer, child=child3, &
            &multiple=.true.)
        call convAtomRangeToInt(char(buffer), geo%speciesNames, &
            &geo%species, child3, pTmpI1)
        call getChildValue(child2, "ChargePerAtom", rTmp)
        do jj = 1, size(pTmpI1)
          iAt = pTmpI1(jj)
          if (initCharges(iAt) /= 0.0_dp) then
            call detailedWarning(child3, "Previous setting for the charge &
                &of atom" // i2c(iAt) // " overwritten")
          end if
          initCharges(iAt) = rTmp
        end do
        deallocate(pTmpI1)
      end do
      call destroyNodeList(children)
    end if

  end subroutine getInitialCharges


  !> Reads initial spins
  subroutine getInitialSpins(node, geo, nSpin, initSpins)

    !> relevant node in input data
    type(fnode), pointer :: node

    !> geometry, including atomic information
    type(TGeometry), intent(in) :: geo

    !> number of spin channels
    integer, intent(in) :: nSpin

    !> initial spins on return
    real(dp), allocatable :: initSpins(:,:)

    type(fnode), pointer :: child, child2, child3, val
    type(fnodeList), pointer :: children
    integer, allocatable :: pTmpI1(:)
    type(string) :: buffer
    real(dp), allocatable :: rTmp(:)
    integer :: ii, jj, iAt

    @:ASSERT(nSpin == 1 .or. nSpin == 3)

    call getChildValue(node, "InitialSpins", val, "", child=child, &
        &allowEmptyValue=.true., dummyValue=.true., list=.true.)

    ! Read either all atom spins, or individual spin specifications
    call getChild(child, "AllAtomSpins", child2, requested=.false.)
    if (associated(child2)) then
      allocate(initSpins(nSpin, geo%nAtom))
      call getChildValue(child2, "", initSpins)
    else
      call getChildren(child, "AtomSpin", children)
      if (getLength(children) > 0) then
        allocate(initSpins(nSpin, geo%nAtom))
        initSpins = 0.0_dp
      end if
      allocate(rTmp(nSpin))
      do ii = 1, getLength(children)
        call getItem1(children, ii, child2)
        call getChildValue(child2, "Atoms", buffer, child=child3, &
            &multiple=.true.)
        call convAtomRangeToInt(char(buffer), geo%speciesNames, &
            &geo%species, child3, pTmpI1)
        call getChildValue(child2, "SpinPerAtom", rTmp)
        do jj = 1, size(pTmpI1)
          iAt = pTmpI1(jj)
          if (any(initSpins(:,iAt) /= 0.0_dp)) then
            call detailedWarning(child3, "Previoius setting for the spin &
                &of atom" // i2c(iAt) // " overwritten")
          end if
          initSpins(:,iAt) = rTmp
        end do
        deallocate(pTmpI1)
      end do
      deallocate(rTmp)
      call destroyNodeList(children)
    end if

  end subroutine getInitialSpins


  !> Reads numerical differentiation method to be used
  subroutine readDifferentiation(node, ctrl)

    !> relevant node in input tree
    type(fnode), pointer, intent(in) :: node

    !> control structure to fill
    type(control), intent(inout) :: ctrl


    !> default of a reasonable choice for round off when using a second order finite difference
    !> formula
    real(dp), parameter :: defDelta = epsilon(1.0_dp)**0.25_dp

    type(string) :: buffer, modifier
    type(fnode), pointer :: val, child

    call getChildValue(node, "Differentiation", val, "FiniteDiff",&
        & child=child)
    call getNodeName(val, buffer)
    select case (char(buffer))
    case ("finitediff")
      ctrl%iDerivMethod = 1
      call getChildValue(val, "Delta", ctrl%deriv1stDelta, defDelta,&
          & modifier=modifier, child=child)
      call convertByMul(char(modifier), lengthUnits, child,&
          & ctrl%deriv1stDelta)
    case ("richardson")
      ctrl%iDerivMethod = 2
    case default
      call getNodeHSDName(val, buffer)
      call detailedError(child, "Invalid derivative calculation '" &
          & // char(buffer) // "'")
    end select

  end subroutine readDifferentiation


  !> Reads the H corrections (H5, Damp)
  subroutine readHCorrection(node, geo, ctrl)

    !> Node containing the h-bond correction sub-block.
    type(fnode), pointer, intent(in) :: node

    !> Geometry.
    type(TGeometry), intent(in) :: geo

    !> Control structure
    type(control), intent(inout) :: ctrl

    type(fnode), pointer :: value1, child, child2
    type(string) :: buffer
    real(dp) :: h5ScalingDef
    integer :: iSp

    ! X-H interaction corrections including H5 and damping
    ctrl%tDampH = .false.
    ctrl%h5SwitchedOn = .false.
    call getChildValue(node, "HCorrection", value1, "None", child=child)
    call getNodeName(value1, buffer)
    select case (char(buffer))
    case ("none")
      ! nothing to do
    case ("damping")
      ! Switch the correction on
      ctrl%tDampH = .true.
      call getChildValue(value1, "Exponent", ctrl%dampExp)
    case ("h5")
      ! Switch the correction on
      ctrl%h5SwitchedOn = .true.

      call getChildValue(value1, "RScaling", ctrl%h5RScale, 0.714_dp)
      call getChildValue(value1, "WScaling", ctrl%h5WScale, 0.25_dp)

      allocate(ctrl%h5ElementPara(geo%nSpecies))
      call getChild(value1, "H5Scaling", child2, requested=.false.)
      if (.not. associated(child2)) then
        call setChild(value1, "H5scaling", child2)
      end if
      do iSp = 1, geo%nSpecies
        select case (geo%speciesNames(iSp))
        case ("O")
          h5ScalingDef = 0.06_dp
        case ("N")
          h5ScalingDef = 0.18_dp
        case ("S")
          h5ScalingDef = 0.21_dp
        case default
          ! Default value is -1, this indicates that the element should be ignored
          h5ScalingDef = -1.0_dp
        end select
        call getChildValue(child2, geo%speciesNames(iSp), ctrl%h5ElementPara(iSp), h5ScalingDef)
      end do
    case default
      call getNodeHSDName(value1, buffer)
      call detailedError(child, "Invalid HCorrection '" // char(buffer) // "'")
    end select

  end subroutine readHCorrection


  !> Reads Slater-Koster files
  !> Should be replaced with a more sophisticated routine, once the new SK-format has been
  !> established
  subroutine readSKFiles(skFiles, nSpecies, slako, orb, angShells, orbRes, skInterMeth, repPoly,&
      & truncationCutOff)

    !> List of SK file names to read in for every interaction
    type(ListCharLc), intent(inout) :: skFiles(:,:)

    !> Nr. of species in the system
    integer, intent(in) :: nSpecies

    !> Data type for slako information
    type(slater), intent(inout) :: slako

    !> Information about the orbitals in the system
    type(TOrbitals), intent(in) :: orb

    !> For every species, a list of rank one arrays. Each array contains the angular momenta to pick
    !> from the appropriate SK-files.
    type(listIntR1), intent(inout) :: angShells(:)

    !> Are the Hubbard Us different for each l-shell?
    logical, intent(in) :: orbRes

    !> Method of the sk interpolation
    integer, intent(in) :: skInterMeth

    !> is this a polynomial or spline repulsive?
    logical, intent(in) :: repPoly(:,:)

    !> Distances to artificially truncate tables of SK integrals
    real(dp), intent(in), optional :: truncationCutOff

    integer :: iSp1, iSp2, nSK1, nSK2, iSK1, iSK2, ind, nInteract, iSh1
    integer :: angShell(maxL+1), nShell
    logical :: readRep, readAtomic
    character(lc) :: fileName
    real(dp), allocatable, target :: skHam(:,:), skOver(:,:)
    real(dp) :: dist
    type(TOldSKData), allocatable :: skData12(:,:), skData21(:,:)
    type(OSlakoEqGrid), allocatable :: pSlakoEqGrid1, pSlakoEqGrid2
    type(TRepSplineIn) :: repSplineIn1, repSplineIn2
    type(TRepPolyIn) :: repPolyIn1, repPolyIn2
    type(ORepSpline), allocatable :: pRepSpline
    type(ORepPoly), allocatable :: pRepPoly

    ! if artificially cutting the SK tables
    integer :: nEntries

    @:ASSERT(size(skFiles, dim=1) == size(skFiles, dim=2))
    @:ASSERT((size(skFiles, dim=1) > 0) .and. (size(skFiles, dim=1) == nSpecies))
    @:ASSERT(all(shape(repPoly) == shape(skFiles)))

    allocate(slako%skSelf(orb%mShell, nSpecies))
    allocate(slako%skHubbU(orb%mShell, nSpecies))
    allocate(slako%skOcc(orb%mShell, nSpecies))
    allocate(slako%mass(nSpecies))
    slako%skSelf(:,:) = 0.0_dp
    slako%skHubbU(:,:) = 0.0_dp
    slako%skOcc(:,:) = 0.0_dp

    allocate(slako%skHamCont)
    call init(slako%skHamCont, nSpecies)
    allocate(slako%skOverCont)
    call init(slako%skOverCont, nSpecies)
    allocate(slako%repCont)
    call init(slako%repCont, nSpecies)

    write(stdout, "(A)") "Reading SK-files:"
    lpSp1: do iSp1 = 1, nSpecies
      nSK1 = len(angShells(iSp1))
      lpSp2: do iSp2 = iSp1, nSpecies
        nSK2 = len(angShells(iSp2))
        allocate(skData12(nSK2, nSK1))
        allocate(skData21(nSK1, nSK2))
        ind = 1
        do iSK1 = 1, nSK1
          do iSK2 = 1, nSK2
            readRep = (iSK1 == 1 .and. iSK2 == 1)
            readAtomic = (iSp1 == iSp2 .and. iSK1 == iSK2)
            call get(skFiles(iSp2, iSp1), fileName, ind)
            write(stdout, "(2X,A)") trim(fileName)
            if (readRep .and. repPoly(iSp2, iSp1)) then
              call readFromFile(skData12(iSK2,iSK1), fileName, readAtomic, &
                  &repPolyIn=repPolyIn1)
            elseif (readRep) then
              call readFromFile(skData12(iSK2,iSK1), fileName, readAtomic, &
                  &iSp1, iSp2, repSplineIn=repSplineIn1)
            else
              call readFromFile(skData12(iSK2,iSK1), fileName, readAtomic)
            end if
            ind = ind + 1
          end do
        end do
        if (iSp1 == iSp2) then
          skData21 = skData12
          if (repPoly(iSp1, iSp2)) then
            repPolyIn2 = repPolyIn1
          else
            repSplineIn2 = repSplineIn1
          end if
          ind = 1
          do iSK1 = 1, nSK1
            call intoArray(angShells(iSp1), angShell, nShell, iSK1)
            do iSh1 = 1, nShell
              slako%skSelf(ind, iSp1) = &
                  &skData12(iSK1,iSK1)%skSelf(angShell(iSh1)+1)
              slako%skOcc(ind:ind, iSp1) = &
                  &skData12(iSK1,iSK1)%skOcc(angShell(iSh1)+1)
              slako%skHubbU(ind, iSp1) = &
                  &skData12(iSK1,iSK1)%skHubbU(angShell(iSh1)+1)
              ind = ind + 1
            end do
          end do
          if (.not. orbRes) then
            slako%skHubbU(2:,iSp1) = slako%skHubbU(1,iSp1)
          end if
          slako%mass(iSp1) = skData12(1,1)%mass
        else
          ind = 1
          do iSK2 = 1, nSK2
            do iSK1 = 1, nSK1
              readRep = (iSK1 == 1 .and. iSK2 == 1)
              call get(sKFiles(iSp1, iSp2), fileName, ind)
              if (readRep .and. repPoly(iSp1, iSp2)) then
                call readFromFile(skData21(iSK1,iSK2), fileName, readAtomic, &
                    &repPolyIn=repPolyIn2)
              elseif (readRep) then
                call readFromFile(skData21(iSK1,iSK2), fileName, readAtomic, &
                    &iSp2, iSp1, repSplineIn=repSplineIn2)
              else
                call readFromFile(skData21(iSK1,iSK2), fileName, readAtomic)
              end if
              ind = ind + 1
            end do
          end do
        end if

        ! Check for SK and repulsive consistentcy
        call checkSKCompElec(skData12, skData21, iSp1, iSp2)
        if (repPoly(iSp1, iSp2)) then
          call checkSKCompRepPoly(repPolyIn1, repPolyIn2, iSp1, iSp2)
        else
          call checkSKCompRepSpline(repSplineIn1, repSplineIn2, iSp1, iSp2)
        end if

        ! Create full H/S table for all interactions of iSp1-iSp2
        nInteract = getNSKIntegrals(iSp1, iSp2, orb)
        allocate(skHam(size(skData12(1,1)%skHam, dim=1), nInteract))
        allocate(skOver(size(skData12(1,1)%skOver, dim=1), nInteract))
        call getFullTable(skHam, skOver, skData12, skData21, angShells(iSp1), &
            &angShells(iSp2))

        ! Add H/S tables to the containers for iSp1-iSp2
        dist = skData12(1,1)%dist
        if (present(truncationCutOff)) then
          nEntries = floor(truncationCutOff / dist)
          nEntries = min(nEntries, size(skData12(1,1)%skHam, dim=1))
        else
          nEntries = size(skData12(1,1)%skHam, dim=1)
        end if
        allocate(pSlakoEqGrid1, pSlakoEqGrid2)
        call init(pSlakoEqGrid1, dist, skHam(:nEntries,:), skInterMeth)
        call init(pSlakoEqGrid2, dist, skOver(:nEntries,:), skInterMeth)
        call addTable(slako%skHamCont, pSlakoEqGrid1, iSp1, iSp2)
        call addTable(slako%skOverCont, pSlakoEqGrid2, iSp1, iSp2)
        deallocate(skHam)
        deallocate(skOver)
        if (iSp1 /= iSp2) then
          ! Heteronuclear interactions: the same for the reverse interaction
          allocate(skHam(size(skData12(1,1)%skHam, dim=1), nInteract))
          allocate(skOver(size(skData12(1,1)%skOver, dim=1), nInteract))
          call getFullTable(skHam, skOver, skData21, skData12, angShells(iSp2),&
              &angShells(iSp1))
          allocate(pSlakoEqGrid1, pSlakoEqGrid2)
          call init(pSlakoEqGrid1, dist, skHam(:nEntries,:), skInterMeth)
          call init(pSlakoEqGrid2, dist, skOver(:nEntries,:), skInterMeth)
          call addTable(slako%skHamCont, pSlakoEqGrid1, iSp2, iSp1)
          call addTable(slako%skOverCont, pSlakoEqGrid2, iSp2, iSp1)
          deallocate(skHam)
          deallocate(skOver)
        end if
        deallocate(skData12)
        deallocate(skData21)

        ! Add repulsives to the containers.
        if (repPoly(iSp2, iSp1)) then
          allocate(pRepPoly)
          call init(pRepPoly, repPolyIn1)
          call addRepulsive(slako%repCont, pRepPoly, iSp1, iSp2)
          deallocate(pRepPoly)
        else
          allocate(pRepSpline)
          call init(pRepSpline, repSplineIn1)
          call addRepulsive(slako%repCont, pRepSpline, iSp1, iSp2)
          deallocate(pRepSpline)
          deallocate(repSplineIn1%xStart)
          deallocate(repSplineIn1%spCoeffs)
        end if
        if (iSp1 /= iSp2) then
          if (repPoly(iSp1, iSp2)) then
            allocate(pRepPoly)
            call init(pRepPoly, repPolyIn2)
            call addRepulsive(slako%repCont, pRepPoly, iSp2, iSp1)
            deallocate(pRepPoly)
          else
            allocate(pRepSpline)
            call init(pRepSpline, repSplineIn2)
            call addRepulsive(slako%repCont, pRepSpline, iSp2, iSp1)
            deallocate(pRepSpline)
            deallocate(repSplineIn2%xStart)
            deallocate(repSplineIn2%spCoeffs)
          end if
        end if
      end do lpSp2
    end do lpSp1
    write(stdout, "(A)") "Done."

  end subroutine readSKFiles


  !> Checks if the provided set of SK-tables for a the interactions A-B and B-A are consistent
  subroutine checkSKCompElec(skData12, skData21, sp1, sp2)

    !> Slater-Koster integral set for the interaction A-B
    type(TOldSKData), intent(in), target :: skData12(:,:)

    !> Slater-Koster integral set for the interaction B-A
    type(TOldSKData), intent(in), target :: skData21(:,:)

    !> Species number for A (for error messages)
    integer, intent(in) :: sp1

    !> Species number for B (for error messages)
    integer, intent(in) :: sp2

    integer :: iSK1, iSK2, nSK1, nSK2
    integer :: nGrid
    real(dp) :: dist
    type(TOldSKData), pointer :: pSK12, pSK21
    character(lc) :: errorStr

    nSK1 = size(skData12, dim=2)
    nSK2 = size(skData12, dim=1)

    @:ASSERT(size(skData21, dim=1) == nSK1)
    @:ASSERT(size(skData21, dim=2) == nSK2)

    nGrid = skData12(1,1)%nGrid
    dist = skData12(1,1)%dist

    ! All SK files should have the same grid separation and table length
    nGrid = skData12(1,1)%nGrid
    dist = skData12(1,1)%dist
    do iSK1 = 1, nSK1
      do iSK2 = 1, nSK2
        pSK12 => skData12(iSK2, iSK1)
        pSK21 => skData21(iSK1, iSK2)

        if (pSK12%dist /= dist .or. pSK21%dist /= dist) then
          write (errorStr, "(A,I2,A,I2)") "Incompatible SK grid separations &
              &for species ", sp1, ", ", sp2
          call error(errorStr)
        end if
        if (pSK12%nGrid /= nGrid .or. pSK21%nGrid /= nGrid) then
          write (errorStr, "(A,I2,A,I2)") "Incompatible SK grid lengths for &
              &species pair ", sp1, ", ", sp2
          call error(errorStr)
        end if
      end do
    end do

  end subroutine checkSKCompElec


  !> Checks if the provided repulsive splines for A-B and B-A are compatible
  subroutine checkSKCompRepSpline(repIn1, repIn2, sp1, sp2)

    !> Repulsive spline for interaction A-B
    type(TRepSplineIn), intent(in) :: repIn1

    !> Repulsive spline for interaction B-A
    type(TRepSplineIn), intent(in) :: repIn2

    !> Number of species A (for error messages only)
    integer, intent(in) :: sp1

    !> Number of species B (for error messages only)
    integer, intent(in) :: sp2


    !> Tolerance for the agreement in the repulsive data
    real(dp), parameter :: tolRep = 1.0e-8_dp


    !> string for error return
    character(lc) :: errorStr

    ! Repulsives for A-B and B-A should be the same
    if (size(repIn1%xStart) /= size(repIn2%xStart)) then
      write(errorStr, "(A,I2,A,I2,A)") "Incompatible nr. of repulsive &
          &intervals for species pair ", sp1, "-", sp2, "."
      call error(errorStr)
    end if
    if (maxval(abs(repIn1%xStart - repIn2%xStart)) > tolRep) then
      write(errorStr, "(A,I2,A,I2,A)") "Incompatible repulsive spline &
          &intervals for species pair ", sp1, "-", sp2, "."
      call error(errorStr)
    end if
    if (maxval(abs(repIn1%spCoeffs - repIn2%spCoeffs)) > tolRep &
        &.or. maxval(abs(repIn1%spLastCoeffs - repIn2%spLastCoeffs)) &
        &> tolRep) then
      write(errorStr, "(A,I2,A,I2,A)") "Incompatible repulsive spline &
          &coefficients for species pair ", sp1, "-", sp2, "."
      call error(errorStr)
    end if
    if (maxval(abs(repIn1%expCoeffs - repIn2%expCoeffs)) > tolRep) then
      write(errorStr, "(A,I2,A,I2,A)") "Incompatible repulsive spline &
          &exp. coefficients for species pair ", sp1, "-", sp2, "."
      call error(errorStr)
    end if
    if (abs(repIn1%cutoff - repIn2%cutoff) > tolRep) then
      write(errorStr, "(A,I2,A,I2,A)") "Incompatible repulsive spline &
          &cutoffs for species pair ", sp1, "-", sp2, "."
      call error(errorStr)
    end if

  end subroutine checkSKCompRepSpline


  !> Checks if repulsive polynomials for A-B and B-A are compatible
  subroutine checkSKCompRepPoly(repIn1, repIn2, sp1, sp2)

    !> Repulsive polynomial for interaction A-B
    type(TRepPolyIn), intent(in) :: repIn1

    !> Repulsive polynomial for interaction B-A
    type(TRepPolyIn), intent(in) :: repIn2

    !> Number of species A (for error messages only)
    integer, intent(in) :: sp1

    !> Number of species B (for error messages only)
    integer, intent(in) :: sp2


    !> for error string return
    character(lc) :: errorStr

    if (any(repIn1%polyCoeffs /= repIn2%polyCoeffs)) then
      write(errorStr, "(A,I2,A,I2,A)") "Incompatible repulsive polynomial &
          &coefficients  for the species pair ", sp1, "-", sp2, "."
      call error(errorStr)
    end if
    if (repIn1%cutoff /= repIn2%cutoff) then
      write(errorStr, "(A,I2,A,I2,A)") "Incompatible repulsive cutoffs  &
          &for the species pair ", sp1, "-", sp2, "."
      call error(errorStr)
    end if

  end subroutine checkSKCompRepPoly


  !> Returns the nr. of Slater-Koster integrals necessary to describe the interactions between two
  !> species
  pure function getNSKIntegrals(sp1, sp2, orb) result(nInteract)

    !> Index of the first species
    integer, intent(in) :: sp1

    !> Index of the second species
    integer, intent(in) :: sp2

    !> Information about the orbitals in the system
    type(TOrbitals), intent(in) :: orb

    !> Nr. of Slater-Koster interactions
    integer :: nInteract

    integer :: iSh1, iSh2

    nInteract = 0
    do iSh1 = 1, orb%nShell(sp1)
      do iSh2 = 1, orb%nShell(sp2)
        nInteract = nInteract + min(orb%angShell(iSh2, sp2), orb%angShell(iSh1, sp1)) + 1
      end do
    end do

  end function getNSKIntegrals


  !> Creates from the columns of the Slater-Koster files for A-B and B-A a full table for A-B,
  !> containing all integrals
  subroutine getFullTable(skHam, skOver, skData12, skData21, angShells1, angShells2)

    !> Resulting table of H integrals
    real(dp), intent(out) :: skHam(:,:)

    !> Resulting table of S integrals
    real(dp), intent(out) :: skOver(:,:)

    !> Contains all SK files describing interactions for A-B
    type(TOldSKData), intent(in), target :: skData12(:,:)

    !> Contains all SK files describing interactions for B-A
    type(TOldSKData), intent(in), target :: skData21(:,:)

    !> Angular momenta to pick from the SK-files for species A
    type(listIntR1), intent(inout) :: angShells1

    !> Angular momenta to pick from the SK-files for species B
    type(listIntR1), intent(inout) :: angShells2

    integer :: ind, iSK1, iSK2, iSh1, iSh2, nSh1, nSh2, l1, l2, lMin, lMax, mm
    integer :: angShell1(maxL+1), angShell2(maxL+1)
    real(dp), pointer :: pHam(:,:), pOver(:,:)


    !> Maps (mm, l1, l2 ) onto an element in the SK table.
    !> l2 >= l1 (l1 = 0, 1, ...; l2 = 0, 1, ...), m <= l1.
    integer, parameter :: skMap(0:maxL, 0:maxL, 0:maxL) &
        &= reshape((/&
        &20, 0,  0,  0,  19,  0,  0,  0,  18,  0,  0,  0,  17,  0,  0,  0,&
        & 0, 0,  0,  0,  15, 16,  0,  0,  13, 14,  0,  0,  11, 12,  0,  0,&
        & 0, 0,  0,  0,   0,  0,  0,  0,   8,  9, 10,  0,   5,  6,  7,  0,&
        & 0, 0,  0,  0,   0,  0,  0,  0,   0,  0,  0,  0,   1,  2,  3,  4/),&
        &(/maxL + 1, maxL + 1, maxL + 1/))

    ind = 1
    do iSK1 = 1, len(angShells1)
      call intoArray(angShells1, angShell1, nSh1, iSK1)
      do iSh1 = 1, nSh1
        l1 = angShell1(iSh1)
        do iSK2 = 1, len(angShells2)
          call intoArray(angShells2, angShell2, nSh2, iSK2)
          do iSh2 = 1, nSh2
            l2 = angShell2(iSh2)
            if (l1 <= l2) then
              pHam => skData12(iSK2,iSK1)%skHam
              pOver => skData12(iSK2,iSK1)%skOver
              lMin = l1
              lMax = l2
            else
              pHam => skData21(iSK1,iSK2)%skHam
              pOver => skData21(iSK1,iSK2)%skOver
              lMin = l2
              lMax = l1
            end if
            do mm = 0, lMin
              ! Safety check, if array size are appropriate
              @:ASSERT(all(shape(skHam) >= (/ size(pHam, dim=1), ind /)))
              @:ASSERT(all(shape(skOver) >= (/ size(pOver, dim=1), ind /)))
              @:ASSERT(size(pHam, dim=1) == size(pOver, dim=1))
              skHam(:,ind) = pHam(:,skMap(mm,lMax,lMin))
              skOver(:,ind) = pOver(:,skMap(mm,lMax,lMin))
              ind = ind + 1
            end do
          end do
        end do
      end do
    end do

  end subroutine getFullTable


  !> Reads the option block
  subroutine readOptions(node, ctrl)

    !> Node to parse
    type(fnode), pointer :: node

    !> Control structure to fill
    type(control), intent(inout) :: ctrl

    type(fnode), pointer :: child
    logical :: tWriteDetailedOutDef

  #:if WITH_SOCKETS
    tWriteDetailedOutDef = .not. allocated(ctrl%socketInput)
  #:else
    tWriteDetailedOutDef = .true.
  #:endif
    call getChildValue(node, "WriteDetailedOut", ctrl%tWriteDetailedOut, tWriteDetailedOutDef)

    call getChildValue(node, "WriteAutotestTag", ctrl%tWriteTagged, .false.)
    call getChildValue(node, "WriteDetailedXML", ctrl%tWriteDetailedXML, &
        &.false.)
    call getChildValue(node, "WriteResultsTag", ctrl%tWriteResultsTag, &
        &.false.)


    if (.not.(ctrl%tMD.or.ctrl%tGeoOpt)) then
      if (ctrl%tSCC) then
        call getChildValue(node, "RestartFrequency", ctrl%restartFreq, 20)
      else
        ctrl%restartFreq = 0
      end if
    end if
    call getChildValue(node, "RandomSeed", ctrl%iSeed, 0, child=child)
    if (ctrl%iSeed < 0) then
      call detailedError(child, "Random seed must be greater or equal zero")
    end if
    call getChildValue(node, "WriteHS", ctrl%tWriteHS, .false.)
    call getChildValue(node, "WriteRealHS", ctrl%tWriteRealHS, .false.)
    call getChildValue(node, "MinimiseMemoryUsage", ctrl%tMinMemory, .false., child=child)
    if (ctrl%tMinMemory) then
      call detailedWarning(child, "Memory minimisation is not working currently, normal calculation&
          & will be used instead")
    end if
    call getChildValue(node, "ShowFoldedCoords", ctrl%tShowFoldedCoord, .false.)
  #:if DEBUG > 0
    call getChildValue(node, "TimingVerbosity", ctrl%timingLevel, -1)
  #:else
    call getChildValue(node, "TimingVerbosity", ctrl%timingLevel, 1)
  #:endif

    if (ctrl%tReadChrg) then
      call getChildValue(node, "ReadChargesAsText", ctrl%tReadChrgAscii, .false.)
    end if
    call getChildValue(node, "WriteChargesAsText", ctrl%tWriteChrgAscii, .false.)

    ctrl%tSkipChrgChecksum = .false.
    if (.not. ctrl%tFixEf .and. ctrl%tReadChrg) then
      call getChildValue(node, "SkipChargeTest", ctrl%tSkipChrgChecksum, .false.)
    end if

  end subroutine readOptions


  !> Reads in dispersion related settings
  subroutine readDispersion(node, geo, input)

    !> Node to parse
    type(fnode), pointer :: node

    !> geometry, including atomic information
    type(TGeometry), intent(in) :: geo

    !> dispersion data on exit
    type(DispersionInp), intent(out) :: input

    type(fnode), pointer :: dispModel
    type(string) :: buffer

    call getChildValue(node, "", dispModel)
    call getNodeName(dispModel, buffer)
    select case (char(buffer))
    case ("slaterkirkwood")
      allocate(input%slakirk)
      call readDispSlaKirk(dispModel, geo, input%slakirk)
    case ("lennardjones")
      allocate(input%uff)
      call readDispVdWUFF(dispModel, geo, input%uff)
    case ("dftd3")
  #:if WITH_DFTD3
      allocate(input%dftd3)
      call readDispDFTD3(dispModel, input%dftd3)
  #:else
      call detailedError(node, "Program had been compiled without DFTD3 support")
  #:endif
    case default
      call detailedError(node, "Invalid dispersion model name.")
    end select

  end subroutine readDispersion


  !> Reads in the dispersion input data for the Slater-Kirkwood dispersion model
  subroutine readDispSlaKirk(node, geo, input)

    !> Node to process
    type(fnode), pointer :: node

    !> Geometry of the current system
    type(TGeometry), intent(in) :: geo

    !> Contains the input for the dispersion module on exit
    type(DispSlaKirkInp), intent(out) :: input

    type(fnode), pointer :: value1, value2, child, child2, child3
    type(string) :: buffer, modif, modif2, modifs(3)
    real(dp), allocatable :: tmpR2(:,:), tmp2R2(:,:), rCutoffs(:)
    real(dp) :: mCutoff, rTmp
    integer :: iAt1, iAt2f, iSp1, iSp2, iNeigh
    integer, allocatable :: nNeighs(:)
    real(dp), allocatable :: cellVec(:,:), rCellVec(:,:)
    real(dp), allocatable :: coords(:,:)
    integer, allocatable :: img2CentCell(:), iCellVec(:)
    integer :: nAllAtom
    type(TNeighbourList) :: neighs

    allocate(tmpR2(3, geo%nAtom))
    allocate(input%polar(geo%nAtom))
    allocate(input%rWaals(geo%nAtom))
    allocate(input%charges(geo%nAtom))
    call getChildValue(node, "PolarRadiusCharge", value1, child=child, &
        &modifier=modif)
    call getNodeName(value1, buffer)
    select case (char(buffer))
    case (textNodeName)
      call getChildValue(child, "", tmpR2, modifier=modif)
      if (len(modif) > 0) then
        call splitModifier(char(modif), child, modifs)
        call convertByMul(char(modifs(1)), volumeUnits, child, tmpR2(1,:),&
            &.false.)
        call convertByMul(char(modifs(2)), lengthUnits, child, tmpR2(2,:),&
            &.false.)
        call convertByMul(char(modifs(3)), chargeUnits, child, tmpR2(3,:),&
            &.false.)
      end if

    case ("hybriddependentpol")
      if (len(modif) > 0) then
        call detailedError(child, "PolarRadiusCharge is not allowed to carry &
            &a modifier, if the HybridDependentPol method is used.")
      end if
      allocate(rCutoffs(geo%nSpecies))
      allocate(tmp2R2(13, geo%nSpecies))
      do iSp1 = 1, geo%nSpecies
        call getChildValue(value1, geo%speciesNames(iSp1), value2, &
            &child=child2, dummyValue=.true.)
        call getChildValue(child2, "CovalentRadius", rCutoffs(iSp1), &
            &modifier=modif2, child=child3)
        call convertByMul(char(modif2), lengthUnits, child3, &
            &rCutoffs(iSp1))
        call getChildValue(child2, "HybridPolarisations", tmp2R2(:, iSp1), &
            &modifier=modif2, child=child3)
        if (len(modif2) > 0) then
          call splitModifier(char(modif2), child, modifs)
          call convertByMul(char(modifs(1)), volumeUnits, child, &
              &tmp2R2(1:6, iSp1), .false.)
          call convertByMul(char(modifs(2)), lengthUnits, child, &
              &tmp2R2(7:12, iSp1), .false.)
          call convertByMul(char(modifs(3)), chargeUnits, child, &
              &tmp2R2(13, iSp1), .false.)
        end if
      end do
      mCutoff = 2.0_dp * maxval(rCutoffs)
      if (geo%tPeriodic) then
        call getCellTranslations(cellVec, rCellVec, geo%latVecs, &
            & geo%recVecs2p, mCutoff)
      else
        allocate(cellVec(3, 1))
        allocate(rCellVec(3, 1))
        cellVec(:, 1) = (/ 0.0_dp, 0.0_dp, 0.0_dp /)
        rCellVec(:, 1) = (/ 0.0_dp, 0.0_dp, 0.0_dp /)
      end if
      call init(neighs, geo%nAtom, 10)
      if (geo%tPeriodic) then
        ! Make some guess for the nr. of all interacting atoms
        nAllAtom = int((real(geo%nAtom, dp)**(1.0_dp/3.0_dp) + 3.0_dp)**3)
      else
        nAllAtom = geo%nAtom
      end if
      allocate(coords(3, nAllAtom))
      allocate(img2CentCell(nAllAtom))
      allocate(iCellVec(nAllAtom))
      call updateNeighbourList(coords, img2CentCell, iCellVec, neighs, &
          &nAllAtom, geo%coords, mCutoff, rCellVec)
      allocate(nNeighs(geo%nAtom))
      nNeighs(:) = 0
      do iAt1 = 1, geo%nAtom
        iSp1 = geo%species(iAt1)
        do iNeigh = 1, neighs%nNeighbour(iAt1)
          iAt2f = img2CentCell(neighs%iNeighbour(iNeigh, iAt1))
          iSp2 = geo%species(iAt2f)
          rTmp = rCutoffs(iSp1) + rCutoffs(iSp2)
          if (neighs%neighDist2(iNeigh, iAt1) <= rTmp**2) then
            nNeighs(iAt1) = nNeighs(iAt1) + 1
            nNeighs(iAt2f) = nNeighs(iAt2f) + 1
          end if
        end do
      end do
      do iAt1 = 1, geo%nAtom
        iSp1 = geo%species(iAt1)
        if (nNeighs(iAt1) <= 4 ) then
          tmpR2(1, iAt1) = tmp2R2(1+nNeighs(iAt1), iSp1)
          tmpR2(2, iAt1) = tmp2R2(7+nNeighs(iAt1), iSp1)
        else
          tmpR2(1, iAt1) = tmp2R2(6, iSp1)
          tmpR2(2, iAt1) = tmp2R2(12, iSp1)
        end if
        tmpR2(3, iAt1) = tmp2R2(13, iSp1)
      end do

    case default
      call detailedError(value1, "Invalid method for PolarRadiusCharge.")
    end select

    input%polar(:) = tmpR2(1,:)
    input%rWaals(:) = tmpR2(2,:)
    input%charges(:) = tmpR2(3,:)

  end subroutine readDispSlaKirk


  !> Reads in initialization data for the UFF dispersion model
  subroutine readDispVdWUFF(node, geo, input)

    !> Node to process
    type(fnode), pointer :: node

    !> Geometry of the system
    type(TGeometry), intent(in) :: geo

    !> Filled input structure on exit
    type(DispUffInp), intent(out) :: input

    type(string) :: buffer
    type(fnode), pointer :: child, value1, child2
    integer :: iSp
    logical :: found

    call getChildValue(node, "Parameters", value1, child=child)
    allocate(input%distances(geo%nSpecies))
    allocate(input%energies(geo%nSpecies))
    call getNodeName(value1, buffer)
    select case(char(buffer))
    case("uffparameters")
      do iSp = 1, geo%nSpecies
        call getUffValues(geo%speciesNames(iSp), input%distances(iSp), &
            &input%energies(iSp), found)
        if (.not. found) then
          call detailedError(value1, "UFF parameters for species '" // geo&
              &%speciesNames(iSp) // "' not found.")
        end if
      end do
    case default
      call setUnprocessed(value1)
      do iSp = 1, geo%nSpecies
        call getChild(child, geo%speciesNames(iSp), child2)
        call getChildValue(child2, "Distance", input%distances(iSp), &
            &modifier=buffer)
        call convertByMul(char(buffer), lengthUnits, child, &
            &input%distances(iSp))
        call getChildValue(child2, "Energy", input%energies(iSp), &
            &modifier=buffer)
        call convertByMul(char(buffer), energyUnits, child, &
            &input%energies(iSp))
      end do
    end select

  end subroutine readDispVdWUFF

#:if WITH_DFTD3


  !> Reads in initialization data for the DFTD3 dispersion module
  subroutine readDispDFTD3(node, input)

    !> Node to process.
    type(fnode), pointer :: node

    !> Filled input structure on exit.
    type(DispDftD3Inp), intent(out) :: input

    type(fnode), pointer :: child, childval
    type(string) :: buffer

    call getChildValue(node, "Damping", childval, child=child)
    call getNodeName(childval, buffer)
    select case (char(buffer))
    case ("beckejohnson")
      input%tBeckeJohnson = .true.
      call getChildValue(childval, "a1", input%a1)
      call getChildValue(childval, "a2", input%a2)
      ! Alpha is not used in BJ-damping, however, there are unused terms,
      ! which are calculated with alpha nevertheless, so set the default
      ! as found in dftd3 code.
      input%alpha6 = 14.0_dp
    case ("zerodamping")
      input%tBeckeJohnson = .false.
      call getChildValue(childval, "sr6", input%sr6)
      ! Although according to the documentation, this parameter is not used
      ! when calculating zero damping, results do change, when this parameter
      ! is changed. We set it to the value found in dftd3 code
      input%sr8 = 1.0_dp
      call getChildValue(childval, "alpha6", input%alpha6, default=14.0_dp)
    case default
      call getNodeHSDName(childval, buffer)
      call detailedError(child, "Invalid damping method '" // char(buffer) // "'")
    end select
    call getChildValue(node, "s6", input%s6)
    call getChildValue(node, "s8", input%s8)
    call getChildValue(node, "cutoff", input%cutoff, default=sqrt(9000.0_dp), &
        & modifier=buffer, child=child)
    call convertByMul(char(buffer), lengthUnits, child, input%cutoff)
    call getChildValue(node, "cutoffcn", input%cutoffCN, default=40.0_dp, &
        & modifier=buffer, child=child)
    call convertByMul(char(buffer), lengthUnits, child, input%cutoffCN)
    call getChildValue(node, "threebody", input%threebody, default=.false.)
    ! D3H5 - additional H-H repulsion
    call getChildValue(node, "hhrepulsion", input%hhrepulsion, default=.false.)

    input%numgrad = .false.

  end subroutine readDispDFTD3

#:endif


  !> reads in value of temperature for MD with sanity checking of the input
  subroutine readTemperature(node, ctrl)

    !> data to parse
    type(fnode), pointer :: node

    !> control data coming back
    type(control), intent(inout) :: ctrl

    type(string) :: modifier

    allocate(ctrl%tempSteps(1))
    allocate(ctrl%tempValues(1))
    allocate(ctrl%tempMethods(1))
    ctrl%tempMethods(1) = 1
    ctrl%tempSteps(1) = 1
    call getChildValue(node, "", ctrl%tempValues(1), modifier=modifier)
    call convertByMul(char(modifier), energyUnits, node, ctrl%tempValues(1))
    if (ctrl%tempValues(1) < 0.0_dp) then
      call detailedError(node, "Negative temperature.")
    end if
    if (ctrl%tempValues(1) < minTemp) then
      ctrl%tempValues(1) = minTemp
    end if

  end subroutine readTemperature


  !> reads a temperature profile for MD with sanity checking of the input
  subroutine readTemperatureProfile(node, modifier, ctrl)

    !> parser node contaning the relevant part of the user input
    type(fnode), pointer :: node

    !> unit modifier for the profile
    character(len=*), intent(in) :: modifier

    !> Control structure to populate
    type(control), intent(inout) :: ctrl

    !> Names of thermal profiles
    character(len=*), parameter :: tempMethodNames(3) = (/ 'constant   ', &
        &'linear     ', 'exponential' /)

    type(listString) :: ls
    type(listIntR1) :: li1
    type(listRealR1) :: lr1
    character(len=20), allocatable :: tmpC1(:)
    integer :: ii, jj

    call init(ls)
    call init(li1)
    call init(lr1)
    call getChildValue(node, "", ls, 1, li1, 1, lr1)
    if (len(ls) < 1) then
      call detailedError(node, "At least one annealing step must be &
          &specified.")
    end if
    allocate(tmpC1(len(ls)))
    allocate(ctrl%tempSteps(len(li1)))
    allocate(ctrl%tempValues(len(lr1)))
    call asArray(ls, tmpC1)
    call asVector(li1, ctrl%tempSteps)
    call asVector(lr1, ctrl%tempValues)
    call destruct(ls)
    call destruct(li1)
    call destruct(lr1)
    allocate(ctrl%tempMethods(size(tmpC1)))
    lp2: do ii = 1, size(tmpC1)
      do jj = 1, size(tempMethodNames)
        if (trim(tmpC1(ii)) == tolower(trim(tempMethodNames(jj)))) then
          ctrl%tempMethods(ii) = jj
          cycle lp2
        end if
      end do
      call detailedError(node, "Invalid annealing method name '" &
          &// trim(tmpC1(ii)) // "'.")
    end do lp2

    if (any(ctrl%tempSteps < 0)) then
      call detailedError(node, "Step values must not be negative.")
    end if

    ii = sum(ctrl%tempSteps)
    if (ii < 1) then
      call detailedError(node, "Sum of steps in the profile must be &
          &greater than zero.")
    end if
    ctrl%maxRun = ii - 1

    if (any(ctrl%tempValues < 0.0_dp)) then
      call detailedError(node, "Negative temperature.")
    end if

    call convertByMul(modifier, energyUnits, node, ctrl%tempValues)
    if (any(ctrl%tempValues < minTemp)) then
      ctrl%tempValues = max(ctrl%tempValues, minTemp)
    end if
    deallocate(tmpC1)

  end subroutine readTemperatureProfile


  !> Reads the excited state data block
  subroutine readExcited(node, ctrl)

    !> Node to parse
    type(fnode), pointer :: node

    !> Control structure to fill
    type(control), intent(inout) :: ctrl

    type(fnode), pointer :: child
  #:if WITH_ARPACK
    type(fnode), pointer :: child2
    type(string) :: buffer
    type(string) :: modifier
  #:endif

    ! Linear response stuff
    call getChild(node, "Casida", child, requested=.false.)

  #:if not WITH_ARPACK

    if (associated(child)) then
      call detailedError(child, 'This DFTB+ binary has been compiled without support for linear&
          & response calculations (requires the ARPACK/ngARPACK library).')
    end if

  #:else

    if (associated(child)) then

      ctrl%lrespini%tInit = .true.

      if (ctrl%tSpin) then
        ctrl%lrespini%sym = ' '
      else
        call getChildValue(child, "Symmetry", buffer, child=child2)
        select case (unquote(char(buffer)))
        case ("Singlet" , "singlet")
          ctrl%lrespini%sym = 'S'
        case ("Triplet" , "triplet")
          ctrl%lrespini%sym = 'T'
        case ("Both" , "both")
          ctrl%lrespini%sym = 'B'
        case default
          call detailedError(child2, "Invalid symmetry value '"  // char(buffer) // &
              & "' (must be 'Singlet', 'Triplet' or 'Both').")
        end select
      end if

      call getChildValue(child, "NrOfExcitations", ctrl%lrespini%nexc)

      call getChild(child, "StateOfInterest", child2, requested=.false.)
      if (.not. associated(child2)) then
        ctrl%lrespini%nstat = 0
        call setChildValue(child, "StateOfInterest", 0)
      else
        call getChildValue(child2, "", buffer)
        if (tolower(unquote(char(buffer))) == "brightest") then
          if (ctrl%lrespini%sym /= "S" .or. ctrl%tSpin) then
            call detailedError(child2, "Brightest mode only allowed for spin unpolarised singlet&
                & excitations.")
          end if
          ctrl%lrespini%nstat = -1
        else
          call getChildValue(child2, "", ctrl%lrespini%nstat)
          if (ctrl%lrespini%nstat > ctrl%lrespini%nexc) then
            call detailedError(child2, "Invalid value, must be within range of NrOfExcitations")
          elseif (ctrl%lrespini%sym == "B" .and. ctrl%lrespini%nstat /= 0) then
            call detailedError(child2, "You cannot specify a particular excited state if symmetry&
                & is 'B'")
          end if
        end if
      end if

      call getChildValue(child, "EnergyWindow", ctrl%lrespini%energyWindow, 0.0_dp, &
          & modifier=modifier, child=child2)
      ctrl%lrespini%tEnergyWindow = ctrl%lrespini%energyWindow /= 0.0_dp
      call convertByMul(char(modifier), energyUnits, child2, ctrl%lrespini%energyWindow)
      call getChildValue(child, "OscillatorWindow", ctrl%lrespini%oscillatorWindow, 0.0_dp, &
          & modifier=modifier,  child=child2)
      ctrl%lrespini%tOscillatorWindow = ctrl%lrespini%oscillatorWindow /= 0.0_dp
      call convertByMul(char(modifier), dipoleUnits, child2, ctrl%lrespini%oscillatorWindow)
      call getChildValue(child, "CacheCharges", ctrl%lrespini%tCacheCharges, default=.true.)
      call getChildValue(child, "WriteMulliken", ctrl%lrespini%tMulliken, default=.false.)
      call getChildValue(child, "WriteCoefficients", ctrl%lrespini%tCoeffs, default=.false.)
      ctrl%lrespini%tGrndState = .false.
      if (ctrl%lrespini%tCoeffs) then
        call getChildValue(child, "TotalStateCoeffs", ctrl%lrespini%tGrndState, .false.)
      end if
      call getChildValue(child, "WriteEigenvectors", ctrl%lrespini%tPrintEigVecs, .false.)
      call getChildValue(child, "WriteXplusY", ctrl%lrespini%tXplusY, default=.false.)
      call getChildValue(child, "WriteSPTransitions", ctrl%lrespini%tSPTrans, default=.false.)
      call getChildValue(child, "WriteTransitions", ctrl%lrespini%tTrans, default=.false.)
      call getChildValue(child, "WriteTransitionDipole", ctrl%lrespini%tTradip, default=.false.)
      call getChildValue(child, "WriteStatusArnoldi", ctrl%lrespini%tArnoldi, default=.false.)
      call getChildValue(child, "TestArnoldi", ctrl%lrespini%tDiagnoseArnoldi, default=.false.)

      if (ctrl%tForces .or. ctrl%tPrintForces) then
        call getChildValue(child, "ExcitedStateForces", ctrl%tCasidaForces, default=.true.)
      end if

    end if

  #:endif

  end subroutine readExcited


  !> Reads the analysis block
#:if WITH_TRANSPORT
  subroutine readAnalysis(node, ctrl, geo, orb, transpar, tundos)
#:else
  subroutine readAnalysis(node, ctrl, geo, orb)
#:endif

    !> Node to parse
    type(fnode), pointer :: node

    !> Control structure to fill
    type(control), intent(inout) :: ctrl

    !> Geometry of the system
    type(TGeometry), intent(in) :: geo

    !> Orbital
    type(TOrbitals), intent(in) :: orb

  #:if WITH_TRANSPORT
    !> Transport parameters
    type(TTransPar), intent(inout) :: transpar

    !> Tunneling and Dos parameters
    type(TNEGFTunDos), intent(inout) :: tundos
  #:endif

    type(fnode), pointer :: val, child, child2, child3
    type(fnodeList), pointer :: children
    integer, allocatable :: pTmpI1(:)
    type(string) :: buffer
    integer :: nReg, iReg
    character(lc) :: strTmp
    type(listRealR1) :: lr1
    logical :: tPipekDense
    logical :: tWriteBandDatDef, tHaveEigenDecomposition

    tHaveEigenDecomposition = .false.
    if (any(ctrl%solver%isolver == [electronicSolverTypes%qr,&
        & electronicSolverTypes%divideandconquer, electronicSolverTypes%relativelyrobust,&
        & electronicSolverTypes%elpa])) then
      tHaveEigenDecomposition = .true.
    end if

    if (tHaveEigenDecomposition) then

      call getChildValue(node, "ProjectStates", val, "", child=child, &
          & allowEmptyValue=.true., list=.true.)
      call getChildren(child, "Region", children)
      nReg = getLength(children)
      ctrl%tProjEigenvecs = (nReg > 0)
      if (ctrl%tProjEigenvecs) then
        allocate(ctrl%tShellResInRegion(nReg))
        allocate(ctrl%tOrbResInRegion(nReg))
        allocate(ctrl%RegionLabel(nReg))
        call init(ctrl%iAtInRegion)
        do iReg = 1, nReg
          call getItem1(children, iReg, child2)
          call getChildValue(child2, "Atoms", buffer, child=child3, &
              &multiple=.true.)
          call convAtomRangeToInt(char(buffer), geo%speciesNames, &
              &geo%species, child3, pTmpI1)
          call append(ctrl%iAtInRegion, pTmpI1)
          call getChildValue(child2, "ShellResolved", &
              & ctrl%tShellResInRegion(iReg), .false., child=child3)
          if (ctrl%tShellResInRegion(iReg)) then
            if (.not. all(geo%species(pTmpI1) == geo%species(pTmpI1(1)))) then
              call detailedError(child3, "Shell resolved PDOS only allowed for &
                  &regions where all atoms belong to the same species")
            end if
          end if
          call getChildValue(child2, "OrbitalResolved", &
              & ctrl%tOrbResInRegion(iReg), .false., child=child3)
          if (ctrl%tOrbResInRegion(iReg)) then
            if (.not. all(geo%species(pTmpI1) == geo%species(pTmpI1(1)))) then
              call detailedError(child3, "Orbital resolved PDOS only allowed for &
                  &regions where all atoms belong to the same species")
            end if
          end if
          deallocate(pTmpI1)
          write(strTmp, "('region',I0)") iReg
          call getChildValue(child2, "Label", buffer, trim(strTmp))
          ctrl%RegionLabel(iReg) = unquote(char(buffer))
        end do
      end if

      call getChild(node, "Localise", child=val, requested=.false.)
      if (associated(val)) then
        ctrl%tLocalise = .true.
        call getChild(val, "PipekMezey", child=child2, requested=.false.)
        if (associated(child2)) then
          allocate(ctrl%pipekMezeyInp)
          associate(inp => ctrl%pipekMezeyInp)
            call getChildValue(child2, "MaxIterations", inp%maxIter, 100)
            tPipekDense = .true.
            if (.not. geo%tPeriodic) then
              call getChildValue(child2, "Dense", tPipekDense, .false.)
              if (.not. tPipekDense) then
                call init(lr1)
                call getChild(child2, "SparseTolerances", child=child3, requested=.false.)
                if (associated(child3)) then
                  call getChildValue(child3, "", 1, lr1)
                  if (len(lr1) < 1) then
                    call detailedError(child2, "Missing values of tolerances.")
                  end if
                  allocate(inp%sparseTols(len(lr1)))
                  call asVector(lr1, inp%sparseTols)
                else
                  allocate(inp%sparseTols(4))
                  inp%sparseTols = [0.1_dp, 0.01_dp, 1.0E-6_dp, 1.0E-12_dp]
                  call setChildValue(child2, "SparseTolerances", inp%sparseTols)
                end if
                call destruct(lr1)
              end if
            end if
            if (tPipekDense) then
              call getChildValue(child2, "Tolerance", inp%tolerance, 1.0E-4_dp)
            end if
          end associate
        else
          call detailedError(val, "No localisation method chosen")
        end if
      end if

      call getChildValue(node, "WriteEigenvectors", ctrl%tPrintEigVecs, .false.)

    #:if WITH_SOCKETS
      tWriteBandDatDef = .not. allocated(ctrl%socketInput)
    #:else
      tWriteBandDatDef = .true.
    #:endif

      call getChildValue(node, "WriteBandOut", ctrl%tWriteBandDat, tWriteBandDatDef)

    end if

    ! Is this compatible with Poisson solver use?
    call readElectrostaticPotential(node, geo, ctrl)

    call getChildValue(node, "MullikenAnalysis", ctrl%tPrintMulliken, .true.)
    call getChildValue(node, "AtomResolvedEnergies", ctrl%tAtomicEnergy, &
        &.false.)

    call getChildValue(node, "CalculateForces", ctrl%tPrintForces, .false.)

  #:if WITH_TRANSPORT
    call getChild(node, "TunnelingAndDOS", child, requested=.false.)
    if (associated(child)) then
      if (.not.transpar%defined) then
        call error("Block TunnelingAndDos requires Transport block.")
      end if
      if (.not.transpar%taskUpload) then
        call error("Block TunnelingAndDos not compatible with task=contactHamiltonian")
      end if
      call readTunAndDos(child, orb, geo, tundos, transpar, ctrl%tempElec)
    endif
  #:endif

  end subroutine readAnalysis

  !> Read in settings that are influenced by those read from Options{} but belong in Analysis{}
  subroutine readLaterAnalysis(node, ctrl)

    !> Node to parse
    type(fnode), pointer :: node

    !> Control structure to fill
    type(control), intent(inout) :: ctrl

    if (ctrl%tPrintEigVecs .or. ctrl%lrespini%tPrintEigVecs) then
      call getChildValue(node, "EigenvectorsAsTxt", ctrl%tPrintEigVecsTxt, &
          & .false.)
    end if

  end subroutine readLaterAnalysis


  !> Reads W values if required by settings in the Hamiltonian or the excited state
  subroutine readSpinConstants(hamNode, geo, slako, ctrl)

    !> node for Hamitonian data
    type(fnode), pointer :: hamNode

    !> geometry of the system
    type(TGeometry), intent(in) :: geo

    !> Slater-Koster structure
    type(slater), intent(in) :: slako

    !> control structure
    type(control), intent(inout) :: ctrl

    type(fnode), pointer :: child
    logical :: tLRNeedsSpinConstants, tShellResolvedW
    integer :: iSp1

    tLRNeedsSpinConstants = .false.

    if (ctrl%lrespini%tInit) then
      select case (ctrl%lrespini%sym)
      case ("T", "B", " ")
        tLRNeedsSpinConstants = .true.
      case ("S")
        tLRNeedsSpinConstants = .false.
      case default
      end select
    end if

    if (tLRNeedsSpinConstants .or. ctrl%tSpin) then
      allocate(ctrl%spinW(slako%orb%mShell, slako%orb%mShell, geo%nSpecies))
      ctrl%spinW(:,:,:) = 0.0_dp

      call getChild(hamNode, "SpinConstants", child)
      if (.not.ctrl%tShellResolved) then
        call getChildValue(child, "ShellResolvedSpin", tShellResolvedW, .false.)
      else
        tShellResolvedW = .true.
      end if

      if (tShellResolvedW) then
        ! potentially unique values for each shell
        do iSp1 = 1, geo%nSpecies
          call getChildValue(child, geo%speciesNames(iSp1),&
              & ctrl%spinW(:slako%orb%nShell(iSp1), :slako%orb%nShell(iSp1), iSp1))
        end do
      else
        ! only one value per atom
        do iSp1 = 1, geo%nSpecies
          call getChildValue(child, geo%speciesNames(iSp1),ctrl%spinW(1, 1, iSp1))
          ctrl%spinW(:slako%orb%nShell(iSp1), :slako%orb%nShell(iSp1), iSp1) =&
              & ctrl%spinW(1, 1, iSp1)
        end do
      end if
    end if

  end subroutine readSpinConstants


  !> Reads customised Hubbard U values that over-ride the SK file values
  subroutine readCustomisedHubbards(node, geo, orb, tShellResolvedScc, hubbU)

    !> input data to parse
    type(fnode), pointer, intent(in) :: node

    !> geometry of the system
    type(TGeometry), intent(in) :: geo

    !> atomic orbital information
    type(TOrbitals), intent(in) :: orb

    !> is this a shell resolved calculation, or only one U value per atom
    logical, intent(in) :: tShellResolvedScc

    !> hubbard U values on exit
    real(dp), allocatable, intent(out) :: hubbU(:,:)

    type(fnode), pointer :: child, child2
    integer :: iSp1

    call getChild(node, "CustomisedHubbards", child, requested=.false.)
    if (associated(child)) then
      allocate(hubbU(orb%mShell, geo%nSpecies))
      hubbU(:,:) = 0.0_dp
      do iSp1 = 1, geo%nSpecies
        call getChild(child, geo%speciesNames(iSp1), child2, requested=.false.)
        if (.not. associated(child2)) then
          cycle
        end if
        if (tShellResolvedScc) then
          call getChildValue(child2, "", hubbU(:orb%nShell(iSp1), iSp1))
        else
          call getChildValue(child2, "", hubbU(1, iSp1))
          hubbU(:orb%nShell(iSp1), iSp1) = hubbU(1, iSp1)
        end if
      end do
    end if

  end subroutine readCustomisedHubbards

#:if WITH_TRANSPORT
  !> Read geometry information for transport calculation
  subroutine readTransportGeometry(root, geom, transpar)

    !> Root node containing the current block
    type(fnode), pointer :: root

    !> geometry of the system, which may be modified for some types of calculation
    type(TGeometry), intent(inout) :: geom

    !> Parameters of the transport calculation
    type(TTransPar), intent(inout) :: transpar

    type(fnode), pointer :: pGeom, pDevice, pNode, pTask, pTaskType
    type(string) :: buffer, modif
    type(fnode), pointer :: pTmp, field
    type(fnodeList), pointer :: pNodeList
    integer :: ii, contact
    real(dp) :: acc, contactRange(2), lateralContactSeparation, plCutoff
    type(listInt) :: li
    type(WrappedInt1), allocatable :: iAtInRegion(:)
    real(dp), allocatable :: contVec(:,:)
    integer, allocatable :: nPLs(:)

    transpar%defined = .true.
    transpar%tPeriodic1D = .not. geom%tPeriodic

    !! Note: we parse first the task because we need to know it to define the
    !! mandatory contact entries. On the other hand we need to wait that
    !! contacts are parsed to resolve the name of the contact for task =
    !! contacthamiltonian
    call getChildValue(root, "Task", pTaskType, child=pTask, default='uploadcontacts')
    call getNodeName(pTaskType, buffer)

    call getChild(root, "Device", pDevice)
    call getChildValue(pDevice, "AtomRange", transpar%idxdevice)
    call getChild(pDevice, "FirstLayerAtoms", pTmp, requested=.false.)
    call readFirstLayerAtoms(pTmp, transpar%PL, transpar%nPLs, transpar%idxdevice)
    if (.not.associated(pTmp)) then
      call setChildValue(pDevice, "FirstLayerAtoms", transpar%PL)
    end if
    
    call getChildren(root, "Contact", pNodeList)
    transpar%ncont = getLength(pNodeList)
    if (transpar%ncont < 2) then
      call detailedError(root, "At least two contacts must be defined")
    end if
    allocate(transpar%contacts(transpar%ncont))
      
    call readContacts(pNodeList, transpar%contacts, geom, char(buffer))

    select case (char(buffer))
    case ("contacthamiltonian")

      transpar%taskUpload = .false.
      call getChildValue(pTaskType, "ContactId", buffer, child=pTmp)
      contact = getContactByName(transpar%contacts(:)%name, tolower(trim(unquote(char(buffer)))),&
          & pTmp)
      transpar%taskContInd = contact
      transpar%contacts(contact)%output = "shiftcont_" // trim(transpar%contacts(contact)%name) //&
          & ".dat"
      if (.not. geom%tPeriodic) then
        call getChildValue(pTaskType, "ContactSeparation", lateralContactSeparation, 1000.0_dp,&
            & modifier=modif, child=field)
        call convertByMul(char(modif),lengthUnits,field,lateralContactSeparation)
      end if
      transpar%tPeriodic1D = .not. geom%tPeriodic

      call reduceGeometry(transpar%contacts(contact)%lattice, transpar%contacts(contact)%idxrange,&
          & lateralContactSeparation, geom)

      transpar%ncont = 0

    case ("uploadcontacts")

      transpar%taskUpload = .true.

    case default

      call getNodeHSDName(pTaskType, buffer)
      call detailedError(pTask, "Invalid task '" // char(buffer) // "'")

   end select

   call destroyNodeList(pNodeList)

  end subroutine readTransportGeometry


  !> Reduce the geometry for the contact calculation
  subroutine reduceGeometry(contactVec, contactRange, lateralContactSeparation, geom)

    !> Vector between principle layers in the contact
    real(dp), intent(in) :: contactVec(3)

    !> Range of atoms in the contact
    integer, intent(in) :: contactRange(2)

    !> Lateral separation distance between contacts in a periodic box
    real(dp), intent(in) :: lateralContactSeparation

    !> atomic geometry
    type(TGeometry), intent(inout) :: geom

    real(dp) :: contUnitVec(3), dots(3), newLatVecs(3, 3), newOrigin(3)
    real(dp) :: minProj, maxProj
    logical :: mask(3)
    integer :: ind, ii

    if (geom%tPeriodic) then
      contUnitVec = contactVec / sqrt(sum(contactVec**2, dim=1))
      dots = abs(matmul(contUnitVec, geom%latVecs))
      mask = (abs(dots - sqrt(sum(geom%latVecs, dim=1)**2)) < 1e-8_dp)
      if (count(mask) /= 1) then
        call error("Too many lattice vectors parallel to the contact")
      end if
      ! Workaround for bug in Intel compiler (can not use index function)
      ind = 1
      do while (.not. mask(ind))
        ind = ind + 1
      end do
      newLatVecs = geom%latVecs
      newLatVecs(:,ind) = 2.0_dp * contactVec
      newOrigin = geom%origin
    else
      newLatVecs(:,1) = 2.0_dp * contactVec
      mask = abs(contactVec) > 1e-8_dp
      ! Workaround for bug in Intel compiler (can not use index function)
      ind = 1
      do while (.not. mask(ind))
        ind = ind + 1
      end do
      newLatVecs(modulo(ind+1,3)+1, 2) = -newLatVecs(ind,1)
      newLatVecs(ind,2) = 0.0_dp !newLatVecs(modulo(ind+1,3)+1, 1)
      newLatVecs(modulo(ind-1,3)+1, 2) = 0.0_dp
      newLatVecs(:,3) = cross3(newLatVecs(:,1), newLatVecs(:,2))
      newLatVecs(:,2) = newLatVecs(:,2) / sqrt(sum(newLatVecs(:,2)**2))
      newLatVecs(:,3) = newLatVecs(:,3) / sqrt(sum(newLatVecs(:,3)**2))
      newOrigin = 0.0_dp
    end if
    call reduce(geom, contactRange(1), contactRange(2))
    if (.not. geom%tPeriodic) then
      do ii = 2, 3
        minProj = 0_dp !minval(matmul(newLatVecs(:,ii), geom%coords))
        maxProj = 0_dp !maxval(matmul(newLatVecs(:,ii), geom%coords))
        newLatVecs(:,ii) = ((maxProj - minProj) + lateralContactSeparation) * newLatVecs(:,ii)
      end do
    end if
    call setLattice(geom, newOrigin, newLatVecs)

  end subroutine reduceGeometry


  !> Reads settings for the first layer atoms in principal layers
  subroutine readFirstLayerAtoms(pnode, pls, npl, idxdevice, check)

    type(fnode), pointer, intent(in) :: pnode

    !> Start atoms in the principal layers
    integer, allocatable, intent(out) :: pls(:)

    !> Number of principal layers
    integer, intent(out) :: npl

    !> Atoms range of the device
    integer, intent(in) :: idxdevice(2)

    !> Optional setting to turn on/off check (defaults to on if absent)
    logical, optional, intent(in) :: check


    type(listInt) :: li
    logical :: checkidx

    checkidx = .true.
    if (present(check)) checkidx = check

    if (associated(pnode)) then
        call init(li)
        call getChildValue(pnode, "", li)
        npl = len(li)
        allocate(pls(npl))
        call asArray(li, pls)
        call destruct(li)
        if (checkidx) then
          if (any(pls < idxdevice(1) .or. &
                  pls > idxdevice(2))) then
             call detailedError(pnode, "First layer atoms must be between " &
               &// i2c(idxdevice(1)) // " and " // i2c(idxdevice(2)) // ".")
          end if
        end if
      else
         npl = 1
         allocate(pls(npl))
         pls = (/ 1 /)
      end if

  end subroutine readFirstLayerAtoms


  !> Reads Green's function settings
  subroutine readGreensFunction(pNode, greendens, transpar, tempElec)

    !> Input tree
    type(fnode), pointer :: pTmp

    !> Settings for Green's function solver
    type(TNEGFGreenDensInfo), intent(inout) :: greendens

    !> Transport solver settings
    type(TTransPar), intent(inout) :: transpar

    !> Electron temperature
    real(dp), intent(in) :: tempElec

    type(fnode), pointer :: pGeom, pDevice, pNode, pTask, pTaskType
    type(fnodeList), pointer :: pNodeList
    type(fnode), pointer :: field, child1, child2
    real(dp) :: Estep
    integer :: defValue, ii, nfermi
    type(string) :: buffer, modif
    logical :: realAxisConv, equilibrium

    type(listInt) :: li
    type(listReal) :: fermiBuffer

    greendens%defined = .true.

    if (.not. transpar%defined) then
      !! Fermi level: in case of collinear spin we accept two values
      !! (up and down)
      call init(fermiBuffer)
      call getChildValue(pNode, "FermiLevel", fermiBuffer, modifier=modif)
      if ( len(fermiBuffer) .eq. 1) then
        call asArray(fermiBuffer, greendens%oneFermi)
        greendens%oneFermi(2) = greendens%oneFermi(1)
      else if ( len(fermiBuffer) .eq. 2) then
        call asArray(fermiBuffer, greendens%oneFermi)
      else
        call detailedError(pNode, &
            & "FermiLevel accepts 1 or 2 (for collinear spin) values")
      end if
      call destruct(fermiBuffer)
      call convertByMul(char(modif), energyUnits, pNode, greendens%oneFermi)

      call getChild(pNode, "FirstLayerAtoms", pTmp, requested=.false.)
      call readFirstLayerAtoms(pTmp, greendens%PL, greendens%nPLs,&
                                &transpar%idxdevice, check = .false.)
      if (.not.associated(pTmp)) then
        call setChildValue(pNode, "FirstLayerAtoms", greendens%PL)
      end if
      !call getChild(pNode, "ContactPLs", pTmp, requested=.false.)
      !if (associated(pTmp)) then
      !  call init(li)
      !  call getChildValue(pTmp, "", li)
      !  allocate(transpar%cblk(len(li)))
      !  call asArray(li,transpar%cblk)
      !  call destruct(li)
      !end if
      allocate(greendens%kbT(1))
      greendens%kbT(:) = tempElec
    else
      if (transpar%ncont > 0) then
        allocate(greendens%kbT(transpar%ncont))
        do ii = 1, transpar%ncont
          if (transpar%contacts(ii)%kbT .ge. 0.0_dp) then
            greendens%kbT(ii) = transpar%contacts(ii)%kbT
          else
            greendens%kbT(ii) = tempElec
          end if
        enddo
      end if
    end if

    call getChildValue(pNode, "LocalCurrents", greendens%doLocalCurr, .false.)
    call getChildValue(pNode, "Verbosity", greendens%verbose, 51)
    call getChildValue(pNode, "Delta", greendens%delta, 1.0e-5_dp, modifier=modif, child=field)
    call convertByMul(char(modif), energyUnits, field, greendens%delta)
    call getChildValue(pNode, "ReadSurfaceGFs", greendens%readSGF, .false.)
    call getChildValue(pNode, "SaveSurfaceGFs", greendens%saveSGF, .not.greendens%readSGF)
    call getChildValue(pNode, "ContourPoints", greendens%nP(1:2), [ 20, 20 ])
    call getChildValue(pNode, "EnclosedPoles",  greendens%nPoles, 3)
    call getChildValue(pNode, "LowestEnergy", greendens%enLow, -2.0_dp, modifier=modif, child=field)
    call convertByMul(char(modif), energyUnits, field, greendens%enLow)
    call getChildValue(pNode, "FermiCutoff", greendens%nkT, 10)
      ! Fermi energy had not been set by other means yet

      ! Non equilibrium integration along real axis:
      ! The code will perform the integration if the number of points is larger
      ! than zero, no matter if there's bias or not.
      ! Therefore I restored the default on the energy step, as it works at zero
      ! bias and it scales flawlessy with increasing bias
      ! It is still allowed to directly set the number of points, if prefered
      ! libNEGF only wants the number of points in input
      call getChild(pNode, "RealAxisPoints", child1, requested=.false.)
      call getChild(pNode, "RealAxisStep", child2, requested=.false., &
          & modifier=buffer)
      realAxisConv = .false.
      ! Set a bool to verify if all contacts are at the same potential (if so,
      ! no points are needed)
      equilibrium = .true.
      do ii = 2, transpar%ncont
        if (transpar%contacts(1)%potential .ne. transpar%contacts(ii)%potential &
           & .or. transpar%contacts(1)%kbT .ne. transpar%contacts(ii)%kbT ) then
           equilibrium = .false.
        end if
      end do

      ! Both Points and Step cannot be specified
      if  (associated (child1) .and. associated(child2)) then
        call detailedError(child1, "RealAxisPoints and RealAxisStep " &
                            &// " cannot be specified together.")
      ! If only one is specified, take it as valid value
      else if (associated(child1)) then
        call getChildValue(pNode, "RealAxisPoints", greendens%nP(3))
      else if (associated(child2)) then
        call getChildValue(pNode, "RealAxisStep", Estep, child=child2, &
             & modifier=modif)
        call convertByMul(char(modif), energyUnits, child2, Estep)
        realAxisConv = .true.
      ! If the system is under equilibrium we set the number of
      ! points to zero
      else if (equilibrium) then
        call getChildValue(pNode, "RealAxisPoints", greendens%nP(3), &
          & 0, child=child1)
      else
        !Default is a point every 1500H
        call getChildValue(pNode, "RealAxisStep", Estep, 6.65e-4_dp, &
                          &modifier=modif, child=child2)
        realAxisConv = .true.
      end if
      ! RealAxisConv means that we have a step and we convert it in a number
      ! of points
      if (realAxisConv) then
        defValue = int(1.0_dp/Estep &
          & * (maxval(transpar%contacts(:)%potential) &
          & - minval(transpar%contacts(:)%potential) + &
          & 2 * greendens%nKT * maxval(greendens%kbT)))
        greendens%nP(3) = defvalue
        !call getChildValue(pNode, "RealAxisPoints", greendens%nP(3), &
        !    & defvalue, child=child1)
      end if

  end subroutine readGreensFunction


  !> Read in Poisson related data
  subroutine readPoisson(pNode, poisson, tPeriodic, tPeriodic1D)

    !> Input tree
    type(fnode), pointer :: pNode

    !> data type for Poisson solver settings
    type(TPoissonInfo), intent(inout) :: poisson

    !> Is this a periodic structure
    logical, intent(in) :: tPeriodic

    !> Is this a wire-like structure
    logical, intent(in) :: tPeriodic1D

    type(fnode), pointer :: pTmp, pTmp2, pChild, field
    type(string) :: buffer, modif
    character(lc) :: strTmp
    real(dp) :: denstol, gatelength_l
    integer :: ii, ibc, bctype
    logical :: needsPoissonBox

    poisson%defined = .true.
    needsPoissonBox = (.not. tPeriodic) .or. tPeriodic1D
    if (needsPoissonBox) then
      call getChildValue(pNode, "PoissonBox", poisson%poissBox, &
          & modifier=modif, child=field)
      call convertByMul(char(modif), lengthUnits, field, &
          & poisson%poissBox)
    end if
    poisson%foundBox = needsPoissonBox
    call getChildValue(pNode, "MinimalGrid", poisson%poissGrid, &
        & [ 0.3_dp, 0.3_dp, 0.3_dp ], modifier=modif, child=field)
    call convertByMul(char(modif), lengthUnits, field, &
        & poisson%poissGrid)
    call getChildValue(pNode, "NumericalNorm", poisson%numericNorm, .false.)
    call getChild(pNode, "AtomDensityCutoff", pTmp, requested=.false., &
        & modifier=modif)
    call getChild(pNode, "AtomDensityTolerance", pTmp2, requested=.false.)
    if (associated(pTmp) .and. associated(pTmp2)) then
      call detailedError(pNode, "Either one of the tags AtomDensityCutoff or&
          & AtomDensityTolerance can be specified.")
    else if (associated(pTmp)) then
      call getChildValue(pTmp, "", poisson%maxRadAtomDens, default=14.0_dp, &
          &  modifier=modif)
      call convertByMul(char(modif), lengthUnits, pTmp, poisson%maxRadAtomDens)
      if (poisson%maxRadAtomDens <= 0.0_dp) then
        call detailedError(pTmp2, "Atom density cutoff must be > 0")
      end if
    else
      call getChildValue(pNode, "AtomDensityTolerance", denstol, 1e-6_dp, &
          & child=pTmp2)
      if (denstol <= 0.0_dp) then
        call detailedError(pTmp2, "Atom density tolerance must be > 0")
      end if
      ! Negative value to signal automatic determination
      poisson%maxRadAtomDens = -denstol
    end if

    call getChildValue(pNode, "CutoffCheck", poisson%cutoffcheck,&
        & .true.)
    call getChildValue(pNode, "Verbosity", poisson%verbose, 51)
    call getChildValue(pNode, "SavePotential", poisson%savePotential,&
        & .false.)
    call getChildValue(pNode, "PoissonAccuracy", poisson%poissAcc,&
        & 1.0e-6_dp)
    call getChildValue(pNode, "BuildBulkPotential", poisson%bulkBC,&
        & .true.)
    call getChildValue(pNode, "ReadOldBulkPotential", &
        & poisson%readBulkPot, .false.)
    call getChildValue(pNode, "RecomputeAfterDensity",&
        & poisson%solvetwice, .false.)
    call getChildValue(pNode, "MaxPoissonIterations",&
        & poisson%maxPoissIter, 60)

    call getChild(pNode, "OverrideDefaultBC", pTmp, requested=.false.)
    poisson%overrideBC(:) = 0
    if (associated(pTmp)) then
      call getPoissonBoundaryConditionOverrides(pTmp, [ 1, 2 ], &
          & poisson%overrideBC)
    end if

    call getChildValue(pNode, "OverrideBulkBC", pTmp, "none")
    poisson%overrBulkBC(:) = -1
    if (associated(pNode)) then
      call getPoissonBoundaryConditionOverrides(pTmp, [ 0, 1, 2 ], &
          & poisson%overrBulkBC)
    end if

    call getChildValue(pNode, "BoundaryRegion", pTmp, "global")
    call getNodeName(pTmp, buffer)
    select case(char(buffer))
    case ("global")
      poisson%localBCType = "G"
    case ("square")
      poisson%localBCType = "S"
      call getChildValue(pTmp, "BufferLength", poisson%bufferLocBC, &
          &9.0_dp, modifier=modif, child=field)
      call convertByMul(char(modif), lengthUnits, field, &
          & poisson%bufferLocBC)
    case ("circle")
      poisson%localBCType = "C"
      call getChildValue(pTmp, "BufferLength", poisson%bufferLocBC, &
          &9.0_dp, modifier=modif, child=field)
      call convertByMul(char(modif), lengthUnits, field, poisson%bufferLocBC)
    case default
      call getNodeHSDName(pTmp, buffer)
      call detailedError(pTmp, "Invalid boundary region type '" &
          &// char(buffer) // "'")
    end select

    call getChildValue(pNode, "BoxExtension", poisson%bufferBox, &
         &0.0_dp, modifier=modif, child=field)
    call convertByMul(char(modif), lengthUnits, field, poisson%bufferBox)
    if (poisson%bufferBox.lt.0.0_dp) then
      call detailedError(pNode, "BoxExtension must be a positive number")
    endif

    ! PARSE GATE OPTIONS
    call getChildValue(pNode,"Gate",pTmp2,"none",child=pChild)
    call getNodeName(pTmp2, buffer)

    select case(char(buffer))
    case ("none")
      poisson%gateType = "N"
    case ("planar")
      poisson%gateType = "P"
      call getChildValue(pTmp2, "GateLength", poisson%gateLength_l,&
          & 0.0_dp, modifier= modif, child=field)
      call convertByMul(char(modif), lengthUnits, field, &
          &poisson%gateLength_l)

      gatelength_l = poisson%gateLength_l !avoids a warning on intents
      call getChildValue(pTmp2, "GateLength_l", poisson%gateLength_l, &
          & gateLength_l, modifier=modif, child=field)
      call convertByMul(char(modif), lengthUnits, field, &
          &poisson%gateLength_l)

      call getChildValue(pTmp2, "GateLength_t", poisson%gateLength_t, &
          &poisson%gateLength_l, modifier=modif, child=field)
      call convertByMul(char(modif), lengthUnits, field, &
          &poisson%gateLength_t)

      call getChildValue(pTmp2, "GateDistance", poisson%gateRad, &
          &0.0_dp, modifier=modif, child=field)
      call convertByMul(char(modif), lengthUnits, field, &
          &poisson%gateRad)

      call getChildValue(pTmp2, "GatePotential", poisson%gatepot, &
          &0.0_dp, modifier=modif, child=field)
      call convertByMul(char(modif), energyUnits, field, &
          &poisson%gatepot)

      !call getChildValue(pTmp2, "GateDirection", poisson%gatedir, 2)
      poisson%gatedir = 2

    case ("cylindrical")
      poisson%gateType = "C"
      call getChildValue(pTmp2, "GateLength",poisson%gateLength_l,&
          & 0.0_dp, modifier= modif, child=field)
      call convertByMul(char(modif), lengthUnits, field, &
          &poisson%gateLength_l)

      call getChildValue(pTmp2, "GateRadius", poisson%gateRad, &
          &0.0_dp, modifier=modif, child=field)
      call convertByMul(char(modif), lengthUnits, field, &
          &poisson%gateRad)

      call getChildValue(pTmp2, "GatePotential", poisson%gatepot, &
          &0.0_dp, modifier=modif, child=field)
      call convertByMul(char(modif), lengthUnits, field, &
          &poisson%gatepot)

    case default
      call getNodeHSDName(pTmp2, buffer)
      call detailedError(pTmp2, "Invalid gate type '" &
          &// char(buffer) // "'")

    end select

    call getChildValue(pNode, "MaxParallelNodes", poisson%maxNumNodes, 1)

    poisson%scratch = "contacts"

  end subroutine readPoisson


  !> Over-rides the boundary conditions on the Poisson solver
  subroutine getPoissonBoundaryConditionOverrides(pNode, availableConditions, overrideBC)

    !> Input data tree
    type(fnode), pointer, intent(in) :: pNode

    !> List of conditions that can be set as choices
    integer, intent(in) :: availableConditions(:)

    !> Array of boundary condition types on the 6 faces of the box, 0 for use of default
    integer, intent(inout) :: overrideBC(:)

    integer, parameter :: PERIODIC_BC = 0
    integer, parameter :: DIRICHLET_BC = 1
    integer, parameter :: NEUMANN_BC = 2
    character(10), parameter :: bcstr(0:2) = &
        & [ character(10) :: "Periodic", "Dirichlet", "Neumann" ]
    integer :: bctype, iBC
    integer :: faceBC, oppositeBC
    integer :: ii
    type(listString) :: lStr
    type(fnode), pointer :: pNode2, pChild
    character(lc) :: strTmp

    do iBC = 1, size(availableConditions)
      bctype = availableConditions(iBC)
      call getChild(pNode, trim(bcstr(bctype)), pNode2, requested=.false.)
      if (associated(pNode2)) then
        call init(lStr)
        call getChildValue(pNode2, "boundaries", lStr, child=pChild)
        if (len(lStr).gt.6) then
          call detailedError(pChild,"boundaries must be 6 or less")
        end if
        do ii = 1, len(lStr)
          call get(lStr, strTmp, ii)
          select case(trim(strTmp))
          case("x")
            overrideBC(1) = bctype
            overrideBC(2) = bctype
          case("xmin")
            overrideBC(1) = bctype
          case("xmax")
            overrideBC(2) = bctype
          case("y")
            overrideBC(3) = bctype
            overrideBC(4) = bctype
          case("ymin")
            overrideBC(3) = bctype
          case("ymax")
            overrideBC(4) = bctype
          case("z")
            overrideBC(5) = bctype
            overrideBC(6) = bctype
          case("zmin")
            overrideBC(5) = bctype
          case("zmax")
            overrideBC(6) = bctype
          end select
        end do
        call destruct(lStr)
      end if
    end do

    ! If face is set to periodic, opposite one should be the same
    do ii = 1, 3
      faceBC = overrideBC(2 * ii)
      oppositeBC = overrideBC(2 * ii - 1)
      if (faceBC == PERIODIC_BC &
          & .and. oppositeBC /= faceBC) then
        call detailedError(pChild, &
            & "periodic override must be set both min max")
      end if
    end do

  end subroutine getPoissonBoundaryConditionOverrides


  !> Sanity checking of atom ranges and returning contact vector and direction.
  subroutine getContactVector(atomrange, geom, id, name, pContact, contactLayerTol, contactVec,&
      & contactDir)

    !> Range of atoms in the contact
    integer, intent(in) :: atomrange(2)

    !> Atomic geometry, including the contact atoms
    type(TGeometry), intent(in) :: geom

    !> Index for this contact
    integer, intent(in) :: id

    !> Contact name
    character(mc), intent(in) :: name

    !> Node in the parser, needed for error handling
    type(fnode), pointer :: pContact

    !> Allowed discrepancy in positions of atoms between the contact's two  principle layers
    real(dp), intent(in) :: contactLayerTol

    !> Vector direction between principal layers in the contact
    real(dp), intent(out) :: contactVec(3)

    !> Which supercell vector the contact vector is parallel to
    integer, intent(out) :: contactDir

    integer :: iStart, iStart2, iEnd, ii
    logical :: mask(3)
    character(lc) :: errorStr

    !! Sanity check for the atom ranges
    iStart = atomrange(1)
    iEnd = atomrange(2)
    if (iStart < 1 .or. iEnd < 1 .or. iStart > geom%nAtom .or. iEnd > geom%nAtom) then
      call detailedError(pContact, "Invalid atom range '" // i2c(iStart) &
          &// " " // i2c(iEnd) // "', values should be between " // i2c(1) &
          &// " and " // i2c(geom%nAtom) // ".")
    end if
    if (iEnd < iStart) then
      call detailedError(pContact, "Invalid atom order in contact '" // i2c(iStart) // " " //&
          & i2c(iEnd) // "', should be asscending order.")
    end if

    if (mod(iEnd - iStart + 1, 2) /= 0) then
      call detailedError(pContact, "Nr. of atoms in the contact must be even")
    end if

    ! Determining intra-contact layer vector
    iStart2 = iStart + (iEnd - iStart + 1) / 2
    contactVec = geom%coords(:,iStart) - geom%coords(:,iStart2)

    if (any(sum( (geom%coords(:,iStart:iStart2-1) - geom%coords(:,iStart2:iEnd)&
        & - spread(contactVec, dim=2, ncopies=iStart2-iStart))**2, dim=1) > contactLayerTol**2))&
        & then
      write(stdout,"(1X,A,I0,A,I0)")'Contact vector defined from atoms ', iStart, ' and ',iStart2
      write(stdout,"(1X,A,I0,'-',I0)")'Contact layer 1 atoms: ',iStart, iStart2-1
      write(stdout,"(1X,A,I0,'-',I0)")'Contact layer 2 atoms: ',iStart2, iEnd
      do ii = 0, iStart2 -1 -iStart
        if (sum((geom%coords(:,ii+iStart)-geom%coords(:,ii+iStart2) - contactVec)**2)&
            & > contactLayerTol**2) then
          write(stdout,"(1X,A,I0,A,I0,A)")'Atoms ',iStart+ii, ' and ', iStart2+ii,&
              & ' inconsistent with the contact vector.'
          exit
        end if
      end do
      write(stdout,*)'Mismatches in atomic positions in the two layers:'
      write(stdout,"(3F20.12)")((geom%coords(:,iStart:iStart2-1) - geom%coords(:,iStart2:iEnd)&
          & - spread(contactVec(:), dim=2, ncopies=iStart2-iStart))) * Bohr__AA

      write (errorStr,"('Contact ',A,' (',A,') does not consist of two rigidly shifted layers')")&
          & i2c(id), trim(name)
      call error(errorStr)

    end if

    ! Determine to which axis the contact vector is parallel.
    mask = (abs(abs(contactVec) - sqrt(sum(contactVec**2))) < 1.0e-8_dp)
    if (count(mask) /= 1) then
      call warning("Contact vector " // i2c(id) // " not parallel to any of the coordinate axis.")
      contactDir = 0
    else
      ! Workaround for bug in Intel compiler (can not use index function)
      contactDir = 1
      do while (.not. mask(contactDir))
        contactDir = contactDir + 1
      end do
    end if

  end subroutine getContactVector


  !> Read dephasing block
  subroutine readDephasing(node, orb, geom, tp, tundos)

    !> Input tree node
    type(fnode), pointer :: node

    !> Atomic orbital information
    type(TOrbitals), intent(in) :: orb

    !> Atomic geometry, including the contact atoms
    type(TGeometry), intent(in) :: geom

    !> Parameters of the transport calculation
    type(TTransPar), intent(inout) :: tp

    !> Parameters of tunneling and dos calculation
    type(TNEGFTunDos), intent(inout) :: tundos

    type(string) :: model
    type(fnode), pointer :: value1, child

    call getChild(node, "VibronicElastic", child, requested=.false.)
    if (associated(child)) then
      tp%tDephasingVE = .true.
      call readElPh(child, tundos%elph, geom, orb, tp)
    end if

    call getChildValue(node, "BuettikerProbes", value1, "", child=child, &
        &allowEmptyValue=.true., dummyValue=.true.)
    if (associated(value1)) then
      tp%tDephasingBP = .true.
      call readDephasingBP(child, tundos%bp, geom, orb, tp)
    end if

    ! Lowdin transformations involve dense matrices and works only in small systems
    ! For the dftb+ official release the options are disabled
    tp%tOrthonormal = .false.
    tp%tOrthonormalDevice = .false.
    !call getChildValue(node, "Orthonormal", tp%tOrthonormal, .false.)
    !call getChildValue(node, "OrthonormalDevice", tp%tOrthonormalDevice, .false.)
    tp%tNoGeometry = .false.
    tp%NumStates = 0

  end subroutine readDephasing


  !> Read Electron-Phonon blocks (for density and/or current calculation)
  subroutine readElPh(node, elph, geom, orb, tp)

    !> Input node in the tree
    type(fnode), pointer :: node

    !> container for electron-phonon parameters
    type(TElPh), intent(inout) :: elph

    !> Geometry type
    type(TGeometry), intent(in) :: geom

    !> Orbitals infos
    type(TOrbitals), intent(in) :: orb

    !> Transport parameter type
    type(TTransPar), intent(in) :: tp


    logical :: block_model, semilocal_model

    elph%defined = .true.
    !! Only local el-ph model is defined (elastic for now)
    elph%model = 1

    call getChildValue(node, "MaxSCBAIterations", elph%scba_niter, default=100)
    call getChildValue(node, "atomBlock", block_model, default=.false.)
    if (block_model) then
      elph%model = 2
    endif

    !BUG: semilocal model crashes because of access of S before its allocation
    !     this because initDephasing was moved into initprogram
    call getChildValue(node, "semiLocal", semilocal_model, default=.false.)
    if (semilocal_model) then
      call detailedError(node, "semilocal dephasing causes crash and has been "//&
           & "temporarily disabled")
      elph%model = 3
    endif

    call readCoupling(node, elph, geom, orb, tp)

  end subroutine readElPh


  !> Read Buettiker probe dephasing blocks (for density and/or current calculation)
  subroutine readDephasingBP(node, elph, geom, orb, tp)

    !> Node in input document tree
    type(fnode), pointer :: node

    !> container for buttiker-probes parameters
    type(TElPh), intent(inout) :: elph

    !> Geometry type
    type(TGeometry), intent(in) :: geom

    !> Orbitals infos
    type(TOrbitals), intent(in) :: orb

    !> Transport parameter type
    type(TTransPar), intent(inout) :: tp

    logical :: block_model, semilocal_model
    type(string) :: model
    type(fnode), pointer :: dephModel

    call detailedError(node,"Buettiker probes are still under development")

    elph%defined = .true.
    call getChildValue(node, "", dephModel)
    call getNodeName2(dephModel, model)

    select case(char(model))
    case("dephasingprobes")
      !! Currently only zeroCurrent condition is implemented
      !! This corresponds to elastic dephasing probes
      tp%tZeroCurrent=.true.
      !! Only local bp model is defined (elastic for now)
    case("voltageprobes")
      call detailedError(dephModel,"voltageProbes have been not implemented yet")
      tp%tZeroCurrent=.false.
    case default
      call detailedError(dephModel,"unkown model")
    end select

    elph%model = 1

    call getChildValue(dephModel, "MaxSCBAIterations", elph%scba_niter, default=100)

    call getChildValue(dephModel, "atomBlock", block_model, default=.false.)
    if (block_model) then
      elph%model = 2
    endif

    !BUG: semilocal model crashes because of access of S before its allocation
    !     this because initDephasing occurs in initprogram
    call getChildValue(dephModel, "semiLocal", semilocal_model, default=.false.)
    if (semilocal_model) then
      call detailedError(dephModel, "semilocal dephasing is not working yet")
      elph%model = 3
    endif

    call readCoupling(dephModel, elph, geom, orb, tp)

  end subroutine readDephasingBP


  !> Reads coupling strength and mode for dephasing
  !> 2 modes support, constant or specified per each orbital
  subroutine readCoupling(node, elph, geom, orb, tp)

    !> Node in the input tree
    type(fnode), pointer :: node

    !> container for buttiker-probes parameters
    type(TElPh), intent(inout) :: elph

    !> Geometry type
    type(TGeometry), intent(in) :: geom

    !> Orbitals infos
    type(TOrbitals), intent(in) :: orb

    !> Transport parameter type
    type(TTransPar), intent(in) :: tp

    type(string) :: buffer, method, modif, modif2
    type(fnode), pointer :: val, child, child2, child3, child4, field
    type(fnodeList), pointer :: children
    integer :: norbs, ii, jj, iAt
    integer :: atm_range(2)
    real(dp) :: rTmp
    integer, allocatable :: tmpI1(:)
    real(dp), allocatable :: atmCoupling(:)

    !! Allocate coupling array
    norbs = 0
    if (tp%defined) then
      atm_range(1) = tp%idxdevice(1)
      atm_range(2) = tp%idxdevice(2)
    else
      atm_range(1) = 1
      atm_range(2) = geom%nAtom
    endif
    do ii=atm_range(1), atm_range(2)
      norbs = norbs + orb%nOrbAtom(ii)
    enddo
    allocate(elph%coupling(norbs))
    elph%coupling(:) = 0.d0

    elph%orbsperatm = orb%nOrbAtom(atm_range(1):atm_range(2))

    call getChildValue(node, "Coupling", val, "", child=child, &
        & allowEmptyValue=.true., modifier=modif, dummyValue=.true., list=.false.)

    call getNodeName(val, method)

    ! This reads also things like:  "Coupling [eV] = 0.34"
    !if (is_numeric(char(method))) then
    !  call getChildValue(node, "Coupling", rTmp, child=field)
    !  call convertByMul(char(modif), energyUnits, field, rTmp)
    !  elph%coupling = rTmp
    !  return
    !end if

    select case (char(method))
    case ("allorbitals")
      call getChild(child, "AllOrbitals", child2, requested=.false.)
      call getChildValue(child2, "", elph%coupling, child=field)
      call convertByMul(char(modif), energyUnits, field, elph%coupling)

    case ("atomcoupling")
      call getChild(child, "AtomCoupling", child2, requested=.false.)
      allocate(atmCoupling(atm_range(2)-atm_range(1)+1))
      atmCoupling = 0.d0
      call getChildren(child2, "AtomList", children)
      do ii = 1, getLength(children)
        call getItem1(children, ii, child3)
        call getChildValue(child3, "Atoms", buffer, child=child4, &
            &multiple=.true.)
        call convAtomRangeToInt(char(buffer), geom%speciesNames, &
            &geom%species, child4, tmpI1)
        call getChildValue(child3, "Value", rTmp, child=field, modifier=modif2)
        ! If not defined, use common unit modifier defined after Coupling
        if (len(modif2)==0) then
          call convertByMul(char(modif), energyUnits, field, rTmp)
        else
          call convertByMul(char(modif2), energyUnits, field, rTmp)
        end if
        do jj=1, size(tmpI1)
          iAt = tmpI1(jj)
          if (atmCoupling(iAt) /= 0.0_dp) then
            call detailedWarning(child3, "Previous setting of coupling &
                &for atom" // i2c(iAt) // " has been overwritten")
          end if
          atmCoupling(iAt) = rTmp
        enddo
      enddo
      ! Transform atom coupling in orbital coupling
      norbs = 0
      do ii=atm_range(1), atm_range(2)
        elph%coupling(norbs + 1:norbs + orb%nOrbAtom(ii)) = atmCoupling(ii)
        norbs = norbs + orb%nOrbAtom(ii)
      enddo
      deallocate(atmCoupling)

    case ("constant")
      call getChildValue(child, "Constant", rtmp, child=field)
      call convertByMul(char(modif), energyUnits, field, rTmp)
      elph%coupling = rTmp

    case default
      call detailedError(node, "Coupling definition unknown")
    end select

  end subroutine readCoupling


  !> Read Tunneling and Dos options from analysis block
  subroutine readTunAndDos(root, orb, geo, tundos, transpar, tempElec)
    type(fnode), pointer :: root
    type(TOrbitals), intent(in) :: orb
    type(TGeometry), intent(in) :: geo

    !> tundos is the container to be filled
    type(TNEGFTunDos), intent(inout) :: tundos
    type(TTransPar), intent(inout) :: transpar
    real(dp), intent(in) :: tempElec

    type(fnode), pointer :: pTmp, field
    type(fnode), pointer :: pGeom, pDevice, pNode
    type(fnodeList), pointer :: pNodeList
    integer :: ii, jj, ind, ncont, nKT
    real(dp) :: eRange(2), eRangeDefault(2)
    type(string) :: buffer, modif
    type(WrappedInt1), allocatable :: iAtInRegion(:)
    logical, allocatable :: tShellResInRegion(:)
    character(lc), allocatable :: regionLabelPrefixes(:)
    type(listReal) :: temperature

    tundos%defined = .true.

    ! ncont is needed for contact option allocation
    ncont = transpar%ncont

    call getChildValue(root, "Verbosity", tundos%verbose, 51)
    call getChildValue(root, "WriteLDOS", tundos%writeLDOS, .true.)
    call getChildValue(root, "WriteTunn", tundos%writeTunn, .true.)

    ! Read Temperature. Can override contact definition
    allocate(tundos%kbT(ncont))
    call getChild(root, "ContactTemperature", pTmp, modifier=modif, requested=.false.)
    if (associated(pTmp)) then
      call init(temperature)
      call getChildValue(pTmp, "", temperature)
      if (len(temperature) .ne. ncont) then
        call detailedError(root, "ContactTemperature does not match the number of contacts")
      end if
      call asArray(temperature, tundos%kbT)
      call destruct(temperature)
      call convertByMul(char(modif), energyUnits, pTmp, tundos%kbT)
    else
      do ii = 1, ncont
        if (transpar%contacts(ii)%kbT >= 0) then
          tundos%kbT(ii) = transpar%contacts(ii)%kbT
        else
          tundos%kbT(ii) = tempElec
        end if
      end do
    end if

    ! Parsing of energy range
    ! If the calculation is in equilibrium (all potentials to 0.0)
    ! then an energy range and step must be specified (it is assumed
    ! that the user use this filed to calculate a DOS or T(E) )
    ! If the calculation is out of equilibrium, a default similar to
    ! GreensFunction RealAxisStep is set to ensure that the current
    ! can be calculated without manually specify the energy parameters.

    if (all(transpar%contacts(:)%potential.eq.0.0)) then
      ! No default meaningful
      call getChildValue(root, "EnergyRange", eRange, modifier=modif,&
      & child=field)
      call convertByMul(char(modif), energyUnits, field, eRange)
      call getChildValue(root, "EnergyStep", tundos%estep,&
      & modifier=modif, child=field)
      call convertByMul(char(modif), energyUnits, field, tundos%estep)
    else
      ! Default meaningful
      ! nKT is set to GreensFunction default, i.e. 10
      ! I avoid an explicit nKT option because I find it confusing here
      ! (it makes sense only out of equilibrium)
      ! Emin = min(-mu); Emax=max(-mu) where mu is Vi-min(Efi)
      ! Note: if Efi != min(Efi) a built in potential is added in poisson
      ! to aling the leads, we don't need to include it here
      nKT = 10
      eRangeDefault(1) = minval(-1.0*transpar%contacts(:)%potential) + &
                        & minval(1.0*transpar%contacts(:)%eFermi(1)) -   &
                        & nKT * maxval(tundos%kbT)
      eRangeDefault(2) = maxval(-1.0*transpar%contacts(:)%potential) + &
                        & minval(transpar%contacts(:)%eFermi(1)) +   &
                        & nKT * maxval(tundos%kbT)
      call getChildValue(root, "EnergyStep", tundos%estep, 6.65e-4_dp, &
                          &modifier=modif, child=field)
      call convertByMul(char(modif), energyUnits, field, tundos%estep)
      call getChildValue(root, "EnergyRange", eRange, eRangeDefault, &
                          modifier=modif, child=field)
      call convertByMul(char(modif), energyUnits, field, eRange)
    end if

    tundos%emin = eRange(1)
    tundos%emax = eRange(2)
    ! Terminal currents
    call getChild(root, "TerminalCurrents", pTmp, requested=.false.)
      if (associated(pTmp)) then
        call getChildren(pTmp, "EmitterCollector", pNodeList)
        allocate(tundos%ni(getLength(pNodeList)))
        allocate(tundos%nf(getLength(pNodeList)))
        do ii = 1, getLength(pNodeList)
          call getItem1(pNodeList, ii, pNode)
          call getEmitterCollectorByName(pNode, tundos%ni(ii), tundos%nf(ii),&
              & transpar%contacts(:)%name)
        end do
        call destroyNodeList(pNodeList)
      else
        allocate(tundos%ni(ncont-1) )
        allocate(tundos%nf(ncont-1) )
        call setChild(root, "TerminalCurrents", pTmp)
        ind = 1
        do ii = 1, 1
          do jj = ii + 1, ncont
            call setChildValue(pTmp, "EmitterCollector", &
                &(/ transpar%contacts(ii)%name, transpar%contacts(jj)%name /))
            tundos%ni(ind) = ii
            tundos%nf(ind) = jj
            ind = ind + 1
          end do
        end do
      end if
      call getChildValue(root, "Delta", tundos%delta, &
          &1.0e-5_dp, modifier=modif, child=field)
      call convertByMul(char(modif), energyUnits, field, &
          &tundos%delta)
      call getChildValue(root, "BroadeningDelta", tundos%broadeningDelta, &
          &0.0_dp, modifier=modif, child=field)
      call convertByMul(char(modif), energyUnits, field, &
          &tundos%broadeningDelta)

      call getChildren(root, "Region", pNodeList)
      call readPDOSRegions(pNodeList, geo, iAtInRegion, tShellResInRegion, &
          & regionLabelPrefixes)
      call destroyNodeList(pNodeList)
      call transformPdosRegionInfo(iAtInRegion, tShellResInRegion, &
          & regionLabelPrefixes, orb, geo%species, tundos%dosOrbitals, &
          & tundos%dosLabels)

  end subroutine readTunAndDos


  !> Read bias information, used in Analysis and Green's function eigensolver
  subroutine readContacts(pNodeList, contacts, geom, task)
    type(fnodeList), pointer :: pNodeList
    type(ContactInfo), allocatable, dimension(:), intent(inout) :: contacts
    type(TGeometry), intent(in) :: geom
    character(*), intent(in) :: task

    real(dp) :: contactLayerTol, vec(3)
    integer :: ii, jj
    type(fnode), pointer :: field, pNode, pTmp, pWide
    type(string) :: buffer, modif
<<<<<<< HEAD
    type(listReal) :: fermiBuffer, vecBuffer
    integer, allocatable :: tmpI1(:)
=======
    type(listReal) :: fermiBuffer
>>>>>>> 7a0815a3

    do ii = 1, size(contacts)

      contacts(ii)%wideBand = .false.
      contacts(ii)%wideBandDos = 0.0_dp

      call getItem1(pNodeList, ii, pNode)
      call getChildValue(pNode, "Id", buffer, child=pTmp)
      buffer = tolower(trim(unquote(char(buffer))))
      if (len(buffer) > mc) then
        call detailedError(pTmp, "Contact id may not be longer than " // i2c(mc) // " characters.")
      end if
      contacts(ii)%name = char(buffer)
      if (any(contacts(1:ii-1)%name == contacts(ii)%name)) then
        call detailedError(pTmp, "Contact id '" // trim(contacts(ii)%name) &
            &//  "' already in use")
      end if

      call getChildValue(pNode, "PLShiftTolerance", contactLayerTol, 1e-5_dp, modifier=modif,&
          & child=field)
      call convertByMul(char(modif), lengthUnits, field, contactLayerTol)

      call getChildValue(pNode, "AtomRange", contacts(ii)%idxrange, child=pTmp)
      call getContactVector(contacts(ii)%idxrange, geom, ii, contacts(ii)%name, pTmp,&
        & contactLayerTol, contacts(ii)%lattice, contacts(ii)%dir)
      contacts(ii)%length = sqrt(sum(contacts(ii)%lattice**2))

      ! Contact temperatures. A negative default is used so it is quite clear when the user sets a
      ! different value. In such a case this overrides values defined in the Filling block
      call getChild(pNode,"Temperature", field, modifier=modif, requested=.false.)
      if (associated(field)) then
        call getChildValue(pNode, "Temperature", contacts(ii)%kbT, 0.0_dp, modifier=modif,&
          & child=field)
        call convertByMul(char(modif), energyUnits, field, contacts(ii)%kbT)
      else
        contacts(ii)%kbT = -1.0_dp ! -1.0 simply means 'not defined'
      end if

      if (task .eq. "uploadcontacts") then
        call getChildValue(pNode, "Potential", contacts(ii)%potential, 0.0_dp, modifier=modif,&
            & child=field)
        call convertByMul(char(modif), energyUnits, field, contacts(ii)%potential)

        call getChildValue(pNode, "WideBand", contacts(ii)%wideBand, .false.)

        if (contacts(ii)%wideBand) then

          ! WideBandApproximation is defined as energy spacing between levels of the contact. In the
          ! code the inverse value (Density of states) is used. Convert the negf input
          ! value. Default is 20 / e eV.
          call getChildValue(pNode, "LevelSpacing", contacts(ii)%wideBandDos, 0.735_dp,&
              & modifier=modif, child=field)
          call convertByMul(char(modif), energyUnits, field, contacts(ii)%wideBandDos)
          contacts(ii)%wideBandDos = 1.d0 / contacts(ii)%wideBandDos

        end if

        ! Fermi level: in case of collinear spin we accept two values (up and down)
        call init(fermiBuffer)
        call getChildValue(pNode, "FermiLevel", fermiBuffer, modifier=modif)
        if ( len(fermiBuffer) .eq. 1) then
          call asArray(fermiBuffer, contacts(ii)%eFermi)
          contacts(ii)%eFermi(2) = contacts(ii)%eFermi(1)
        else if ( len(fermiBuffer) .eq. 2) then
          call asArray(fermiBuffer, contacts(ii)%eFermi)
        else
          call detailedError(pNode, "FermiLevel accepts 1 or 2 (for collinear spin) values")
        end if
        call destruct(fermiBuffer)
        call convertByMul(char(modif), energyUnits, pNode, contacts(ii)%eFermi)
        ! NOTE: These options have been commented out: there is a problem in parallel execution
        ! since one single file is accessed by all processors causing rush conditions
        ! The options are therefore disabled for the official dftb+ release
        !call getChildValue(pNode, "WriteSelfEnergy", contacts(ii)%tWriteSelfEnergy, .false.)
        !call getChildValue(pNode, "WriteSurfaceGF", contacts(ii)%tWriteSurfaceGF, .false.)
        !call getChildValue(pNode, "ReadSelfEnergy", contacts(ii)%tReadSelfEnergy, .false.)
        !call getChildValue(pNode, "ReadSurfaceGF", contacts(ii)%tReadSurfaceGF, .false.)
        contacts(ii)%tWriteSelfEnergy = .false.
        contacts(ii)%tWriteSurfaceGF = .false.
        contacts(ii)%tReadSelfEnergy = .false.
        contacts(ii)%tReadSurfaceGF = .false.
      end if

    end do

  end subroutine readContacts


  !> Read in Fermi levels
  subroutine getFermiLevels(pNode, eFermis, nodeModifier)

    !> Document tree node to start from
    type(fnode), pointer :: pNode

    !> Fermi energies for contacts
    real(dp), intent(out) :: eFermis(:)

    !> Any node modifiers in action
    type(string), intent(in) :: nodeModifier

    real(dp) :: eFermi
    type(fnode), pointer :: pChild
    type(string) :: modifier

    call getChild(pNode, "SetForAll", pChild, requested=.false.)
    if (associated(pChild)) then
      call getChildValue(pChild, "", eFermi)
      call convertByMul(char(nodeModifier), energyUnits, pNode, eFermi)
      eFermis(:) = eFermi
    else
      call getChildValue(pNode, "", eFermis, modifier=modifier,&
          & child=pChild)
      call convertByMul(char(modifier), energyUnits, pChild, eFermis)
    end if

  end subroutine getFermiLevels


  !> Get contacts for terminal currents by name
  subroutine getEmitterCollectorByName(pNode, emitter, collector, contactNames)

    !> Node in the input tree for error reporting
    type(fnode), pointer :: pNode

    !> Contact number for emitting
    integer, intent(out) :: emitter

    !> Contact number for collecting
    integer, intent(out) :: collector

    !> Labels of contacts
    character(len=*), intent(in) :: contactNames(:)

    type(listString) :: lString
    character(len=mc) :: buffer
    integer :: ind
    logical :: tFound

    call init(lString)
    call getChildValue(pNode, "", lString)
    if (len(lString) /= 2) then
      call detailedError(pNode, "You must provide two contacts")
    end if
    call get(lString, buffer, 1)
    emitter = getContactByName(contactNames, buffer, pNode)
    call get(lString, buffer, 2)
    collector = getContactByName(contactNames, buffer, pNode)
    call destruct(lString)

  end subroutine getEmitterCollectorByName


  !> Getting the contact by name
  function getContactByName(contactNames, contName, pNode) result(contact)

    !> Node in the input tree for error reporting
    type(fnode), pointer :: pNode

    !> All of the contact labels
    character(len=*), intent(in) :: contactNames(:)

    !> Specific contact label to identify
    character(len=*), intent(in) :: contName

    !> Contact number
    integer :: contact

    logical :: tFound

    tFound = .false.
    do contact = 1, size(contactNames)
      tFound = (contactNames(contact) == contName)
      if (tFound) then
        exit
      end if
    end do
    if (.not. tFound) then
      call detailedError(pNode, "Invalid collector contact name '" // trim(contName) // "'")
    end if

  end function getContactByName


  !> Read the names of regions to calculate PDOS for
  subroutine readPDOSRegions(children, geo, iAtInregion, tShellResInRegion, regionLabels)

    !> Nodes in the tree for the various regions
    type(fnodeList), pointer :: children

    !> Geometry of the system
    type(TGeometry), intent(in) :: geo

    !> Atoms in a given region
    type(WrappedInt1), allocatable, intent(out) :: iAtInRegion(:)

    !> Is the region to be projected by shell
    logical, allocatable, intent(out) :: tShellResInRegion(:)

    !> Labels for the regions
    character(lc), allocatable, intent(out) :: regionLabels(:)

    integer :: nReg, iReg
    integer, allocatable :: tmpI1(:)
    type(fnode), pointer :: child, child2
    type(string) :: buffer
    character(lc) :: strTmp

    nReg = getLength(children)
    allocate(tShellResInRegion(nReg))
    allocate(regionLabels(nReg))
    allocate(iAtInRegion(nReg))
    do iReg = 1, nReg
      call getItem1(children, iReg, child)
      call getChildValue(child, "Atoms", buffer, child=child2, &
          & multiple=.true.)
      call convAtomRangeToInt(char(buffer), geo%speciesNames, &
          & geo%species, child2, tmpI1)
      iAtInRegion(iReg)%data = tmpI1
      call getChildValue(child, "ShellResolved", &
          & tShellResInRegion(iReg), .false., child=child2)
      if (tShellResInRegion(iReg)) then
        if (.not. all(geo%species(tmpI1) == geo%species(tmpI1(1)))) then
          call detailedError(child2, "Shell resolved PDOS can only summed up &
              & over atoms of the same type")
        end if
      end if
      write(strTmp, "('region',I0)") iReg
      call getChildValue(child, "Label", buffer, trim(strTmp))
      regionLabels(iReg) = unquote(char(buffer))
    end do

  end subroutine readPDOSRegions


  !> Some assignment and consistency check in negf/poisson containers before calling initialization
  subroutine finalizeNegf(input)

    !> Input structure for DFTB+
    type(inputData), intent(inout) :: input

    integer :: ii

    !! Check consistency between different deltas
    if (input%ginfo%tundos%defined.and.input%ginfo%greendens%defined) then
      if (input%ginfo%tundos%delta.ne.input%ginfo%greendens%delta) then
        call error("Delta parameter must be the same in GreensFunction and TunnelingAndDos")
      end if
    end if

    !! Assign spin degeneracy to every block which may use it
    if (input%ginfo%tundos%defined) then
      if (input%ctrl%tSpin) input%ginfo%tundos%gSpin = 1
      if (.not.input%ctrl%tSpin) input%ginfo%tundos%gSpin = 2
    end if
    if (input%ginfo%greendens%defined) then
      if (input%ctrl%tSpin) input%ginfo%greendens%gSpin = 1
      if (.not.input%ctrl%tSpin) input%ginfo%greendens%gSpin = 2
    end if
    !!!!!!!!!!!!!!!!!!!!!!!!!!!!!!!!!!!!!!!!!!!!!!!!!!!!!!!!!!!!!!!!!!!!!!!!

    !! Inheritance of first layer indexes to green solver when transport is defined
    if (input%transpar%defined .and. input%ginfo%greendens%defined) then
      input%ginfo%greendens%nPLs = input%transpar%nPLs
      input%ginfo%greendens%PL = input%transpar%PL
    end if

    !! Not orthogonal directions in transport are only allowed if no Poisson
    if (input%poisson%defined.and.input%transpar%defined) then
      do ii = 1, input%transpar%ncont
        ! If dir is  any value but x,y,z (1,2,3) it is considered oriented along
        ! a direction not parallel to any coordinate axis
        if (input%transpar%contacts(ii)%dir.lt.1 .or. &
          &input%transpar%contacts(ii)%dir.gt.3 ) then
          call error("Contact " // i2c(ii) // " not parallel to any &
            & coordinate axis is not compatible with Poisson solver")
        end if
      end do
    end if

    !! Temporarily not supporting surface green function read/load
    !! for spin polarized, because spin is handled outside of libnegf
    if (input%ginfo%greendens%defined) then
      if (input%ctrl%tSpin .and. input%ginfo%greendens%saveSGF) then
        call error("SaveSurfaceGFs must be disabled in collinear spin calculations")
      end if
      if  (input%ctrl%tSpin .and. input%ginfo%greendens%readSGF) then
        call error("ReadSurfaceGFs must be disabled in collinear spin calculations")
      end if
    end if

  end subroutine finalizeNegf
#:endif


  !> This subroutine overrides the neutral (reference) atom electronic occupation
  subroutine readCustomReferenceOcc(root, orb, referenceOcc, geo, iAtInRegion, customOcc)

    !> Node to be parsed
    type(fnode), pointer, intent(in) :: root

    !> Orbital information
    type(TOrbitals), intent(in) :: orb

    !> Default reference occupations
    real(dp), intent(in) :: referenceOcc(:,:)

    !> Geometry information
    type(TGeometry), intent(in) :: geo

    !> Atom indices corresponding to user defined reference atomic charges
    type(WrappedInt1), allocatable, intent(out) :: iAtInRegion(:)

    !> User-defined reference atomic charges 
    real(dp), allocatable, intent(out) :: customOcc(:,:)

    type(fnode), pointer :: node, container, child
    type(fNodeList), pointer :: nodes
    type(string) :: buffer
    integer :: nCustomOcc, iCustomOcc, iShell, iSpecie, nAtom
    character(sc), allocatable :: shellNamesTmp(:)
    logical, allocatable :: atomOverriden(:)

    call getChild(root, "CustomisedOccupations", container, requested=.false.)
    if (.not. associated(container)) then
      return
    end if

    call getChildren(container, "ReferenceOccupation", nodes)
    nCustomOcc = getLength(nodes)
    nAtom = size(geo%species)
    allocate(iAtInRegion(nCustomOcc))
    allocate(customOcc(orb%mShell, nCustomOcc))
    allocate(atomOverriden(nAtom))
    atomOverriden(:) = .false.
    customOcc(:,:) = 0.0_dp
    
    do iCustomOcc = 1, nCustomOcc
      call getItem1(nodes, iCustomOcc, node)
      call getChildValue(node, "Atoms", buffer, child=child, multiple=.true.)
      call convAtomRangeToInt(char(buffer), geo%speciesNames, &
          & geo%species, child, iAtInRegion(iCustomOcc)%data)
      if (any(atomOverriden(iAtInRegion(iCustomOcc)%data))) then
        call detailedError(child, "Atom region contains atom(s) which have&
            & already been overriden")
      end if
      atomOverriden(iAtInRegion(iCustomOcc)%data) = .true.
      iSpecie = geo%species(iAtInRegion(iCustomOcc)%data(1))
      if (any(geo%species(iAtInRegion(iCustomOcc)%data) /= iSpecie)) then
        call detailedError(child, "All atoms in a ReferenceOccupation&
            & declaration must have the same type.")
      end if
      call getShellNames(iSpecie, orb, shellNamesTmp)
      do iShell = 1, orb%nShell(iSpecie)
          call getChildValue(node, shellNamesTmp(iShell), customOcc(iShell, iCustomOcc), &
            & default=referenceOcc(iShell, iSpecie))
      end do
      deallocate(shellNamesTmp)
    end do
    if (associated(nodes)) then
      call destroyNodeList(nodes)
    end if

  end subroutine readCustomReferenceOcc


  !> Reads the parallel block.
  subroutine readParallel(root, input)

    !> Root node eventually containing the current block
    type(fnode), pointer, intent(in) :: root

    !> Input structure to be filled
    type(inputData), intent(inout) :: input

    type(fnode), pointer :: node, pTmp

    call getChild(root, "Parallel", child=node, requested=.false.)
    if (withMpi .and. .not. associated(node)) then
      call setChild(root, "Parallel", node)
    end if
    if (associated(node)) then
      if (.not. withMpi) then
        call detailedWarning(node, "Settings will be read but ignored (compiled without MPI&
            & support)")
      end if
      allocate(input%ctrl%parallelOpts)
      call getChildValue(node, "Groups", input%ctrl%parallelOpts%nGroup, 1, child=pTmp)
    #:if WITH_TRANSPORT
      if (input%transpar%ncont > 0 .and. input%ctrl%parallelOpts%nGroup > 1) then
        call detailedError(pTmp, "Multiple processor groups are currently incompatible with&
            & transport.")
      end if
    #:endif
      call getChildValue(node, "UseOmpThreads", input%ctrl%parallelOpts%tOmpThreads, .not. withMpi)
      call readBlacs(node, input%ctrl%parallelOpts%blacsOpts)
    end if

  end subroutine readParallel


  !> Reads the blacs block
  subroutine readBlacs(root, blacsOpts)

    !> Root node eventually containing the current block
    type(fnode), pointer, intent(in) :: root

    !> Blacs settings
    type(TBlacsOpts), intent(inout) :: blacsOpts

    type(fnode), pointer :: node

    call getChild(root, "Blacs", child=node, requested=.false.)
    if (withScalapack .and. .not. associated(node)) then
      call setChild(root, "Blacs", node)
    end if
    if (associated(node)) then
      if (.not. withScalapack) then
        call detailedWarning(node, "Settings will be read but ignored (compiled without SCALAPACK&
            & support)")
      end if
      call getChildValue(node, "BlockSize", blacsOpts%blockSize, 32)
    end if

  end subroutine readBlacs


  !> Reads the settings for electrostatic potential plotting
  subroutine readElectrostaticPotential(node, geo, ctrl)

    !> Node containing optional electrostatic settings
    type(fnode), pointer, intent(in) :: node

    !> geometry of the system
    type(TGeometry), intent(in) :: geo

    !> Control structure
    type(control), intent(inout) :: ctrl

    type(fnode), pointer :: child, child2, child3
    type(string) :: buffer, modifier
    type(listRealR1) :: lr1

    call getChild(node, "ElectrostaticPotential", child, requested=.false.)
    if (.not. associated(child)) then
      return
    end if

    if (.not. ctrl%tSCC) then
      call error("Electrostatic potentials only available in an SCC calculation")
    end if
    allocate(ctrl%elStatPotentialsInp)
    call getChildValue(child, "OutputFile", buffer, "ESP.dat")
    ctrl%elStatPotentialsInp%espOutFile = unquote(char(buffer))
    ctrl%elStatPotentialsInp%tAppendEsp = .false.
    if (ctrl%tGeoOpt .or. ctrl%tMD) then
      call getChildValue(child, "AppendFile", ctrl%elStatPotentialsInp%tAppendEsp, .false.)
    end if
    call init(lr1)
    ! discrete points
    call getChildValue(child, "Points", child2, "", child=child3, &
        & modifier=modifier, allowEmptyValue=.true.)
    call getNodeName2(child2, buffer)
    if (char(buffer) /= "") then
      call getChildValue(child3, "", 3, lr1, modifier=modifier)
      allocate(ctrl%elStatPotentialsInp%espGrid(3,len(lr1)))
      call asArray(lr1, ctrl%elStatPotentialsInp%espGrid)
      if (geo%tPeriodic .and. (char(modifier) == "F" .or. char(modifier) == "f")) then
        ctrl%elStatPotentialsInp%espGrid = matmul(geo%latVecs, ctrl%elStatPotentialsInp%espGrid)
      else
        call convertByMul(char(modifier), lengthUnits, child3,&
            & ctrl%elStatPotentialsInp%espGrid)
      end if
    end if
    call destruct(lr1)

    ! grid specification for points instead
    call getChild(child, "Grid", child=child2, modifier=modifier, requested=.false.)
    if (associated(child2)) then
      if (allocated(ctrl%elStatPotentialsInp%espGrid)) then
        call error("Both grid and point specification not both currently possible")
      end if
      if (geo%tPeriodic) then
        call readGrid(ctrl%elStatPotentialsInp%espGrid, child2, modifier,&
            & latVecs=geo%latVecs, nPoints=ctrl%elStatPotentialsInp%gridDimensioning,&
            & origin=ctrl%elStatPotentialsInp%origin,&
            & axes=ctrl%elStatPotentialsInp%axes)
      else
        call readGrid(ctrl%elStatPotentialsInp%espGrid, child2, modifier,&
            & nPoints=ctrl%elStatPotentialsInp%gridDimensioning,&
            & origin=ctrl%elStatPotentialsInp%origin,&
            & axes=ctrl%elStatPotentialsInp%axes)
      end if
    end if
    if (.not.allocated(ctrl%elStatPotentialsInp%espGrid)) then
      call detailedError(child,"Either a grid or set of points must be specified")
    end if
    call getChildValue(child, "Softening", ctrl%elStatPotentialsInp%softenESP, 1.0E-6_dp,&
        & modifier=modifier, child=child2)
    call convertByMul(char(modifier), lengthUnits, child2, ctrl%elStatPotentialsInp%softenEsp)

  end subroutine readElectrostaticPotential


  !> Read in a grid specification
  subroutine readGrid(points, node, modifier, latVecs, nPoints, origin, axes)

    !> Points in the grid
    real(dp), allocatable, intent(out) :: points(:,:)

    !> input data to parse
    type(fnode), pointer, intent(in) :: node

    !> unit modifier for the grid
    type(string), intent(in) :: modifier

    !> geometry of the system
    real(dp), intent(in), optional :: latVecs(:,:)

    !> Number of grid points in each direction, if required
    integer, intent(out), optional :: nPoints(3)

    !> origin of grid if required
    real(dp), intent(out), optional :: origin(3)

    !> axes of the grid if required
    real(dp), intent(out), optional :: axes(3,3)

    type(fnode), pointer :: child
    real(dp) :: r3Tmp(3), r3Tmpb(3)
    integer :: i3Tmp(3), iPt, ii, jj, kk
    logical :: tPeriodic
    real(dp) :: axes_(3,3), r33Tmp(3,3)

    tPeriodic = present(latvecs)

    if (.not.tPeriodic .and. (char(modifier) == "F" .or. char(modifier) == "f")) then
      call detailedError(node, "Fractional grid specification only available for periodic&
          & geometries")
    end if

    call getChildValue(node, "Spacing", r3Tmp, child=child)
    call getChildValue(node, "Origin", r3Tmpb, child=child)
    call getChildValue(node, "GridPoints", i3Tmp, child=child)
    if (any(i3Tmp < 1)) then
      call detailedError(child,"Grid must be at least 1x1x1")
    end if
    if (any(abs(r3Tmp) < epsilon(1.0_dp) .and. i3Tmp > 1)) then
      call detailedError(child,"Grid spacings must be non-zero")
    end if
    allocate(points(3,product(i3Tmp)))
    if (present(nPoints)) then
      nPoints = i3Tmp
    end if

    !  length not fraction modifier
    if (.not.(tPeriodic .and. (char(modifier) == "F" .or. char(modifier) == "f"))) then
      call convertByMul(char(modifier), lengthUnits, child, r3Tmp)
      call convertByMul(char(modifier), lengthUnits, child, r3Tmpb)
    end if

    points = 0.0_dp
    iPt = 0
    do ii = 0, i3Tmp(1)-1
      do jj = 0, i3Tmp(2)-1
        do kk = 0, i3Tmp(3)-1
          iPt = iPt + 1
          points(1,iPt) = ii * r3Tmp(1) + r3Tmpb(1)
          points(2,iPt) = jj * r3Tmp(2) + r3Tmpb(2)
          points(3,iPt) = kk * r3Tmp(3) + r3Tmpb(3)
        end do
      end do
    end do

    ! transformation matrix on directions, could use a 4x4 homogeneous coordinate transform instead
    if (.not.(char(modifier) == "F" .or. char(modifier) == "f") .or. .not.tPeriodic) then
      r33Tmp = reshape([1,0,0,0,1,0,0,0,1],[3,3])
      call getChildValue(node, "Directions", axes_, r33Tmp, child=child)
      if (abs(determinant33(axes_)) < epsilon(1.0_dp)) then
        call detailedError(child, "Dependent axis directions")
      end if
      do ii = 1, 3
        axes_(:,ii) = axes_(:,ii) / sqrt(sum(axes_(:,ii)**2))
      end do
      points = matmul(axes_,points)
      if (present(axes)) then
        axes = axes_*spread(r3Tmp,2,3)
      end if
    end if

    if (present(origin)) then
      origin = r3Tmpb
    end if

    ! Fractional specification of points
    if (tPeriodic .and. (char(modifier) == "F" .or. char(modifier) == "f")) then
      points = matmul(latVecs,points)
      if (present(origin)) then
        origin = matmul(latVecs,origin)
      end if
      if (present(axes)) then
        axes = latVecs * spread(r3Tmp,2,3)
      end if
    end if

  end subroutine readGrid

  function is_numeric(string) result(is)
    character(len=*), intent(in) :: string
    logical :: is

    real :: x
    integer :: err

    print*,string

    read(string,*,iostat=err) x
    is = (err == 0)
    print*, x, err, is

  end function is_numeric

end module dftbp_parser<|MERGE_RESOLUTION|>--- conflicted
+++ resolved
@@ -4906,12 +4906,7 @@
     integer :: ii, jj
     type(fnode), pointer :: field, pNode, pTmp, pWide
     type(string) :: buffer, modif
-<<<<<<< HEAD
-    type(listReal) :: fermiBuffer, vecBuffer
-    integer, allocatable :: tmpI1(:)
-=======
     type(listReal) :: fermiBuffer
->>>>>>> 7a0815a3
 
     do ii = 1, size(contacts)
 
