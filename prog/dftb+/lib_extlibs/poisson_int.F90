!--------------------------------------------------------------------------------------------------!
!  DFTB+: general package for performing fast atomistic simulations                                !
!  Copyright (C) 2006 - 2020  DFTB+ developers group                                               !
!                                                                                                  !
!  See the LICENSE file for terms of usage and distribution.                                       !
!--------------------------------------------------------------------------------------------------!

#:include "common.fypp"

!> Interface to libPoisson routines
module poisson_init
  use dftbp_accuracy, only : dp
  use dftbp_constants, only : pi
  use dftbp_commontypes, only : TOrbitals
  use dftbp_globalenv, only : stdOut
  use dftbp_message
#:if WITH_MPI
  use libmpifx_module
#:endif
  use poisson
<<<<<<< HEAD
  use dftbp_environment, only : TEnvironment, globalTimers
=======
#:if WITH_TRANSPORT
>>>>>>> 74b55432
  use libnegf_vars, only : TTransPar
#:endif
  implicit none
  private

  public :: poiss_init
  public :: poiss_updcharges, poiss_getshift
  public :: poiss_destroy
  public :: poiss_updcoords
  public :: poiss_savepotential
  public :: TPoissonInfo
  public :: TPoissonStructure


  !> Geometry of the atoms for the Poisson solver
  type TPoissonStructure

    !> number of atoms in central cell
    integer :: nAtom

    !> number of species
    integer :: nSpecies

    !> type of the atoms (nAtom)
    integer, pointer :: specie0(:)

    !> atom START pos for squared H/S
    integer, pointer :: iatomstart(:)

    !> coordinates in central cell
    real(dp), pointer :: x0(:,:)

    !> total number of electrons
    real(dp) :: nel

    !> lattice vectors
    real(dp) :: latVecs(3,3)

    !> electron temperature
    real(dp) :: tempElec

    !> tells whether the system is periodic
    logical :: isperiodic

  end type TPoissonStructure


  !> Information for the Poisson solver
  type TPoissonInfo

    !> verbosity level of the library
    integer :: verbose

    !> solve or not Poisson
    logical :: defined = .false.

    !> Poisson box
    real(dp) :: poissBox(3)

    !> Minimal grid spacing
    real(dp) :: poissGrid(3)

    !> Has a containing box been identified for the structure? (.false. for periodic systems!)
    logical :: foundBox

    !> Maximum radius of atom charge density
    real(dp) :: maxRadAtomDens

    !> Required solution accuracy
    real(dp) :: poissAcc

    !> use bulk potential as boundary condition
    logical :: bulkBC

    !> read bulk potential from file
    logical :: readBulkPot

    !> activates local boundary conditions mode (C|S)
    character(1) :: localBCType

    !> buffer spacing of local boundary condition
    real(dp) :: bufferLocBC

    !> forced boundary conditions in each direction
    integer :: overrideBC(6)

    !> forced boundary conditions on bulk potential
    integer :: overrBulkBC(6)

    !> save the potential on a file
    logical :: savePotential = .false.

    !> Recompute poisson after D.M.
    logical :: solveTwice  = .false.

    !> maximum number of poisson iter
    integer :: maxPoissIter

    !> Planar or cylindrical gate
    character(1) :: gateType

    !> gate direction
    integer :: gatedir

    !> Gate potential
    real(dp) :: gatePot

    !> Gate length along transport direction
    real(dp) :: gateLength_l

    !> Gate length in transverse direction
    real(dp) :: gateLength_t

    !> Insulator length
    real(dp) :: insLength

    !> Radius of insulator
    real(dp) :: insRad

    !> Radius of gate
    real(dp) :: gateRad

    !> Insulator relative dielect.
    real(dp) :: eps_r

    !> Buffer layer between dielectric and vacuum
    real(dp) :: dr_eps

    !> Box buffer inside the contact region
    real(dp) :: bufferBox

    !> Use new numerical renormalization volume (preserves total charge)
    logical :: numericNorm

    !> Check whether density cut off fits into the PLs
    logical :: cutoffcheck

    !> Number of Nodes for parallel P.
    integer :: maxNumNodes

    !> scratch folder name
    character(:), allocatable :: scratch

  end type TPoissonInfo


contains

<<<<<<< HEAD
  !  !> Initialise gDFTB environment and variables
  subroutine poiss_init(env,structure, orb, hubbU, poissoninfo, transpar, initinfo)

    !> Environment settings
    type(TEnvironment), intent(inout) :: env

=======
  !> Initialise gDFTB environment and variables
#:if WITH_MPI
  subroutine poiss_init(structure, orb, hubbU, poissoninfo,&
    #:if WITH_TRANSPORT
      & transpar,&
    #:endif
      & mpicomm, initinfo)
#:else
  subroutine poiss_init(structure, orb, hubbU, poissoninfo,&
    #:if WITH_TRANSPORT
      & transpar,&
    #:endif
      & initinfo)
#:endif
>>>>>>> 74b55432
    !> initialisation choices for poisson solver
    Type(TPoissonStructure), intent(in) :: structure

    !> data structure with atomic orbital information
    type(TOrbitals), intent(in) :: orb

    !> Hubbard Us stored as (orbital, atom)
    real(dp), intent(in) :: hubbU(:,:)

    !> Solver settings
    Type(TPoissonInfo), intent(in) :: poissoninfo

  #:if WITH_TRANSPORT
    !> Transport parameters
    Type(TTransPar), intent(in) :: transpar
<<<<<<< HEAD

=======
  #:endif

  #:if WITH_MPI
    !> MPI details
    Type(mpifx_comm), intent(in) :: mpicomm
  #:endif
>>>>>>> 74b55432
    !> Success of initialisation
    logical, intent(out) :: initinfo


    ! local variables
    integer :: i, iErr

    iErr = 0
    initinfo = .true.

  #:if WITH_MPI
    call poiss_mpi_init(env%mpi%globalComm)
    call poiss_mpi_split(min(poissoninfo%maxNumNodes, env%mpi%globalComm%size))
    call mpifx_barrier(env%mpi%globalComm, iErr)
  #:endif

    write(stdOut,*)
    write(stdOut,*) 'Poisson Initialisation:'
    write(stdOut,'(a,i0,a)') ' Poisson parallelized on ', numprocs, ' node(s)'
    write(stdOut,*)

    ! Directory for temporary files
    call set_scratch(poissoninfo%scratch)

    if (id0) then
      ! only use a scratch folder on the master node
      call create_directory(trim(scratchfolder),iErr)
    end if

    if (active_id) then
      ! processors over which the right hand side of the Poisson equation is parallelised

      call init_structure(structure%nAtom, structure%nSpecies, structure%specie0, structure%x0,&
          & structure%latVecs, structure%isperiodic)

      call init_skdata(orb%nShell, orb%angShell, hubbU, iErr)

      if (iErr.ne.0) then
        call error("I am sorry... cannot proceed. orbital shells should be in the order s,p,d")
      endif

      call init_charges()

      ! Initialise renormalization factors for grid projection

      if (iErr.ne.0) then
        call poiss_destroy(env)
        initinfo = .false.
        return
      endif

      !init default values for parameters
      call init_defaults()

      call set_verbose(poissonInfo%verbose)

      call set_temperature(0.0_dp)

    #:if WITH_TRANSPORT
      !-----------------------------------------------------------------------------
      ! GP: verify if the calculation is on an open system (cluster=false) or not
      !
      !     note: in previous versions only ncont was checked but this is not
      !     sufficient as it does not take into account a contact calculation
      !     with poisson solver, where the transport block is defined
      !-----------------------------------------------------------------------------
      if (transpar%defined .and. transpar%taskUpload) then
        !init the number of contacts as in dftb+
        call set_ncont(transpar%ncont)
      else
        call set_ncont(0)
      endif
      call set_cluster(.false.)
      if (.not.transpar%defined) then
        call set_cluster(.true.)
      endif
      if (transpar%defined .and. (.not. transpar%taskUpload)) then
        call set_cluster(.true.)
      endif

      !-----------------------------------------------------------------------------+
      ! TRANSPORT PARAMETER NEEDED FOR POISSON (contact partitioning)
      !-----------------------------------------------------------------------------+
      call set_mol_indeces(transpar%idxdevice(1:2), structure%natom)
      call set_cont_indeces(transpar%contacts(1:ncont)%idxrange(1), 1)
      call set_cont_indeces(transpar%contacts(1:ncont)%idxrange(2), 2)
      call set_contdir(transpar%contacts(1:ncont)%dir)
      call set_fermi(transpar%contacts(1:ncont)%eFermi(1))
      call set_potentials(transpar%contacts(1:ncont)%potential)
      call set_builtin()
    #:else
      call set_ncont(0)
      call set_cluster(.true.)
      call set_mol_indeces([1,structure%natom], structure%natom)
    #:endif

      call set_dopoisson(poissoninfo%defined)
      call set_poissonbox(poissoninfo%poissBox)
      call set_poissongrid(poissoninfo%poissGrid)
      call set_accuracy(poissoninfo%poissAcc)

      FoundBox = poissoninfo%foundBox
      InitPot = poissoninfo%bulkBC
      ReadBulk = poissoninfo%readBulkPot
      MaxPoissIter = poissoninfo%maxPoissIter
      select case (poissoninfo%localBCType)
      case('G')
        localBC = 0
      case('C')
        localBC = 1
      case('S')
        localBC = 2
      end select
      deltaR_max = poissoninfo%maxRadAtomDens

      ! if deltaR_max > 0 is a radius cutoff, if < 0 a tolerance
      if (deltaR_max < 0.0_dp) then
        write(stdOut,*) "Atomic density tolerance: ", -deltaR_max
        deltaR_max = getAtomDensityCutoff(-deltaR_max, uhubb)
      end if

      write(stdOut,*) "Atomic density cutoff: ", deltaR_max, "a.u."

    #:if WITH_TRANSPORT
      if (ncont /= 0 .and. poissoninfo%cutoffcheck) then
        call checkDensityCutoff(deltaR_max, transpar%contacts(:)%length)
      end if
    #:endif

      dR_cont = poissoninfo%bufferLocBC
      bufferBox = poissoninfo%bufferBox
      SavePot = poissoninfo%savePotential
      overrideBC = poissoninfo%overrideBC
      overrBulkBC = poissoninfo%overrBulkBC
      !-----------------------------------------------------------------------------+
      ! Gate settings
      DoGate=.false.
      DoCilGate=.false.
      if (poissoninfo%gateType.eq.'C') then
        DoCilGate = .true.
      end if
      if (poissoninfo%gateType.eq.'P') then
        DoGate = .true.
      end if

      Gate = poissoninfo%gatePot
      GateLength_l = poissoninfo%gateLength_l
      GateLength_t = poissoninfo%gateLength_t

      ! Planar gate must be along y
      GateDir = poissoninfo%gatedir

      OxLength = poissoninfo%insLength
      Rmin_Gate = poissoninfo%gateRad
      Rmin_Ins = poissoninfo%insRad
      eps_r = poissoninfo%eps_r
      dr_eps = poissoninfo%dr_eps

      ! Use fixed analytical renormalization (approximate) or numerical
      fixed_renorm = .not.(poissoninfo%numericNorm)

      ! Performs parameters checks
      call check_biasdir(iErr)
      if  (iErr /= 0) then
        call error("Unable to build box for Poisson solver")
      end if
      call check_poisson_box(iErr)
      if  (iErr /= 0) then
        call error("Unable to build box for Poisson solver")
      end if
      if (any(overrideBC.ne.0)) then
        period = .false.
      end if
      call check_parameters()
      call check_localbc()
      call write_parameters()
      call check_contacts(iErr)
      if  (iErr /= 0) then
        call error("Unable to build contact potentials for Poisson solver")
      end if

      !-----------------------------------------------------------------------------+
      ! Parameters from old PAR.in not yet parsed:
      !
      ! PoissPlane
      ! DoTip,tip_atom,base_atom1,base_atom2
      !-----------------------------------------------------------------------------+

      write(stdOut,'(79(">"))')

    endif

  end subroutine poiss_init


  subroutine create_directory(dirName, iErr)

    character(*), intent(in) :: dirName

    integer, intent(out) :: iErr

    integer :: cstat
    character(len=255) :: cmsg

    iErr = -999
    cstat = -999
    cmsg  = "notfilled"

    call execute_command_line("mkdir "//trim(dirName), exitstat=iErr, cmdstat=cstat,&
        & cmdmsg=cmsg)
    if (iErr /= 0) then
      write (stdOut,*) 'error status of mkdir: ', iErr
      write (stdOut,*) 'command status: ', cstat
      write (stdOut,*) "command msg:  ", trim(cmsg)
    end if

  end subroutine create_directory


  !> Release gDFTB varibles in poisson library
  subroutine poiss_destroy(env)

    !> Environment settings
    type(TEnvironment), intent(inout) :: env

    if (active_id) then
      write(stdOut,'(A)')
      write(stdOut,'(A)') 'Release Poisson Memory:'
      call poiss_freepoisson(env)
    endif

  end subroutine poiss_destroy


  !> Interface subroutine to call Poisson
  subroutine poiss_getshift(env, V_L_atm,grad_V)

    !> Environment settings
    type(TEnvironment), intent(inout) :: env

    !> potential for each shell at atom sites
    real(dp), intent(inout) :: V_L_atm(:,:)

    !> Gradient of potential
    real(dp), intent(out), optional :: grad_V(:,:)

    real(dp) :: fakegrad(3,1)

    integer :: ndim, ierr, array_size
    integer :: PoissFlag

    ! The subroutine gives the atom shifts.

    ! Poiss Flag is a control flag:
    ! 0 - potential in SCC
    ! 1 - atomic shift component of gradient

    ! This information is needed by all nodes
    PoissFlag=0
    if(present(grad_V)) then
      PoissFlag=1
    end if

    call env%globalTimer%startTimer(globalTimers%poisson)
    if (active_id) then

      select case(PoissFlag)
      case(0)
        if (verbose.gt.30) then
          write(stdOut,*)
          write(stdOut,'(80("="))')
          write(stdOut,*) '                       SOLVING POISSON EQUATION         '
          write(stdOut,'(80("="))')
        end if
        call init_PoissBox(iErr)
        if (iErr /= 0) then
          call error("Failure during initialisation of the Poisson box")
        end if
        call mudpack_drv(env, PoissFlag,V_L_atm,fakegrad)
      case(1)
        call mudpack_drv(env, PoissFlag,V_L_atm,grad_V)
      end select

      if (verbose.gt.30) then
        write(stdOut,'(80("*"))')
      end if
    end if

  #:if WITH_MPI
    call mpifx_barrier(global_comm, ierr)
    select case(PoissFlag)
      ! Note: V_L_atm and grad_V are allocated for all processes in dftb+.F90
    case(0)
      call mpifx_bcast(global_comm, V_L_atm)
    case(1)
      call mpifx_bcast(global_comm, V_L_atm)
      call mpifx_bcast(global_comm, grad_V)
    end select
    call mpifx_barrier(global_comm)
  #:endif

    call env%globalTimer%stopTimer(globalTimers%poisson)

  end subroutine poiss_getshift


  !> Interface subroutine to overload Mulliken charges stored in libPoisson
  subroutine poiss_updcharges(env, q, q0)

    !> Environment settings
    type(TEnvironment), intent(inout) :: env

    !> populations
    real(dp), intent(in) :: q(:,:)

    !> reference charges
    real(dp), intent(in) :: q0(:,:)

    integer :: nsh, l, i, o, orb
    real(dp) :: Qtmp

    call env%globalTimer%startTimer(globalTimers%poisson)
    if (active_id) then

      if (size(q, dim=2).ne.natoms) then
        call error('ERROR in udpcharges size of q')
      end if

      do i = 1, natoms
        nsh = lmax(izp(i))+1
        orb=0
        do l = 1, nsh
          Qtmp = 0.0_dp
          do o= 1,2*l-1
            orb = orb + 1
            ! - is for negative electron charge density
            Qtmp = Qtmp + q0(orb,i)-q(orb,i)
          enddo
          dQmat(l,i) = Qtmp
        enddo
      enddo

    endif
    call env%globalTimer%stopTimer(globalTimers%poisson)

  end subroutine poiss_updcharges


  !> Calculates the atom density cutoff from the density tolerance.
  function getAtomDensityCutoff(denstol, uhubb) result(res)

    !> Density tolerance.
    real(dp), intent(in) :: denstol

    !> List of atomic Hubbard U values.
    real(dp), intent(in) :: uhubb(:,:)

    !> Maximal atom density cutoff.
    real(dp) :: res

    integer :: typ, nsh
    real(dp) :: tau

    res = 0.0_dp
    do typ = 1, size(uhubb,2)
      nsh = lmax(typ)+1
      tau = 3.2_dp * minval(uhubb(1:nsh,typ))
      res = max(res, -log(8.0_dp * pi / tau**3 * denstol) / tau)
    end do

  end function getAtomDensityCutoff


  !> Checks whether density cutoff fits into the PLs and stop if not.
  subroutine checkDensityCutoff(rr, pllens)

    !> Density cutoff.
    real(dp), intent(in) :: rr

    !> Lengths of the principal layers in the contacts.
    real(dp), intent(in) :: pllens(:)

    integer :: ii

    ! GP In Poisson both the contact layers are used, which is the reason why we
    ! have a factor 2 in front of pllens
    do ii = 1, size(pllens)
      if (rr > 2.0_dp * pllens(ii) + 1e-12_dp) then
        write(stdOut,"(A,I0,A)") "!!! ERROR: Atomic density cutoff incompatible with the principle&
            & layer width in contact ", ii, "."
        write(stdOut,"(A,G10.3,A,G10.3,A)") "  (", rr, ">", pllens(ii), ")"
        call error("Either enlarge PL width in the contact or increase AtomDensityCutoff or&
            & AtomDensityTolerance.")
      end if
    end do

  end subroutine checkDensityCutoff


end module poisson_init<|MERGE_RESOLUTION|>--- conflicted
+++ resolved
@@ -18,11 +18,8 @@
   use libmpifx_module
 #:endif
   use poisson
-<<<<<<< HEAD
   use dftbp_environment, only : TEnvironment, globalTimers
-=======
 #:if WITH_TRANSPORT
->>>>>>> 74b55432
   use libnegf_vars, only : TTransPar
 #:endif
   implicit none
@@ -171,29 +168,16 @@
 
 contains
 
-<<<<<<< HEAD
-  !  !> Initialise gDFTB environment and variables
-  subroutine poiss_init(env,structure, orb, hubbU, poissoninfo, transpar, initinfo)
-
-    !> Environment settings
-    type(TEnvironment), intent(inout) :: env
-
-=======
   !> Initialise gDFTB environment and variables
-#:if WITH_MPI
-  subroutine poiss_init(structure, orb, hubbU, poissoninfo,&
-    #:if WITH_TRANSPORT
-      & transpar,&
-    #:endif
-      & mpicomm, initinfo)
-#:else
-  subroutine poiss_init(structure, orb, hubbU, poissoninfo,&
+  subroutine poiss_init(env, structure, orb, hubbU, poissoninfo,&
     #:if WITH_TRANSPORT
       & transpar,&
     #:endif
       & initinfo)
-#:endif
->>>>>>> 74b55432
+
+    !> Environment settings
+    type(TEnvironment), intent(inout) :: env
+
     !> initialisation choices for poisson solver
     Type(TPoissonStructure), intent(in) :: structure
 
@@ -209,16 +193,8 @@
   #:if WITH_TRANSPORT
     !> Transport parameters
     Type(TTransPar), intent(in) :: transpar
-<<<<<<< HEAD
-
-=======
   #:endif
 
-  #:if WITH_MPI
-    !> MPI details
-    Type(mpifx_comm), intent(in) :: mpicomm
-  #:endif
->>>>>>> 74b55432
     !> Success of initialisation
     logical, intent(out) :: initinfo
 
