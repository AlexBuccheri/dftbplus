!--------------------------------------------------------------------------------------------------!
!  DFTB+: general package for performing fast atomistic simulations                                !
!  Copyright (C) 2006 - 2020  DFTB+ developers group                                               !
!                                                                                                  !
!  See the LICENSE file for terms of usage and distribution.                                       !
!--------------------------------------------------------------------------------------------------!

#:include 'common.fypp'

!> Contains subroutines for formatted output of data
module dftbp_formatout
  use dftbp_globalenv
  use dftbp_environment
  use dftbp_assert
  use dftbp_accuracy
  use dftbp_message
  use dftbp_constants
  use dftbp_lapackroutines, only: matinv
  use dftbp_sparse2dense
  implicit none
  private

  public :: clearFile, writeGenFormat, writeXYZFormat
  public :: printDFTBHeader
  public :: writeSparseAsSquare, writeSparse


  !> Clears contents of a file
  interface clearFile
    module procedure clearFile_fname
  end interface clearFile


  !> Writes geometry information in gen format to a file
  interface writeGenFormat
    module procedure writeGenFormat_fname
    module procedure writeGenFormat_fid
  end interface writeGenFormat


  !> Writes geometry information in xyz format to a file
  interface writeXYZFormat
    module procedure writeXYZFormat_fname
    module procedure writeXYZFormat_fid
  end interface writeXYZFormat


  !> Writes DFTB+ type sparse matrix in square form to disc
  interface writeSparseAsSquare
    module procedure writeSparseAsSquare_real
    module procedure writeSparseAsSquare_cplx
  end interface writeSparseAsSquare

contains


  !> Clears contents of file
  subroutine clearFile_fname(fileName)

    !> name of the file which should be cleared
    character(len=*), intent(in) :: fileName

    integer :: fd

    open(newunit=fd, file=fileName, status="replace", position="rewind")
    close(fd)

  end subroutine clearFile_fname


  !> A wrapper around writeGenFormat_fid to open a file first.
  subroutine writeGenFormat_fname(fileName, coord, species, speciesName, latVec, origin,&
      & tFracCoord, append)

    !> File name of the file which should be created
    character(len=*), intent(in) :: fileName

    !> Coordinates in atomic units
    real(dp), intent(in) :: coord(:,:)

    !> Species of the atoms
    integer, intent(in) :: species(:)

    !> Name of the different species
    character(mc), intent(in) :: speciesName(:)

    !> Lattice vectors
    real(dp), intent(in), optional :: latVec(:,:)

    !> origin of coordinate system, if not molecular
    real(dp), intent(in), optional :: origin(:)

    !> Print out fractional coordinates?
    logical, intent(in), optional :: tFracCoord

    !> Whether geometry should be appended (default: it is overwritten)
    logical, intent(in), optional :: append

    integer :: fd

    logical :: append0

    if (present(append)) then
      append0 = append
    else
      append0 = .false.
    end if

    @:ASSERT((.not.(present(tFracCoord).neqv.present(latVec))) .or.(present(latVec)))
    @:ASSERT(present(latVec) .eqv. present(origin))

    if (append0) then
      open(newunit=fd, file=fileName, form="formatted", action="write", status="old",&
          & position="append")
    else
      open(newunit=fd, file=fileName, form="formatted", action="write", status="replace")
    end if
    call writeGenFormat_fid(fd, coord, species, speciesName, latVec, origin, tFracCoord)
    close(fd)

  end subroutine writeGenFormat_fname


  !> Writes coordinates in the famous GEN format to a file
  subroutine writeGenFormat_fid(fd, coord, species, speciesName, latVec, origin, tFracCoord)

    !> File id of an open file where output should be written
    integer, intent(in) :: fd

    !> Coordinates in atomic units
    real(dp),          intent(in) :: coord(:,:)

    !> Species of the atoms
    integer, intent(in) :: species(:)

    !> Name of the different species
    character(mc), intent(in) :: speciesName(:)

    !> Lattice vectors
    real(dp), intent(in), optional :: latVec(:,:)

    !> origin of coordinate system, if not molecular
    real(dp), intent(in), optional :: origin(:)

    !> Print out fractional coordinates?
    logical, intent(in), optional :: tFracCoord

    integer :: nAtom, nSpecies
    character(6) :: formatSpecies
    integer :: ii
    logical :: tFractional, tHelical, tPeriodic
    real(dp) :: invLatVec(3,3)

100 format(I5," ",A2)
101 format("(",I2.2,"A3)")
102 format(I5,I2,3E20.10)
103 format(3E20.10)
104 format(E20.10,F14.8)
105 format(E20.10,F14.8,1X,I0)

    nAtom = size(coord, dim=2)
    nSpecies = maxval(species)

    @:ASSERT(size(coord, dim=1) == 3)
    @:ASSERT(size(species) == nAtom)
    @:ASSERT(size(speciesName) == nSpecies)
<<<<<<< HEAD
  #:block DEBUG_CODE
=======
  #:call ASSERT_CODE
>>>>>>> 83483017
    if (present(latVec)) then
      @:ASSERT(all(shape(latVec) == [3,3]) .or. all(shape(latVec) == [2,1])&
          & .or. all(shape(latVec) == [3,1]))
      @:ASSERT(.not.(present(tFracCoord) .and.&
          & (all(shape(latVec) == [2, 1]) .or. all(shape(latVec) == [2, 1]) ) ) )
    end if
<<<<<<< HEAD
  #:endblock DEBUG_CODE
=======
  #:endcall ASSERT_CODE
>>>>>>> 83483017
    @:ASSERT((.not.(present(tFracCoord).neqv.present(latVec))) .or.(present(latVec)))
    @:ASSERT(present(latVec) .eqv. present(origin))

    tPeriodic = .false.
    tFractional = .false.
    tHelical = .false.

    if (present(latVec)) then
      if (present(tFracCoord) ) then
        tFractional = tFracCoord
      end if
      if (all(shape(latVec) == [2, 1]) .or. all(shape(latVec) == [3,1])) then
        tHelical = .true.
      else
        tPeriodic = .true.
      end if
      if (tFractional) then
        write(fd, 100) nAtom, "F"
      else if (tHelical) then
        write(fd, 100) nAtom, "H"
      else if (tPeriodic) then
        write(fd, 100) nAtom, "S"
      else
        call error("Unknown boundary conditions")
      end if
    else
      write(fd, 100) nAtom, "C"
    end if

    write(formatSpecies, 101) nSpecies
    write(fd, formatSpecies) (trim(speciesName(ii)), ii = 1, nSpecies)

    if (tFractional) then
      invLatVec(:,:) = latVec(:,:)
      call matinv(invLatVec)
      do ii = 1, nAtom
        write(fd, 102) ii, species(ii), matmul(invLatVec,coord(:, ii) + origin)
      end do
    else if (tPeriodic .or. tHelical) then
      do ii = 1, nAtom
        write(fd, 102) ii, species(ii), (coord(:, ii) + origin) * Bohr__AA
      end do
    else
      do ii = 1, nAtom
        write(fd, 102) ii, species(ii), coord(:, ii) * Bohr__AA
      end do
    end if
    if (present(latVec)) then
      if (tHelical) then
        write(fd, 103) origin * Bohr__AA
        if (size(latvec,dim=1)==2) then
          write(fd, 104) latVec(1, 1) * Bohr__AA, latVec(2, 1) * 180.0_dp/pi
        else
          write(fd, 105) latVec(1, 1) * Bohr__AA, latVec(2, 1) * 180.0_dp/pi, &
              & nint(latVec(3,1))
        end if
      else if (tPeriodic) then
        if (tFractional) then
          write(fd, 103) matmul(invLatVec, origin)
        else
          write(fd, 103) origin * Bohr__AA
        end if
        do ii = 1, 3
          write(fd, 103) latVec(:, ii) * Bohr__AA
        end do
      else
        call error("Unknown boundary conditions")
      end if
    end if

  end subroutine writeGenFormat_fid


  !> Writes coordinates in the XYZ format
  subroutine writeXYZFormat_fname(fileName, coord, species, speciesName, charges, velocities,&
      & comment, append)

    !> File name of a file to be created
    character(len=*), intent(in) :: fileName

    !> Coordinates in atomic units
    real(dp), intent(in) :: coord(:,:)

    !> Species of the atoms
    integer, intent(in) :: species(:)

    !> Name of the different species
    character(mc), intent(in) :: speciesName(:)

    !> Optional vector with charges for each atom.
    real(dp), intent(in), optional :: charges(:)

    !> Optional array of velocity vectors for each atom.
    real(dp), intent(in), optional :: velocities(:,:)

    !> Optional comment for line 2 of the file
    character(len=*), intent(in), optional :: comment

    !> Whether geometry should be appended (default: it is overwritten)
    logical, intent(in), optional :: append

    integer :: fd
    logical :: append0

    if (present(append)) then
      append0 = append
    else
      append0 = .false.
    end if

    if (append0) then
      open(newunit=fd, file=fileName, action="write", form="formatted", status="old",&
          & position="append")
    else
      open(newunit=fd, file=fileName, action="write", form="formatted", status="replace")
    end if
    call writeXYZFormat(fd, coord, species, speciesName, charges, velocities, comment)
    close(fd)

  end subroutine writeXYZFormat_fname


  !> Writes coordinates in the XYZ format with additional charges and vectors
  subroutine writeXYZFormat_fid(fd, coords, species, speciesNames, charges, velocities, comment)

    !> File id of an open file where output should be written
    integer, intent(in) :: fd

    !> Coordinates in atomic units
    real(dp), intent(in) :: coords(:,:)

    !> Species of the atoms
    integer, intent(in) :: species(:)

    !> Name of the different species
    character(mc), intent(in) :: speciesNames(:)

    !> Optional vector with charges for each atom.
    real(dp), intent(in), optional :: charges(:)

    !> Optional array of velocity vectors for each atom.
    real(dp), intent(in), optional :: velocities(:,:)

    !> Optional comment for line 2 of the file
    character(len=*), intent(in), optional :: comment

    integer :: nAtom, nSpecies, ii

200 format(I5)
201 format(A5,3F16.8)
202 format(A5,6F16.8)
203 format(A5,4F16.8)
204 format(A5,7F16.8)

    nAtom = size(coords, dim=2)
    nSpecies = maxval(species)
    @:ASSERT(size(coords, dim=1) == 3)
    @:ASSERT(size(species) == nAtom)
    @:ASSERT(size(speciesNames) == nSpecies)
  #:block DEBUG_CODE
    if (present(charges)) then
      @:ASSERT(size(charges) == nAtom)
    end if
    if (present(velocities)) then
      @:ASSERT(all(shape(velocities) == (/ 3, nAtom /)))
    end if
  #:endblock DEBUG_CODE

    write(fd, 200) nAtom
    if (present(comment)) then
      write(fd, "(A)") trim(comment)
    elseif (present(velocities)) then
      write(fd, *) "Velocity in AA/ps"
    else
      write(fd, *) ""
    end if

    if (present(charges) .and. present(velocities)) then
      write(fd, 204) (trim(speciesNames(species(ii))), coords(:, ii) * Bohr__AA,&
          & charges(ii), velocities(:,ii) * Bohr__AA / au__fs * 1000.0_dp, ii = 1, nAtom)
    elseif (present(charges) .and. .not. present(velocities)) then
      write(fd, 203) (trim(speciesNames(species(ii))), coords(:, ii) * Bohr__AA,&
          & charges(ii), ii = 1, nAtom)
    elseif (.not. present(charges) .and. present(velocities)) then
      write(fd, 202) (trim(speciesNames(species(ii))), coords(:, ii) * Bohr__AA,&
          & velocities(:,ii) * Bohr__AA / au__fs * 1000.0_dp, ii = 1, nAtom)
    else
      write(fd, 201) (trim(speciesNames(species(ii))),&
          & coords(:, ii) * Bohr__AA, ii = 1, nAtom)
    end if

  end subroutine writeXYZFormat_fid


  !> Writes the greeting message of dftb+ on stdout
  subroutine printDFTBHeader(release, year)

    !> release version of the code
    character(len=*), intent(in) :: release

    !> release year
    integer, intent(in) :: year

    character, parameter :: verticalBar = '|'
    character, parameter :: horizontalBar = '='
    integer, parameter :: headerWidth = 80

    write(stdOut, '(2A,/,A)') verticalBar, repeat(horizontalBar, headerWidth - 1), verticalBar
    write(stdOut, '(3A)') verticalBar, '  DFTB+ ', trim(release)
    write(stdOut, '(A)') verticalBar
    write(stdOut, '(2A,I0,A)') verticalBar, '  Copyright (C) 2006 - ', year,&
        & '  DFTB+ developers group'
    write(stdOut, '(A,/,2A,/,A)') verticalBar, verticalBar, repeat(horizontalBar, headerWidth - 1),&
        & verticalBar
    write(stdOut, '(2A)') verticalBar,&
        & '  When publishing results obtained with DFTB+, please cite the following', verticalBar,&
        & '  reference:'
    write(stdOut, '(A)') verticalBar
    write(stdOut, '(2A)') verticalBar,&
        & '  * DFTB+, a software package for efficient approximate density functional',&
        & verticalBar,&
        & '    theory based atomistic simulations, J. Chem. Phys. 152, 124101 (2020).',&
        & verticalBar, '    [doi: 10.1063/1.5143190]'
    write(stdOut, '(A)') verticalBar
    write(stdOut, '(2A,2(/,2A))') verticalBar,&
        & '  You should also cite additional publications crediting the parametrization',&
        & verticalBar,&
        & '  data you use. Please consult the documentation of the SK-files for the', verticalBar,&
        & '  references.'
    write(stdOut, '(A,/,2A,/)') verticalBar, verticalBar, repeat(horizontalBar, headerWidth - 1)

  end subroutine printDFTBHeader


  !> Converts a sparse matrix to its square form and write it to a file.
  subroutine writeSparseAsSquare_real(env, fname, sparse, iNeighbour, nNeighbourSK, iAtomStart,&
      & iPair, img2CentCell)

    !> Environment settings
    type(TEnvironment), intent(in) :: env

    !> Name of the file to write the matrix to.
    character(len=*), intent(in) :: fname

    !> Sparse matrix.
    real(dp), intent(in) :: sparse(:)

    !> Neighbour list index.
    integer, intent(in) :: iNeighbour(0:,:)

    !> Number of neighbours.
    integer, intent(in) :: nNeighbourSK(:)

    !> Offset array in the square matrix.
    integer, intent(in) :: iAtomStart(:)

    !> Offset array in the sparse matrix
    integer, intent(in) :: iPair(0:,:)

    !> Pair indexing array.
    integer, intent(in) :: img2CentCell(:)

    !> Mapping of the atoms to the central cell.
    real(dp), allocatable :: square(:,:)
    character(mc) :: strForm
    integer :: fd, nOrb

    if (withMpi) then
      call error("Writing of HS not working with MPI yet")
    end if

    nOrb = iAtomStart(size(nNeighbourSK) + 1) - 1

    allocate(square(nOrb, nOrb))
    open(newunit=fd, file=fname, form="formatted", status="replace")
    write(fd, "(A1,A10,A10,A10,A10)") "#", "REAL", "NALLORB", "NKPOINT"
    write(fd, "(1X,L10,I10,I10,I10)") .true., nOrb, 1

    write (strForm, "(A,I0,A)") "(", nOrb, "ES24.15)"
    call unpackHS(square, sparse, iNeighbour, nNeighbourSK, iAtomStart, iPair, img2CentCell)
    call blockSymmetrizeHS(square, iAtomStart)
    write(fd, "(A1,A10,A10)") "#", "IKPOINT"
    write(fd, "(1X,I10,I10)") 1
    write(fd, "(A1,A)") "#", " MATRIX"
    write(fd, strForm) square
    close(fd)

  end subroutine writeSparseAsSquare_real


  !> Converts a sparse matrix to its square form and write it to a file.
  subroutine writeSparseAsSquare_cplx(env, fname, sparse, kPoints, iNeighbour, nNeighbourSK,&
      & iAtomStart, iPair, img2CentCell, iCellVec, cellVec)

    !> Environment settings
    type(TEnvironment), intent(in) :: env

    !> Name of the file to write the matrix into.
    character(len=*), intent(in) :: fname

    !> Sparse matrix.
    real(dp), intent(in) :: sparse(:)

    !> List of k-points.
    real(dp), intent(in) :: kPoints(:,:)

    !> Neighbour list index.
    integer, intent(in) :: iNeighbour(0:,:)

    !> Number of neighbours.
    integer, intent(in) :: nNeighbourSK(:)

    !> Offset array in the square matrix.
    integer, intent(in) :: iAtomStart(:)

    !> Pair indexing array.
    integer, intent(in) :: iPair(0:,:)

    !> Mapping of the atoms to the central cell.
    integer, intent(in) :: img2CentCell(:)

    !> Index of the cell translation vectors for each atom.
    integer, intent(in) :: iCellVec(:)

    !> Cell translation vectors.
    real(dp), intent(in) :: cellVec(:,:)

    complex(dp), allocatable :: square(:,:)
    character(mc) :: strForm
    integer :: fd, nOrb, nKPoint
    integer :: iK

    if (withMpi) then
      call error("Writing of HS not working with MPI yet")
    end if

    nOrb = iAtomStart(size(nNeighbourSK) + 1) - 1
    nKPoint = size(kPoints, dim =2)

    allocate(square(nOrb, nOrb))
    open(newunit=fd, file=fname, form="formatted", status="replace")
    write(fd, "(A1,A10,A10,A10,A10)") "#", "REAL", "NALLORB", "NKPOINT"
    write(fd, "(1X,L10,I10,I10)") .false., nOrb, nKPoint

    write (strForm, "(A,I0,A)") "(", 2 * nOrb, "ES24.15)"
    do iK = 1, nKPoint
      call unpackHS(square, sparse, kPoints(:,iK), iNeighbour, nNeighbourSK, iCellVec, cellVec,&
          & iAtomStart, iPair, img2CentCell)
      call blockHermitianHS(square, iAtomStart)
      write(fd, "(A1,A10,A10)") "#", "IKPOINT"
      write(fd, "(1X,I10,I10)") iK
      write(fd, "(A1,A)") "#", " MATRIX"
      write(fd, strForm) square
    end do
    close(fd)

  end subroutine writeSparseAsSquare_cplx


  !> Writes a sparse matrix to a file.
  subroutine writeSparse(fname, sparse, iNeighbour, nNeighbourSK, iAtomStart, iPair, img2CentCell,&
      & iCellVec, cellVec)

    !> Name of the file to write the matrix to.
    character(len=*), intent(in) :: fname

    !> Sparse matrix.
    real(dp), intent(in) :: sparse(:)

    !> Neighbour list index.
    integer, intent(in) :: iNeighbour(0:,:)

    !> Number of neighbours.
    integer, intent(in) :: nNeighbourSK(:)

    !> Offset array in the square matrix.
    integer, intent(in) :: iAtomStart(:)

    !> Pair indexing array.
    integer, intent(in) :: iPair(0:,:)

    !> Mapping of the atoms to the central cell.
    integer, intent(in) :: img2CentCell(:)

    !> Index of the cell translation vectors for each atom.
    integer, intent(in) :: iCellVec(:)

    !> Cell translation vectors.
    real(dp), intent(in) :: cellVec(:,:)

    integer :: fd, nAtom
    integer :: iAt1, iAt2, iAt2f, iNeigh, iOrig, nOrb1, nOrb2
    character(mc) :: strForm

    if (.not. tIoProc) then
      return
    end if

    nAtom = size(nNeighbourSK)

    open(newunit=fd, file=fname, form="formatted", status="replace")
    write(fd, "(A1,A10)") "#", "NATOM"
    write(fd, "(1X,I10)") nAtom
    write(fd, "(A1,A10,A10,A10)") "#", "IATOM", "NNEIGH", "NORB"
    do iAt1 = 1, nAtom
      write(fd, "(1X,I10,I10,I10)") iAt1, nNeighbourSK(iAt1) + 1, iAtomStart(iAt1+1)&
          & - iAtomStart(iAt1)
    end do

    do iAt1 = 1, nAtom
      nOrb1 = iAtomStart(iAt1+1) - iAtomStart(iAt1)
      do iNeigh = 0, nNeighbourSK(iAt1)
        iOrig = iPair(iNeigh,iAt1) + 1
        iAt2 = iNeighbour(iNeigh, iAt1)
        iAt2f = img2CentCell(iAt2)
        nOrb2 = iAtomStart(iAt2f+1) - iAtomStart(iAt2f)
        write(strForm, "(A,I0,A)") "(", nOrb2, "ES24.15)"
        write(fd, "(A1,A10,A10,A10,3A10)") "#", "IATOM1", "INEIGH", "IATOM2F", "ICELL(1)",&
            & "ICELL(2)", "ICELL(3)"
        write(fd, "(1X,I10,I10,I10,3I10)") iAt1, iNeigh, iAt2f, int(cellVec(:,iCellVec(iAt2)))
        write(fd, "(A1,A)") "#", " MATRIX"
        write(fd, strForm) sparse(iOrig:iOrig+nOrb1*nOrb2-1)
      end do
    end do
    close(fd)

  end subroutine writeSparse

end module dftbp_formatout<|MERGE_RESOLUTION|>--- conflicted
+++ resolved
@@ -164,22 +164,14 @@
     @:ASSERT(size(coord, dim=1) == 3)
     @:ASSERT(size(species) == nAtom)
     @:ASSERT(size(speciesName) == nSpecies)
-<<<<<<< HEAD
   #:block DEBUG_CODE
-=======
-  #:call ASSERT_CODE
->>>>>>> 83483017
     if (present(latVec)) then
       @:ASSERT(all(shape(latVec) == [3,3]) .or. all(shape(latVec) == [2,1])&
           & .or. all(shape(latVec) == [3,1]))
       @:ASSERT(.not.(present(tFracCoord) .and.&
           & (all(shape(latVec) == [2, 1]) .or. all(shape(latVec) == [2, 1]) ) ) )
     end if
-<<<<<<< HEAD
   #:endblock DEBUG_CODE
-=======
-  #:endcall ASSERT_CODE
->>>>>>> 83483017
     @:ASSERT((.not.(present(tFracCoord).neqv.present(latVec))) .or.(present(latVec)))
     @:ASSERT(present(latVec) .eqv. present(origin))
 
