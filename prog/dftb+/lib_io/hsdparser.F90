--- conflicted
+++ resolved
@@ -109,24 +109,7 @@
 
   ! Name and file descriptors for standard input/output
 
-<<<<<<< HEAD
-  !! Forbidden (even if quoted) characters in the iput
-=======
-  !> Standard in
-  character(len=*), parameter :: stdin = "*"
-
-  !> Standard out
-  character(len=*), parameter :: stdout = "*"
-
-  !> file ID for input
-  integer, parameter :: fdStdin = 0
-
-  !> file ID for output
-  integer, parameter :: fdStdout = 0
-
-
   !> Forbidden (even if quoted) characters in the iput
->>>>>>> 683b562e
   character(len=*), parameter :: forbiddenChars = "<>"
 
   ! Attribute names
@@ -177,29 +160,7 @@
 
 contains
 
-<<<<<<< HEAD
-  !!* Parser HSD format from a file
-  !!* @param rootName Name of the root tag, which should contain the parsed tree
-  !!* @param file     Name of the file (used in error messages)
-  !!* @param xmlDoc       DOM-tree of the parsed input on exit
-=======
-
-  !> Parses HSD format from stdandard input
-  subroutine parseHSD_stdin(initRootName, xmlDoc)
-
-    !> Name of the root tag of the resulting XML-tree
-    character(len=*), intent(in) :: initRootName
-
-    !> DOM-tree of the parsed input on exit
-    type(fnode), pointer :: xmlDoc
-
-    call parseHSD_opened(initRootName, fdStdin, stdin, xmlDoc)
-
-  end subroutine parseHSD_stdin
-
-
   !> Parser HSD format from a file
->>>>>>> 683b562e
   subroutine parseHSD_file(initRootName, file, xmlDoc)
 
     !> Name of the root tag, which should contain the parsed tree
