--- conflicted
+++ resolved
@@ -23,14 +23,6 @@
     module procedure :: polyInterU2
   end interface polyInterUniform
 
-<<<<<<< HEAD
-  interface polyInter
-    module procedure polyInter1
-    module procedure polyInter2
-  end interface polyInter
-  
-=======
->>>>>>> 51fd3e01
 contains
 
 
@@ -148,7 +140,7 @@
     integer :: iCl, ii, mm
 
     real(dp) :: cc(size(xp)), dd(size(xp))
-    real(dp) :: dx, dxNew, dyy, rTmp
+    real(dp) :: dyy, rTmp
 
     nn = size(xp)
 
@@ -205,7 +197,7 @@
     integer :: iCl, ii, mm
 
     real(dp) :: cc(size(yp,dim=1),size(xp)), dd(size(yp,dim=1),size(xp))
-    real(dp) :: dx, dxNew, dyy(size(yp,dim=1)), r2Tmp(size(yp,dim=1))
+    real(dp) :: dyy(size(yp,dim=1)), r2Tmp(size(yp,dim=1))
     real(dp) :: delta(size(xp)-1)
 
     nn = size(xp)
