--- conflicted
+++ resolved
@@ -260,13 +260,8 @@
 
   !> Wrapper to call the actual linear response routine for excitation energies
   subroutine LinResp_calcExcitations(this, tSpin, denseDesc, eigVec, eigVal, SSqrReal, filling,&
-<<<<<<< HEAD
-      & coords0, sccCalc, dqAt, species0, iNeighbor, img2CentCell, orb, tWriteTagged, fdTagged,&
-      & taggedWriter, excEnergy)
-=======
       & coords0, sccCalc, dqAt, species0, iNeighbour, img2CentCell, orb, tWriteTagged, fdTagged,&
-      & excEnergy, allExcEnergies)
->>>>>>> ea956589
+      & taggedWriter, excEnergy, allExcEnergies)
 
     !> data structure with additional linear response values
     type(linresp), intent(inout) :: this
@@ -330,19 +325,11 @@
     @:ASSERT(size(orb%nOrbAtom) == this%nAtom)
     call LinRespGrad_old(tSpin, this%nAtom, denseDesc%iAtomStart, eigVec, eigVal, sccCalc, dqAt,&
         & coords0, this%nExc, this%nStat, this%symmetry, SSqrReal, filling, species0,&
-<<<<<<< HEAD
-        & this%HubbardU, this%spinW, this%nEl, iNeighbor, img2CentCell, orb, tWriteTagged,&
+        & this%HubbardU, this%spinW, this%nEl, iNeighbour, img2CentCell, orb, tWriteTagged,&
         & fdTagged, taggedWriter, this%fdMulliken, this%fdCoeffs, this%tGrndState, this%fdXplusY,&
         & this%fdTrans, this%fdSPTrans, this%fdTradip, this%tArnoldi, this%fdArnoldi,&
         & this%fdArnoldiDiagnosis, this%fdExc, this%tEnergyWindow, this%energyWindow,&
-        & this%tOscillatorWindow, this%oscillatorWindow, excEnergy)
-=======
-        & this%HubbardU, this%spinW, this%nEl, iNeighbour, img2CentCell, orb, tWriteTagged,&
-        & fdTagged, this%fdMulliken, this%fdCoeffs, this%tGrndState, this%fdXplusY, this%fdTrans,&
-        & this%fdSPTrans, this%fdTradip, this%tArnoldi, this%fdArnoldi,  this%fdArnoldiDiagnosis,&
-        & this%fdExc, this%tEnergyWindow, this%energyWindow, this%tOscillatorWindow,&
-        & this%oscillatorWindow, this%tCacheCharges, excEnergy, allExcEnergies)
->>>>>>> ea956589
+        & this%tOscillatorWindow, this%oscillatorWindow, this%tCacheCharges, excEnergy, allExcEnergies)
 
 #:else
     call error('Internal error: Illegal routine call to LinResp_calcExcitations')
@@ -352,15 +339,9 @@
 
 
   !> Wrapper to call linear response calculations of excitations and forces in excited states
-<<<<<<< HEAD
-  subroutine LinResp_addGradients(tSpin, this, iAtomStart, eigVec, eigVal, SSqrReal, filling, &
-      & coords0, sccCalc, dqAt, species0, iNeighbor, img2CentCell, orb, skHamCont, skOverCont, &
-      & tWriteTagged, fdTagged, taggedWriter, excEnergy, excgradient, derivator, rhoSqr,&
-=======
   subroutine LinResp_addGradients(tSpin, this, iAtomStart, eigVec, eigVal, SSqrReal, filling,&
       & coords0, sccCalc, dqAt, species0, iNeighbour, img2CentCell, orb, skHamCont, skOverCont,&
-      & tWriteTagged, fdTagged, excEnergy, allExcEnergies, excgradient, derivator, rhoSqr,&
->>>>>>> ea956589
+      & tWriteTagged, fdTagged, taggedWriter, excEnergy, allExcEnergies, excgradient, derivator, rhoSqr,&
       & occNatural, naturalOrbs)
 
     !> is this a spin-polarized calculation
@@ -457,43 +438,24 @@
     shiftPerAtom = shiftPerAtom + shiftPerL(1,:)
 
     if (allocated(occNatural)) then
-<<<<<<< HEAD
-      call LinRespGrad_old(tSpin, this%nAtom, iAtomStart, eigVec, eigVal, sccCalc, dqAt, coords0, &
-          & this%nExc, this%nStat, this%symmetry, SSqrReal, filling, species0, this%HubbardU, &
+      call LinRespGrad_old(tSpin, this%nAtom, iAtomStart, eigVec, eigVal, sccCalc, dqAt, coords0,&
+          & this%nExc, this%nStat, this%symmetry, SSqrReal, filling, species0, this%HubbardU,&
+          & this%spinW, this%nEl, iNeighbour, img2CentCell, orb, tWriteTagged, fdTagged,&
+          & taggedWriter, this%fdMulliken, this%fdCoeffs, this%tGrndState, this%fdXplusY,&
+          & this%fdTrans, this%fdSPTrans, this%fdTradip, this%tArnoldi, this%fdArnoldi,&
+          & this%fdArnoldiDiagnosis, this%fdExc, this%tEnergyWindow, this%energyWindow,&
+          & this%tOscillatorWindow, this%oscillatorWindow, this%tCacheCharges, excEnergy,&
+          & allExcEnergies, shiftPerAtom, skHamCont, skOverCont, excgradient, derivator, rhoSqr,&
+          & occNatural, naturalOrbs)
+    else
+      call LinRespGrad_old(tSpin, this%nAtom, iAtomStart, eigVec, eigVal, sccCalc, dqAt, coords0,&
+          & this%nExc, this%nStat, this%symmetry, SSqrReal, filling, species0, this%HubbardU,&
           & this%spinW, this%nEl, iNeighbor, img2CentCell, orb, tWriteTagged, fdTagged,&
           & taggedWriter, this%fdMulliken, this%fdCoeffs, this%tGrndState, this%fdXplusY,&
           & this%fdTrans, this%fdSPTrans, this%fdTradip, this%tArnoldi, this%fdArnoldi,&
           & this%fdArnoldiDiagnosis, this%fdExc, this%tEnergyWindow, this%energyWindow,&
-          & this%tOscillatorWindow, this%oscillatorWindow, excEnergy, shiftPerAtom, skHamCont,&
-          & skOverCont, excgradient, derivator, rhoSqr, occNatural, naturalOrbs)
-    else
-      call LinRespGrad_old(tSpin, this%nAtom, iAtomStart, eigVec, eigVal, sccCalc, dqAt, coords0, &
-          & this%nExc, this%nStat, this%symmetry, SSqrReal, filling, species0, this%HubbardU, &
-          & this%spinW, this%nEl, iNeighbor, img2CentCell, orb, tWriteTagged, fdTagged,&
-          & taggedWriter, this%fdMulliken, this%fdCoeffs, this%tGrndState, this%fdXplusY,&
-          & this%fdTrans, this%fdSPTrans, this%fdTradip, this%tArnoldi, this%fdArnoldi,&
-          & this%fdArnoldiDiagnosis, this%fdExc, this%tEnergyWindow, this%energyWindow,&
-          & this%tOscillatorWindow, this%oscillatorWindow, excEnergy, shiftPerAtom, skHamCont,&
-          & skOverCont, excgradient, derivator, rhoSqr)
-=======
-      call LinRespGrad_old(tSpin, this%nAtom, iAtomStart, eigVec, eigVal, sccCalc, dqAt, coords0,&
-          & this%nExc, this%nStat, this%symmetry, SSqrReal, filling, species0, this%HubbardU,&
-          & this%spinW, this%nEl, iNeighbour, img2CentCell, orb, tWriteTagged, fdTagged,&
-          & this%fdMulliken, this%fdCoeffs, this%tGrndState, this%fdXplusY, this%fdTrans,&
-          & this%fdSPTrans, this%fdTradip, this%tArnoldi, this%fdArnoldi, this%fdArnoldiDiagnosis,&
-          & this%fdExc, this%tEnergyWindow, this%energyWindow, this%tOscillatorWindow,&
-          & this%oscillatorWindow, this%tCacheCharges, excEnergy, allExcEnergies, shiftPerAtom,&
-          & skHamCont, skOverCont, excgradient, derivator, rhoSqr, occNatural, naturalOrbs)
-    else
-      call LinRespGrad_old(tSpin, this%nAtom, iAtomStart, eigVec, eigVal, sccCalc, dqAt, coords0,&
-          & this%nExc, this%nStat, this%symmetry, SSqrReal, filling, species0, this%HubbardU,&
-          & this%spinW, this%nEl, iNeighbour, img2CentCell, orb, tWriteTagged, fdTagged,&
-          & this%fdMulliken, this%fdCoeffs, this%tGrndState, this%fdXplusY, this%fdTrans,&
-          & this%fdSPTrans, this%fdTradip, this%tArnoldi, this%fdArnoldi, this%fdArnoldiDiagnosis,&
-          & this%fdExc, this%tEnergyWindow, this%energyWindow, this%tOscillatorWindow,&
-          & this%oscillatorWindow, this%tCacheCharges, excEnergy, allExcEnergies, shiftPerAtom,&
-          & skHamCont, skOverCont, excgradient, derivator, rhoSqr)
->>>>>>> ea956589
+          & this%tOscillatorWindow, this%oscillatorWindow, this%tCacheCharges, excEnergy,&
+          & allExcEnergies, shiftPerAtom, skHamCont, skOverCont, excgradient, derivator, rhoSqr)
     end if
 
 #:else
