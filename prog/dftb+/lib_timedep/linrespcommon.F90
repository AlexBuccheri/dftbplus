!--------------------------------------------------------------------------------------------------!
!  DFTB+: general package for performing fast atomistic simulations                                !
!  Copyright (C) 2018  DFTB+ developers group                                                      !
!                                                                                                  !
!  See the LICENSE file for terms of usage and distribution.                                       !
!--------------------------------------------------------------------------------------------------!

#:include 'common.fypp'

!> Helper routines for the linear response modules.
<<<<<<< HEAD
module dftbp_linrespcommon
  use dftbp_assert
  use dftbp_accuracy
  use dftbp_blasroutines
  use dftbp_sorting
  use dftbp_message
  use dftbp_commontypes
=======
module linrespcommon
  use assert
  use accuracy
  use blasroutines
  use sorting
  use message
  use commontypes
  use transcharges
>>>>>>> ea956589
  implicit none
  public


  !> prefactor of 2/3.
  real(dp), parameter :: twothird = 2.0_dp / 3.0_dp

contains


  !> find (possibly degenerate) transitions with stronger dipole
  !> transition strengths than a tolerance, count them and place at
  !> the start of the appropriate arrays
  subroutine dipSelect(wij,sposz,win,transd,nxov_r,threshold,grndEigVal, getij)

    !> Energies of transitions
    real(dp), intent(inout) :: wij(:)

    !> transition strengths
    real(dp), intent(inout) :: sposz(:)

    !> index array for transitions to single particle transitions
    integer, intent(inout) :: win(:)

    !> transition dipole matrix elements for each atom
    real(dp), intent(inout) :: transd(:,:)

    !> number of excitations in space
    integer, intent(out) :: nxov_r

    !> threshold for dipole cutoff
    real(dp), intent(in) :: threshold

    !> ground state eigenvalues
    real(dp), intent(in) :: grndEigVal(:,:)

    !> Index array of transitions
    integer, intent(in) :: getij(:,:)

    integer :: nxov, ii, jj, iOcc, iVrt, iStart
    real(dp) :: eOcc, eExc, mu

    nxov = size(wij)
    @:ASSERT(nxov == size(sposz))
    @:ASSERT(nxov == size(win))
    @:ASSERT(all(shape(transd) == [nxov,3]))
    @:ASSERT(size(getij,dim=1) >= nxov)
    @:ASSERT(size(getij,dim=2) == 2)
    @:ASSERT(threshold >= 0.0_dp)

    call indxov(win, 1, getij, iOcc, iVrt)
    eOcc = grndEigVal(iOcc,1)
    eExc = wij(1)
    iStart = 1
    nxov_r = 0
    ! Check, to single precision tolerance, for degeneracies when selecting bright transitions
    do ii = 2, nxov
      call indxov(win, ii, getij, iOcc, iVrt)
      ! check if this is a still within a degenerate group, otherwise process the group
      if ( abs(grndEigVal(iOcc,1)-eOcc) > epsilon(0.0) .or. &
          & abs(wij(ii)-eExc) > epsilon(0.0) ) then
        eOcc = grndEigVal(iOcc,1)
        eExc = wij(ii)
        mu = 0.0_dp
        ! loop over transitions in the group and check the oscillator strength
        do jj = iStart, ii-1
          call indxov(win, jj, getij, iOcc, iVrt)
          mu = mu + sposz(jj)
        end do
        ! if something in the group is bright, so include them all
        if (mu>threshold) then
          do jj = iStart, ii-1
            nxov_r = nxov_r + 1
            win(nxov_r) = win(jj)
            wij(nxov_r) = wij(jj)
            sposz(nxov_r) = sposz(jj)
            transd(nxov_r,:) = transd(jj,:)
          end do
        end if
        iStart = ii
      end if
    end do

    ! last group in the transitions
    mu = 0.0_dp
    do jj = iStart, nxov
      call indxov(win, jj, getij, iOcc, iVrt)
      mu = mu + sposz(jj)
    end do
    if (mu>threshold) then
      do jj = iStart, nxov
        nxov_r = nxov_r + 1
        win(nxov_r) = win(jj)
        wij(nxov_r) = wij(jj)
        sposz(nxov_r) = sposz(jj)
        transd(nxov_r,:) = transd(jj,:)
      end do
    end if

  end subroutine dipSelect


  !> counts number of transition involving either the HOMO or LUMO levels.  Used to find number of
  !> states in the occupied and empty spaces.
  subroutine getNorb_r(nxov, win, getij, homo, no, nv)

    !> number of excitations
    integer, intent(in) :: nxov

    !> index array after sorting of eigenvalues
    integer, intent(in) :: win(:)

    !> Index array of transitions
    integer, intent(in) :: getij(:,:)

    !> index of highest occupied level
    integer, intent(in) :: homo

    !> number of occupied states with transitions into LUMO
    integer, intent(out) :: no

    !> number of virtual states involved in transitions from HOMO
    integer, intent(out) :: nv

    integer :: ia, ii, jj

    no = 0
    nv = 0

    !$OMP PARALLEL DO DEFAULT(SHARED) PRIVATE(ia,ii,jj) SCHEDULE(RUNTIME) REDUCTION(+:nv,no)
    do ia = 1, nxov
      call indxov(win, ia, getij, ii, jj)
      if (ii == homo) nv = nv +1
      if (jj == homo +1) no = no +1
    end do
    !$OMP  END PARALLEL DO

  end subroutine getNorb_r


  !> Computes individual indices from the compound occ-virt excitation index.
  pure subroutine indxov(win, indx, getij, ii, jj)

    !> index array after sorting of eigenvalues.
    integer, intent(in) :: win(:)

    !> Compound excitation index.
    integer, intent(in) :: indx

    !> Index array of transitions after sorting of eigenvalues
    integer, intent(in) :: getij(:,:)

    !> Initial (filled) state.
    integer, intent(out) :: ii

    !> Final (empty) state.
    integer, intent(out) :: jj

    integer :: indo

    indo = win(indx)
    ii = getij(indo,1)
    jj = getij(indo,2)

  end subroutine indxov


  !> Computes individual indices from the compound occ-occ excitation index.
  subroutine indxoo(nocc, nocc_r, indx, ii, jj)

    !> number of occupied states
    integer, intent(in) :: nocc

    !> number of required occupied-occupied transitions states
    integer, intent(in) :: nocc_r

    !> Compound excitation index.
    integer, intent(in) :: indx

    !> Initial state.
    integer, intent(out) :: ii

    !> Final state.
    integer, intent(out) :: jj

    call indxvv(nocc - nocc_r, indx, ii, jj)

  end subroutine indxoo


  !> Computes individual indices from the compound virtual-virtual excitation index.
  subroutine indxvv(nocc, indx, ii, jj)

    !> Compund excitation index.
    integer, intent(in) :: nocc

    !> Number of occupied states.
    integer, intent(in) :: indx

    !> Initial state.
    integer, intent(out) :: ii

    !> Final state.
    integer, intent(out) :: jj

    real(dp) :: re

    @:ASSERT(indx > 0)

    ! solve a quadratic for the row of a matrix between occupied and
    ! virtual states, given the number of the element in the matrix
    re = sqrt(real(indx, dp) * 2.0_dp - 1.75_dp) - 0.5_dp

    ii  = floor(re) + 1 + nocc ! actual row
    jj  = indx - ((ii - 1 - nocc) * (ii - nocc)) / 2 + nocc ! column

    @:ASSERT(ii > 0)
    @:ASSERT(jj > 0)

  end subroutine indxvv


  !> Computes the virtual-virtual compound index from two indices.
  subroutine rindxvv(nocc, ii, jj, indx)

    !> Number of occupied states.
    integer, intent(in) :: nocc

    !> First virtual state.
    integer, intent(in) :: ii

    !> second virtual state.
    integer, intent(in) :: jj

    !> Compound indx.
    integer, intent(out) :: indx

    indx = (jj - nocc) + (((ii - nocc) - 1) * (ii - nocc)) / 2

  end subroutine rindxvv


  !> Builds array to convert from orbital pairs to a compound index, reverse of index generated by
  !> getSPExcitations (which were then potentially windowed afterwards)
  subroutine rindxov_array(win, nocc, nxov, getij, iatrans)

    !> array for indexing excitations
    integer, intent(in) :: win(:)

    !> number of occupied states
    integer, intent(in) :: nocc

    !> Number of transitions from occupied to virtual
    integer, intent(in) :: nxov

    !> array of the occupied->virtual pairs
    integer, intent(in) :: getij(:,:)

    !> resulting index array from orbital pairs to compound index
    integer, intent(out) :: iatrans(:,nocc+1:)

    integer :: ia

    @:ASSERT(size(getij,dim=2) == 2)

    ! Store reverse indices

    ! If wij was not sorted, it would be a trivial transformation.
    !$OMP PARALLEL DO DEFAULT(SHARED) PRIVATE(ia) SCHEDULE(RUNTIME)
    do ia = 1, nxov
      iatrans( getij(win(ia),1), getij(win(ia),2) ) = ia
    end do
    !$OMP  END PARALLEL DO

  end subroutine rindxov_array


  !> Returns the (spatial) MO overlap between orbitals in different spin channels
  function MOoverlap(pp, qq, stimc, grndEigVecs) result(S_pq)

    !> orbital in alpha channel
    integer, intent(in) :: pp

    !> orbital in  beta channel
    integer, intent(in) :: qq

    !> overlap times ground single particle state wavefunctiona
    real(dp), intent(in) :: stimc(:,:,:)

    !> ground state single particle wavefunctions
    real(dp), intent(in) :: grndEigVecs(:,:,:)

    !> Resulting overlap between states
    real(dp):: S_pq

    @:ASSERT(all(shape(grndEigVecs) == shape(stimc)))
    @:ASSERT(size(grndEigVecs, dim=3) == 2)

    S_pq = sum(grndEigVecs(:,pp,1)*stimc(:,qq,2))

  end function MOoverlap


  !> Scale excitation energies by differences in occupations between filled and empty states
  subroutine wtdn(wij, occNr, win, nmatup, nmat, getij, wn_ij)

    !> K-S energies
    real(dp), intent(in) :: wij(:)

    !> occupation of states
    real(dp), intent(in) :: occNr(:,:)

    !> index array for transitions to single particle transitions
    integer, intent(in) :: win(:)

    !> number of up-up excitations
    integer, intent(in) :: nmatup

    !> number of transitions to scale
    integer, intent(in) :: nmat

    !> array of the occupied->virtual pairs
    integer, intent(in) :: getij(:,:)

    !> resulting scaled matrix
    real(dp), intent(out) :: wn_ij(:)

    integer :: ia, ii, jj
    logical :: updwn
    real(dp) :: docc_ij

    !$OMP PARALLEL DO DEFAULT(SHARED) PRIVATE(ia, ii, jj, updwn, docc_ij) SCHEDULE(RUNTIME)
    do ia = 1, nmat
      call indxov(win, ia, getij, ii, jj)
      updwn = (win(ia) <= nmatup)
      if(updwn) then
        docc_ij = occNr(ii,1) - occNr(jj,1)
      else
        docc_ij = occNr(ii,2) - occNr(jj,2)
      end if
      wn_ij(ia) = wij(ia) * docc_ij
    end do
    !$OMP  END PARALLEL DO

  end subroutine wtdn


  !> Multiplies the excitation supermatrix with a supervector.
  !>
  !> Note: In order not to store the entire supermatrix (nmat, nmat), the various pieces are
  !> assembled individually and multiplied directly with the corresponding part of the supervector.
  subroutine omegatvec(spin, vin, vout, wij, sym, win, nmatup, iAtomStart, stimc, grndEigVecs, &
      & occNr, getij, gamma, species0, spinW, transChrg)

    !> logical spin polarization
    logical, intent(in) :: spin

    !> Vector to multiply with. (nmat)
    real(dp), intent(in) :: vin(:)

    !> Vector containing the result on exit. (nmat,)
    real(dp), intent(out) :: vout(:)

    !> Excitation energies (wij = epsion_j - epsilon_i)
    real(dp), intent(in) :: wij(:)

    !> Symmetry flag (singlet or triplet)
    character, intent(in) :: sym

    !> Sorting index of the excitation energies.
    integer, intent(in) :: win(:)

    !> number of same-spin transitions
    integer, intent(in) :: nmatup

    !> Starting position of each atom in the list of orbitals.
    integer, intent(in) :: iAtomStart(:)

    !> overlap times eigenvector. (nOrb, nOrb)
    real(dp), intent(in) :: stimc(:,:,:)

    !> Eigenvectors (nOrb, nOrb)
    real(dp), intent(in) :: grndEigVecs(:,:,:)

    !> Occupation numbers
    real(dp), intent(in) :: occNr(:,:)

    !> index array for excitations
    real(dp), intent(in) :: gamma(:,:)

    !> DFTB gamma matrix (nAtm, nAtom)
    integer, intent(in) :: getij(:,:)

    !> Chemical species of the atoms
    integer, intent(in) :: species0(:)

    !> ground state spin constants for each species
    real(dp), intent(in) :: spinW(:)

    !> machinery for transition charges between single particle levels
    type(TTransCharges), intent(in) :: transChrg

    integer :: nmat, natom
    integer :: ia, ii, jj
    real(dp) :: fact
    ! somewhat ugly, but fast small arrays on stack:
    real(dp) :: otmp(size(gamma, dim=1)), gtmp(size(gamma, dim=1))
    real(dp) :: qij(size(gamma, dim=1)) ! qij Working array (used for excitation charges). (nAtom)
    real(dp) :: wnij(size(wij))
    logical :: updwn

    @:ASSERT(size(vin) == size(vout))

    nmat = size(vin)
    natom = size(gamma, dim=1)

    vout = 0.0_dp

    call wtdn(wij, occNr, win, nmatup, nmat, getij, wnij)
    wnij = sqrt(wnij) ! always used as root(wnij) after this

    ! product charges with the v*wn product, i.e. Q * v*wn
    oTmp(:) = 0.0_dp
    call transChrg%qMatVec(iAtomStart, stimc, grndEigVecs, getij, win, vin(:nmat) * wnij(:nmat),&
        & oTmp)

    if (.not.spin) then !-----------spin-unpolarized systems--------------

      if (sym == 'S') then

        call hemv(gtmp, gamma, otmp)

        ! 2 * wn * (g * Q)
        vOut(:) = 0.0_dp
        call transChrg%qVecMat(iAtomStart, stimc, grndEigVecs, getij, win, gTmp, vOut)
        vOut(:) = 2.0_dp * wnij(:) * vOut(:)

      else

        otmp = 2.0_dp * otmp * spinW(species0)

        ! wn * (o * Q)
        vOut = 0.0_dp
        call transChrg%qVecMat(iAtomStart, stimc, grndEigVecs, getij, win, oTmp, vOut)
        vOut(:) = wnij(:) * vOut(:)


      end if

    else !--------------spin-polarized systems--------

      call hemv(gtmp, gamma, otmp)

      otmp(:) = 0.0_dp

      !$OMP PARALLEL DO DEFAULT(SHARED) PRIVATE(ia,ii,jj,updwn,qij,fact) &
      !$OMP& SCHEDULE(RUNTIME) REDUCTION(+:otmp)
      do ia = 1,nmat

        updwn = (win(ia) <= nmatup)

        qij(:) = transChrg%qTransIJ(ia, iAtomStart, stimc, grndEigVecs, getij, win)

        ! singlet gamma part (S)
        vout(ia) = 2.0_dp * wnij(ia) * dot_product(qij, gtmp)

        ! magnetization part (T1)
        if (updwn) then
          fact = 1.0_dp
        else
          fact =-1.0_dp
        end if
        otmp(:) = otmp(:) + fact * vin(ia) * wnij(ia) * qij(:)

      end do
      !$OMP  END PARALLEL DO

      otmp = 2.0_dp * otmp * spinW(species0)

      !$OMP PARALLEL DO DEFAULT(SHARED) PRIVATE(ia,ii,jj,updwn,qij,fact) &
      !$OMP& SCHEDULE(RUNTIME)
      do ia = 1,nmat

        qij(:) = transChrg%qTransIJ(ia, iAtomStart, stimc, grndEigVecs, getij, win)

        updwn = (win(ia) <= nmatup)
        if (updwn) then
          fact = 1.0_dp
        else
          fact =-1.0_dp
        end if
        vout(ia) = vout(ia) + fact * wnij(ia) * dot_product(qij, otmp)

      end do
      !$OMP  END PARALLEL DO

    end if

    vout = vout + ( wij**2 ) * vin

  end subroutine omegatvec


  !> Multiplies the supermatrix (A+B) with a given vector.
  subroutine apbw(rkm1, rhs2, wij, nmat, natom, win, nmatup, getij, iAtomStart, stimc, grndEigVecs,&
      & gamma, transChrg)

    !> Resulting vector on return.
    real(dp), intent(out) :: rkm1(:)

    !> Vector, which (A+B) should act on.
    real(dp), intent(in) :: rhs2(:)

    !> Excitation energies
    real(dp), intent(in) :: wij(:)

    !> matrix dimension
    integer, intent(in) :: nmat

    !> number of atoms
    integer, intent(in) :: natom

    !> index array
    integer, intent(in) :: win(:)

    !> number of same spin transitions
    integer, intent(in) :: nmatup

    !> index array
    integer, intent(in) :: getij(:,:)

    !> indexing array for atomic basis functions
    integer, intent(in) :: iAtomStart(:)

    !> overlap times ground state wavefunction
    real(dp), intent(in) :: stimc(:,:,:)

    !> ground state wave function coefficients
    real(dp), intent(in) :: grndEigVecs(:,:,:)

    !> transition charges
    real(dp), intent(in) :: gamma(:,:)

    !> machinery for transition charges between single particle levels
    type(TTransCharges), intent(in) :: transChrg

    !> gamma matrix
    integer :: ia, ii, jj
    real(dp) :: tmp(natom), gtmp(natom), qij(natom)

    @:ASSERT(size(rkm1) == nmat)

    tmp(:) = 0.0_dp
    call transChrg%qMatVec(iAtomStart, stimc, grndEigVecs, getij, win, rhs2, tmp)

    call hemv(gtmp, gamma, tmp)

    rkm1(:) = 0.0_dp
    call transChrg%qVecMat(iAtomStart, stimc, grndEigVecs, getij, win, gTmp, rkm1)

    rkm1(:) = 4.0_dp * rkm1(:) + wij(:) * rhs2(:)

  end subroutine apbw


  !> calculating spin polarized excitations
  !> Note: the subroutine is generalized to account for spin and partial occupancy
  subroutine getSPExcitations(grndEigVal, filling, wij, getij)

    !> ground state eigenvalues
    real(dp), intent(in) :: grndEigVal(:,:)

    !> occupation numbers for the ground state
    real(dp), intent(in) :: filling(:,:)

    !> Kohn-Sham energy differences between empty and filled states
    real(dp), intent(out) :: wij(:)

    !> index of pairs of KS states for the transitions in wij
    integer, intent(out) :: getij(:,:)

    integer :: ind, ii, jj
    integer :: norb, iSpin, nSpin

    @:ASSERT(all(shape(grndEigVal)==shape(filling)))

    norb = size(grndEigVal, dim=1)
    nSpin = size(grndEigVal, dim=2)

    ind = 0

    do iSpin = 1, nSpin
      do ii = 1, norb - 1
        do jj = ii, norb
          if (filling(ii,iSpin) > filling(jj,iSpin) + elecTolMax) then
            ind = ind + 1
            wij(ind) = grndEigVal(jj,iSpin) - grndEigVal(ii,iSpin)
            getij(ind,:) = [ii,jj]
          end if
        end do
      end do
    end do

  end subroutine getSPExcitations


  !> Calculate dipole moment for transitions
  function oscillatorStrength(transd, wij, evec) result(osz)

    !> transition dipole matrix elements for each atom
    real(dp), intent(in) :: transd(:,:)

    !> energy differences between single particle states
    real(dp), intent(in) :: wij(:)

    !> excitation eigenvector
    real(dp), intent(in) :: evec(:)

    !> oscillator strength
    real(dp) :: osz

    real(dp) :: rtmp
    integer :: ii

    osz = 0.0_dp
    do ii = 1, 3
      rtmp = sum(transd(:,ii) * sqrt(wij) * evec)
      osz = osz + rtmp * rtmp
    end do
    osz = twothird * osz

  end function oscillatorStrength


  !> Transition dipoles between single particle states
  subroutine transitionDipole(transd, wij, eval, evec, tdip)

    !> transition dipole for transitions between KS states
    real(dp), intent(in) :: transd(:,:)

    !> energy differences between single particle states
    real(dp), intent(in) :: wij(:)

    !> single particle excitation eigenvalues
    real(dp), intent(in) :: eval(:)

    !> single particle eigenvectors
    real(dp), intent(in) :: evec(:,:)

    !> resulting transition dipoles
    real(dp), intent(out) :: tdip(:,:)

    real(dp) :: rtmp
    integer :: ii, ll

    tdip(:,:) = 0.0_dp
    !$OMP PARALLEL DO DEFAULT(SHARED) PRIVATE(ii,rtmp) SCHEDULE(RUNTIME)
    do ii = 1, size(evec, dim=2)
      rtmp = eval(ii)**(-4) ! 1._dp / sqrt(sqrt(eval(ii)))
      do ll = 1, 3
        tdip(ii,ll) = sum(transd(:,ll) * sqrt(wij) * evec(:,ii)) * rtmp
      end do
    end do
    !$OMP  END PARALLEL DO

  end subroutine transitionDipole

end module dftbp_linrespcommon<|MERGE_RESOLUTION|>--- conflicted
+++ resolved
@@ -8,7 +8,6 @@
 #:include 'common.fypp'
 
 !> Helper routines for the linear response modules.
-<<<<<<< HEAD
 module dftbp_linrespcommon
   use dftbp_assert
   use dftbp_accuracy
@@ -16,16 +15,7 @@
   use dftbp_sorting
   use dftbp_message
   use dftbp_commontypes
-=======
-module linrespcommon
-  use assert
-  use accuracy
-  use blasroutines
-  use sorting
-  use message
-  use commontypes
-  use transcharges
->>>>>>> ea956589
+  use dftbp_transcharges
   implicit none
   public
 
