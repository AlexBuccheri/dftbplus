!--------------------------------------------------------------------------------------------------!
!  DFTB+: general package for performing fast atomistic simulations                                !
!  Copyright (C) 2018  DFTB+ developers group                                                      !
!                                                                                                  !
!  See the LICENSE file for terms of usage and distribution.                                       !
!--------------------------------------------------------------------------------------------------!

#:include 'linkedlist.fypp'

<<<<<<< HEAD
!> Linked list for single integer vectors
module linkedlisti1
  use assert
=======
!> Linked list for single real vectors
module dftbp_linkedlisti1
  use dftbp_assert
>>>>>>> c21c5b2d
  implicit none
  private

  $:define_list(&
      & TYPE_NAME='listIntR1',&
      & ITEM_TYPE='integer',&
      & ITEM_RANK=1,&
      & PADDING='0')

end module dftbp_linkedlisti1<|MERGE_RESOLUTION|>--- conflicted
+++ resolved
@@ -7,15 +7,9 @@
 
 #:include 'linkedlist.fypp'
 
-<<<<<<< HEAD
-!> Linked list for single integer vectors
-module linkedlisti1
-  use assert
-=======
 !> Linked list for single real vectors
 module dftbp_linkedlisti1
   use dftbp_assert
->>>>>>> c21c5b2d
   implicit none
   private
 
