--- conflicted
+++ resolved
@@ -74,17 +74,12 @@
     @:ASSERT(size(HSqrReal, dim=1) == size(eigen))
     @:ASSERT(jobz == 'n' .or. jobz == 'N' .or. jobz == 'v' .or. jobz == 'V')
 
-<<<<<<< HEAD
-    select case(electronicSolver%iSolver)
-    case(1)
-=======
-    select case(iSolver)
-    case(solverQR)
->>>>>>> 865caf56
+    select case(electronicSolver%iSolver)
+    case(electronicSolverTypes%QR)
       call hegv(HSqrReal,SSqrReal,eigen,'L',jobz)
-    case(solverDAC)
+    case(electronicSolverTypes%divideandconquer)
       call hegvd(HSqrReal,SSqrReal,eigen,'L',jobz)
-    case(solverRR)
+    case(electronicSolverTypes%relativelyrobust)
       call gvr(HSqrReal,SSqrReal,eigen,'L',jobz)
     case default
       call error('Unknown eigensolver')
@@ -119,17 +114,12 @@
     @:ASSERT(size(HSqrCplx, dim=1) == size(eigen))
     @:ASSERT(jobz == 'n' .or. jobz == 'N' .or. jobz == 'v' .or. jobz == 'V')
 
-<<<<<<< HEAD
-    select case(electronicSolver%iSolver)
-    case(1)
-=======
-    select case(iSolver)
-    case(solverQR)
->>>>>>> 865caf56
+    select case(electronicSolver%iSolver)
+    case(electronicSolverTypes%QR)
       call hegv(HSqrCplx,SSqrCplx,eigen,'L',jobz)
-    case(solverDAC)
+    case(electronicSolverTypes%divideandconquer)
       call hegvd(HSqrCplx,SSqrCplx,eigen,'L',jobz)
-    case(solverRR)
+    case(electronicSolverTypes%relativelyrobust)
       call gvr(HSqrCplx,SSqrCplx,eigen,'L',jobz)
     case default
       call error('Unknown eigensolver')
@@ -171,7 +161,6 @@
 
     @:ASSERT(jobz == 'n' .or. jobz == 'N' .or. jobz == 'v' .or. jobz == 'V')
 
-<<<<<<< HEAD
     if (electronicSolver%tCholeskiiDecomposed(1)) then
       ! Matrix was already decomposed, so use stored copy (possibly 2 spin channels, but same
       ! overlap matrix)
@@ -184,16 +173,16 @@
     end if
 
     select case(electronicSolver%iSolver)
-    case(1)
+    case(electronicSolverTypes%QR)
       call scalafx_psygv(HSqr, desc, SSqrTmp, desc, eigenVals, eigenVecs, desc, uplo="L",&
           & jobz=jobz, skipchol=electronicSolver%tCholeskiiDecomposed(1))
-    case(2)
+    case(electronicSolverTypes%divideandconquer)
       call scalafx_psygvd(HSqr, desc, SSqrTmp, desc, eigenVals, eigenVecs, desc, uplo="L",&
           & jobz="V", allocfix=.true., skipchol=electronicSolver%tCholeskiiDecomposed(1))
-    case(3)
+    case(electronicSolverTypes%relativelyrobust)
       call scalafx_psygvr(HSqr, desc, SSqrTmp, desc, eigenVals, eigenVecs, desc, uplo="L",&
           & jobz="V", skipchol=electronicSolver%tCholeskiiDecomposed(1))
-    case(4)
+    case(electronicSolverTypes%elpa)
     #:if WITH_ELSI
       ! ELPA solver, returns eigenstates
       ! note, this only factorises overlap on first call - no skipchol equivalent
@@ -201,22 +190,6 @@
     #:else
       call error('Requires the ELSI library')
     #:endif
-    case(5)
-      ! libOMM, does not return eigenstates
-      call error("Currently missing")
-    case(6)
-      ! PEXSI, does not return eigenstates
-      call error("Currently missing")
-=======
-    select case(iSolver)
-    case(solverQR)
-      call scalafx_psygv(HSqr, desc, SSqr, desc, eigenVals, eigenVecs, desc, uplo="L", jobz=jobz)
-    case(solverDAC)
-      call scalafx_psygvd(HSqr, desc, SSqr, desc, eigenVals, eigenVecs, desc, uplo="L", jobz="V",&
-          & allocfix=.true.)
-    case(solverRR)
-      call scalafx_psygvr(HSqr, desc, SSqr, desc, eigenVals, eigenVecs, desc, uplo="L", jobz="V")
->>>>>>> 865caf56
     case default
       call error('Unknown eigensolver')
     end select
@@ -266,8 +239,7 @@
 
     @:ASSERT(jobz == 'n' .or. jobz == 'N' .or. jobz == 'v' .or. jobz == 'V')
 
-<<<<<<< HEAD
-        ! if this is the first call, allocate space
+    ! if this is the first call, allocate space
     if (.not.allocated(ssqrTmp)) then
       allocate(ssqrTmp(size(ssqr,dim=1), size(ssqr,dim=2), parallelKS%nLocalKS))
     end if
@@ -280,16 +252,16 @@
     end if
 
     select case(electronicSolver%iSolver)
-    case(1)
+    case(electronicSolverTypes%QR)
       call scalafx_phegv(HSqr, desc, SSqr, desc, eigenVals, eigenVecs, desc, uplo="L", jobz=jobz, &
           & skipchol=electronicSolver%tCholeskiiDecomposed(iKS))
-    case(2)
+    case(electronicSolverTypes%divideandconquer)
       call scalafx_phegvd(HSqr, desc, SSqr, desc, eigenVals, eigenVecs, desc, uplo="L", jobz=jobz,&
           & allocfix=.true., skipchol=electronicSolver%tCholeskiiDecomposed(iKS))
-    case(3)
+    case(electronicSolverTypes%relativelyrobust)
       call scalafx_phegvr(HSqr, desc, SSqr, desc, eigenVals, eigenVecs, desc, uplo="L", jobz=jobz,&
           & skipchol=electronicSolver%tCholeskiiDecomposed(iKS))
-    case(4)
+    case(electronicSolverTypes%elpa)
   #:if WITH_ELSI
       ! ELPA solver, returns eigenstates
       ! note, this only factorises overlap on first call - no skipchol equivalent
@@ -297,22 +269,6 @@
   #:else
       call error('Requires the ELSI library')
   #:endif
-    case(5)
-      ! libOMM, does not return eigenstates
-      call error("Currently missing")
-    case(6)
-      ! PEXSI, does not return eigenstates
-      call error("Currently missing")
-=======
-    select case(iSolver)
-    case(solverQR)
-      call scalafx_phegv(HSqr, desc, SSqr, desc, eigenVals, eigenVecs, desc, uplo="L", jobz=jobz)
-    case(solverDAC)
-      call scalafx_phegvd(HSqr, desc, SSqr, desc, eigenVals, eigenVecs, desc, uplo="L", jobz=jobz,&
-          & allocfix=.true.)
-    case(solverRR)
-      call scalafx_phegvr(HSqr, desc, SSqr, desc, eigenVals, eigenVecs, desc, uplo="L", jobz=jobz)
->>>>>>> 865caf56
     case default
       call error('Unknown eigensolver')
     end select
