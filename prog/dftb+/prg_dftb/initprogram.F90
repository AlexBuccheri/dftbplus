--- conflicted
+++ resolved
@@ -81,15 +81,14 @@
   use potentials
   use taggedoutput
   use formatout
-<<<<<<< HEAD
+  use dftbp_forcetypes, only : forceTypes
+  use dftbp_elstattypes, only : elstatTypes
+
   use magmahelper
 #:if WITH_GPU
   use device_info
 #:endif
-=======
-  use dftbp_forcetypes, only : forceTypes
-  use dftbp_elstattypes, only : elstatTypes
->>>>>>> ea956589
+
 #:if WITH_TRANSPORT
   use libnegf_vars
   use negf_int
@@ -2565,30 +2564,10 @@
       write(stdOut, "(A,':',T30,A)") "Periodic boundaries", "No"
     end if
 
-<<<<<<< HEAD
-    select case (solver)
-    case(solverQR)
-      write (strTmp, "(A)") "Standard"
-    case(solverDAC)
-      write (strTmp, "(A)") "Divide and Conquer"
-    case(solverRR)
-      write (strTmp, "(A)") "Relatively robust"
-    case(solverGF)
-      write (strTmp, "(A)") "Green's functions"
-    case(solverOnlyTransport)
-      write (strTmp, "(A)") "Transport Only (no energies)"
-    case(solverGPU)
-      write (strTmp, "(A)") "Divide and Conquer (MAGMA GPU version)"
-    case default
-      call error("Unknown eigensolver!")
-    end select
-    write(stdOut, "(A,':',T30,A)") "Diagonalizer", trim(strTmp)
-=======
     write(stdOut, "(A,':',T30,A)") "Electronic solver", electronicSolver%getSolverName()
->>>>>>> ea956589
 
 #:if WITH_GPU
-    if (solver == solverGPU) then
+    if (electronicSolver%iSolver == electronicSolverTypes%magma_gvd) then
       call  gpu_avail(ngpus)
       call  gpu_req(req_ngpus)
       write(*,*) "Number of GPUs requested:",req_ngpus
@@ -2596,7 +2575,6 @@
       if ((req_ngpus .le. ngpus) .and. (req_ngpus .ge. 1)) then
         ngpus = req_ngpus
       endif
-      call  magmaf_init()
     endif
 #:endif
 
