--- conflicted
+++ resolved
@@ -2802,18 +2802,12 @@
 #:endif
 
   !> Initialises (clears) output files.
-<<<<<<< HEAD
-  subroutine initOutputFiles(tWriteAutotest, tWriteResultsTag, tWriteBandDat, tDerivs,&
+  subroutine initOutputFiles(env, tWriteAutotest, tWriteResultsTag, tWriteBandDat, tDerivs,&
       & tWriteDetailedOut, tMd, tGeoOpt, geoOutFile, fdAutotest, fdResultsTag, fdBand, fdEigvec,&
       & fdHessian, fdDetailedOut, fdMd, fdChargeBin, ESP)
-=======
-  subroutine initOutputFiles(env, tWriteAutotest, tWriteResultsTag, tWriteBandDat, tDerivs,&
-      & tWriteDetailedOut, tMd, tGeoOpt, geoOutFile, fdAutotest, fdResultsTag, fdBand,&
-      & fdEigvec, fdHessian, fdDetailedOut, fdMd, fdChargeBin)
 
     !> Environment
     type(TEnvironment), intent(inout) :: env
->>>>>>> faa16d23
 
     !> Should tagged regression test data be printed
     logical, intent(in) :: tWriteAutotest
@@ -2863,12 +2857,9 @@
     !> File descriptor for charge restart file
     integer, intent(out) :: fdChargeBin
 
-<<<<<<< HEAD
     !> Electrostatic potentials if requested
     type(TElectrostaticPotentials), allocatable, intent(inout) :: ESP
 
-=======
->>>>>>> faa16d23
     call initTaggedWriter()
     if (tWriteAutotest) then
       call initOutputFile(autotestTag, fdAutotest)
