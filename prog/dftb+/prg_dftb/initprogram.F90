!--------------------------------------------------------------------------------------------------!
!  DFTB+: general package for performing fast atomistic simulations                                !
!  Copyright (C) 2017  DFTB+ developers group                                                      !
!                                                                                                  !
!  See the LICENSE file for terms of usage and distribution.                                       !
!--------------------------------------------------------------------------------------------------!

#:include 'common.fypp'

!> Global variables and initialization for the main program.
module initprogram
  use mainio, only : initOutputFile
  use assert
  use globalenv
  use environment
  use scalapackfx
  use inputdata_module
  use densedescr
  use solvertypes
  use constants
  use periodic
  use accuracy
  use intrinsicpr
  use shortgamma
  use coulomb
  use message
  use mixer
  use simplemixer
  use andersonmixer
  use broydenmixer
  use diismixer

  use geoopt
  use conjgrad
  use steepdesc
  use gdiis

  use randomgenpool
  use ranlux
  use mdcommon
  use mdintegrator
  use velocityverlet
  use thermostat
  use dummytherm
  use andersentherm
  use berendsentherm
  use nhctherm
  use tempprofile
  use numderivs2
  use lapackroutines
  use simplealgebra
  use nonscc
  use scc
  use sccinit
  use slakocont
  use repcont
  use fileid
  use spin, only: Spin_getOrbitalEquiv, ud2qm, qm2ud
  use dftbplusu
  use dispersions
  use thirdorder_module
  use linresp_module
  use stress
  use orbitalequiv
  use commontypes
  use sorting, only : heap_sort
  use fifo
  use linkedlist
  use xlbomd_module
  use etemp, only : Fermi
#:if WITH_SOCKETS
  use mainio, only : receiveGeometryFromSocket
  use ipisocket
#:endif
  use pmlocalisation
  use energies
  use potentials
  use taggedoutput
  use formatout
#:if WITH_TRANSPORT
  use libnegf_vars
  use negf_int
  use poisson_vars
  use poisson_int
#:endif
  implicit none

  !> Tagged output files (machine readable)
  character(*), parameter :: autotestTag = "autotest.tag"

  !> Detailed user output
  character(*), parameter :: userOut = "detailed.out"

  !> band structure and filling information
  character(*), parameter :: bandOut = "band.out"

  !> File accumulating data during an MD run
  character(*), parameter :: mdOut = "md.out"

  !> Machine readable tagged output
  character(*), parameter :: resultsTag = "results.tag"

  !> Second derivative of the energy with respect to atomic positions
  character(*), parameter :: hessianOut = "hessian.out"

<<<<<<< HEAD
  !> file name for charge data
  character(*), parameter :: fCharges = "charges.dat"
=======
  !> file name prefix for charge data
  character(*), parameter :: fCharges = "charges"
>>>>>>> b6a145bc

  !> file to stop code during geometry driver
  character(*), parameter :: fStopDriver = "stop_driver"

  !> file to stop code during scc cycle
  character(*), parameter :: fStopSCC = "stop_scc"

  !> file name for shift data 
  character(*), parameter :: fShifts = "shifts.dat"

  !> Is the calculation SCC?
  logical :: tSccCalc

  !> SCC module internal variables
  type(TScc), allocatable :: sccCalc

  !> Nr. of different cutoffs
  integer, parameter :: nCutoff = 1

  !> nr. of atoms
  integer :: nAtom

  !> nr. of all (boundary condition images and original) atoms
  integer :: nAllAtom

  !> nr. of original atom in central cell
  integer, allocatable :: Img2CentCell(:)

  !> nr of different types (nAtom)
  integer :: nType


  !> data type for atomic orbital information
  type(TOrbitals), target :: orb

  !> nr. of orbitals in the system
  integer :: nOrb

  !> nr. of orbitals for all atoms
  integer :: nAllOrb

  !> types of the atoms (nAllAtom)
  integer, allocatable :: species(:)

  !> type of the atoms (nAtom)
  integer, allocatable, target :: species0(:)

  !> Coords of the atoms (3, nAllAtom)
  real(dp), allocatable :: coord(:,:)

  !> Coords in central cell (3, nAtom)
  real(dp), allocatable, target :: coord0(:,:)

  !> temporary coordinates
  real(dp), allocatable :: tmpCoords(:)

  !> temporary weights
  real(dp), allocatable :: tmpWeight(:)

  !> temporary array of coords (3,:)
  real(dp), allocatable :: tmp3Coords(:,:)


  !> if calculation is periodic
  logical :: tPeriodic

  !> Should central cell coordinates be output?
  logical :: tShowFoldedCoord


  !> How to calculate forces
  integer :: forceType

  !> are atomic coordinates fractional?
  logical :: tFracCoord

  !> Tollerance for SCC cycle
  real(dp) :: sccTol


  !> lattice vectors as columns
  real(dp), allocatable, target :: latVec(:,:)

  !> reciprocal lattice vectors as columns
  real(dp), allocatable, target :: recVec(:,:)


  !> original lattice vectors used for optimizing
  real(dp) :: origLatVec(3,3)

  !> normalized vectors in those directions
  real(dp) :: normOrigLatVec(3,3)


  !> reciprocal vectors in 2 pi units
  real(dp), allocatable :: invLatVec(:,:)

  !> cell volume
  real(dp) :: CellVol

  !> reciprocal cell volume
  real(dp) :: recCellVol

  !> translation vecs for interacting image cells (3, nImgCell + 1)
  real(dp), allocatable :: cellVec(:,:)

  !> cell vectors in absolute units
  real(dp), allocatable :: rCellVec(:,:)

  !> index in cellVec for each atom
  integer, allocatable :: iCellVec(:)


  !> ADT for neighbor parameters
  type(TNeighborList), allocatable, save :: neighborList

  !> nr. of neighbors for atoms out to SK + rep distance
  integer, allocatable :: nNeighbor(:)

  !> H/S sparse matrices indexing array for atomic blocks
  integer, allocatable :: iSparseStart(:,:)

  !> Hubbard Us (orbital, atom)
  real(dp), allocatable, target :: hubbU(:,:)

  !> self energy (orbital, atom)
  real(dp), allocatable :: atomEigVal(:,:)

  !> reference n_0 charges for each atom
  real(dp), allocatable :: referenceN0(:,:)

  !> list of atomic masses
  real(dp), allocatable :: mass(:)

  !> list of atomic masses for each species
  real(dp), allocatable :: speciesMass(:)


  !> Raw H^0 hamiltonian data
  type(OSlakoCont) :: skHamCont

  !> Raw overlap hamiltonian data
  type(OSlakoCont) :: skOverCont

  !> Repulsive interaction raw data
  type(ORepCont) :: pRepCont

  !> Cut off distance for Slater-Koster interactions
  real(dp) :: skCutoff

  !> Cut off distance for repulsive interactions
  real(dp) :: skRepCutoff


  !> longest pair interaction
  real(dp) :: mCutoff


  !> Sparse hamiltonian matrix
  real(dp), allocatable :: ham(:,:)

  !> imaginary part of the Hamiltonian
  real(dp), allocatable :: iHam(:,:)

  !> Charge per atomic shell (shell, atom, spin channel)
  real(dp), allocatable :: chargePerShell(:,:,:)

  !> sparse overlap
  real(dp), allocatable :: over(:)


  !> nr. of K-points
  integer :: nKPoint

  !> K-points
  real(dp), allocatable :: kPoint(:,:)

  !> weight of the K-Points
  real(dp), allocatable :: KWeight(:)


  !> external pressure if periodic
  real(dp) :: extPressure

  !> Barostat used if MD and periodic
  logical :: tBarostat

  !> Barostat coupling strength
  real(dp) :: BarostatStrength


  !> H and S are real
  logical :: tRealHS


  !> nr. of electrons
  real(dp), allocatable :: nEl(:)

  !> Nr. of all electrons if neutral
  real(dp) :: nEl0


  !> Spin W values
  real(dp), allocatable :: spinW(:,:,:)

  !> Spin orbit constants
  real(dp), allocatable :: xi(:,:)


  !> is this a DFTB+U calculation?
  logical :: tDFTBU

  !> Choice of orbital functional
  integer :: nDFTBUfunc

  !> list of U-J for species
  real(dp), allocatable :: UJ(:,:)

  !> How many U-J for each species
  integer, allocatable :: nUJ(:)

  !> number of l-values of U-J for each block
  integer, allocatable :: niUJ(:,:)

  !> l-values of U-J for each block
  integer, allocatable :: iUJ(:,:,:)


  !> electron temperature
  real(dp) :: tempElec

  !> If K points should filled separately
  logical :: tFillKSep

  !> Fix Fermi energy at specified value
  logical :: tFixEf

  !> Fermi energy per spin 
  real(dp) :: Ef(2)

  !> Filling temp updated by MD.
  logical :: tSetFillingTemp

  !> Choice of electron distribution function, defaults to Fermi
  integer :: iDistribFn = 0

  !> atomic kinetic temperature
  real(dp) :: tempAtom

  !> MD stepsize
  real(dp) :: deltaT


  !> eigensolver
  integer :: solver

  !> maximal number of SCC iterations
  integer :: maxSccIter


  !> is this a spin polarized calculation?
  logical :: tSpin

  !> Number of spin components, 1 is unpolarised, 2 is polarised, 4 is noncolinear / spin-orbit
  integer :: nSpin

  !> is there spin-orbit coupling
  logical :: tSpinOrbit

  !> Use block like dual representation for spin orbit
  logical :: tDualSpinOrbit

  !> Is there a complex hamiltonian contribution in real space
  logical :: tImHam

  !> is this a two component calculation (spin orbit or non-collinear spin)
  logical :: t2Component

  !> Common Fermi level accross spin channels
  logical :: tSpinSharedEf


  !> Geometry optimization needed?
  logical :: tGeoOpt

  !> optimize coordinates inside unit cell (periodic)?
  logical :: tCoordOpt

  !> optimize lattice constants?
  logical :: tLatOpt

  !> Fix angles between lattice vectors when optimizing?
  logical :: tLatOptFixAng

  !> Fix length of specified lattice vectors when optimizing?
  logical :: tLatOptFixLen(3)

  !> Optimise lattice isotropically
  logical :: tLatOptIsotropic

  !> Is this a MD calculation?
  logical :: tMD

  !> Is this a derivatives calc?
  logical :: tDerivs

  !> Do we need Mulliken charges?
  logical :: tMulliken

  !> Calculate localised orbitals?
  logical :: tLocalise

  !> Do we need to show Mulliken charges?
  logical :: tPrintMulliken

  !> calculate an electric dipole?
  logical :: tDipole

  !> Do we need atom resolved E?
  logical :: tAtomicEnergy

  !> Print out eigenvectors?
  logical :: tPrintEigVecs

  !> Store eigenvectors as a text file
  logical :: tPrintEigVecsTxt

  !> Print eigenvector projections?
  logical :: tProjEigenvecs

  !> Do we need forces?
  logical :: tForces

  !> are forces being returned
  logical :: tPrintForces

  !> Number of moved atoms
  integer :: nMovedAtom

  !> Index of the moved atoms
  integer, allocatable :: indMovedAtom(:)

  !> Nr. of moved coordinates
  integer :: nMovedCoord

  !> Nr. of geo movements to do
  integer :: nGeoSteps

  !> Index of constrained atoms
  integer, allocatable :: conAtom(:)

  !> Constraint vectors
  real(dp), allocatable :: conVec(:,:)

  !> Pipek-Mezey localisation calculator
  type(TPipekMezey), allocatable :: pipekMezey

  !> use commands from socket communication to control the run
  logical :: tSocket

  !> socket details
#:if WITH_SOCKETS
  type(IpiSocketComm), allocatable :: socket
#:endif

  !> File containing output geometry
  character(lc) :: geoOutFile


  !> Append geometries in the output?
  logical :: tAppendGeo


  !> Only use converged forces if SCC
  logical :: tConvrgForces


  !> labels of atomic species
  character(mc), allocatable :: speciesName(:)

  !> General geometry optimizer
  type(OGeoOpt), allocatable :: pGeoCoordOpt

  !> Geometry optimizer for lattice consts
  type(OGeoOpt), allocatable :: pGeoLatOpt


  !> Charge mixer
  type(OMixer), allocatable :: pChrgMixer


  !> MD Framework
  type(OMDCommon), allocatable :: pMDFrame

  !> MD integrator
  type(OMDIntegrator), allocatable :: pMDIntegrator

  !> Temperature profile driver in MD
  type(OTempProfile), allocatable, target :: temperatureProfile

  !> geometry optimiser
  type(OnumDerivs), allocatable, target :: derivDriver

  !> reference neutral atomic occupations
  real(dp), allocatable :: q0(:, :, :)

  !> shell resolved neutral reference
  real(dp), allocatable :: qShell0(:,:)

  !> input charges (for potentials)
  real(dp), allocatable :: qInput(:, :, :)

  !> output charges
  real(dp), allocatable :: qOutput(:, :, :)

  !> input Mulliken block charges (diagonal part == Mulliken charges)
  real(dp), allocatable :: qBlockIn(:, :, :, :)

  !> Output Mulliken block charges
  real(dp), allocatable :: qBlockOut(:, :, :, :)

  !> Imaginary part of input Mulliken block charges
  real(dp), allocatable :: qiBlockIn(:, :, :, :)

  !> Imaginary part of output Mulliken block charges
  real(dp), allocatable :: qiBlockOut(:, :, :, :)

  !> input charges packed into unique equivalence elements
  real(dp), allocatable :: qInpRed(:)

  !> output charges packed into unique equivalence elements
  real(dp), allocatable :: qOutRed(:)

  !> charge differences packed into unique equivalence elements
  real(dp), allocatable :: qDiffRed(:)

  !> Orbital equivalence relations
  integer, allocatable :: iEqOrbitals(:,:,:)

  !> nr. of inequivalent orbitals
  integer :: nIneqOrb

  !> nr. of elements to go through the mixer - may contain reduced orbitals and also orbital blocks
  !> (if tDFTBU)
  integer :: nMixElements

  !> Orbital equivalency for orbital blocks
  integer, allocatable :: iEqBlockDFTBU(:,:,:,:)

  !> Orbital equivalency for orbital blocks with spin-orbit
  integer, allocatable :: iEqBlockDFTBULS(:,:,:,:)

  ! External charges

  !> If external charges must be considered
  logical :: tExtChrg

  !> Nr. of external charges
  integer :: nExtChrg


  !> external electric field
  logical :: tEField = .false.

  !> field strength
  real(dp) :: EFieldStrength = 0.0_dp

  !> field direction
  real(dp) :: EfieldVector(3) = 0.0_dp

  !> time dependent
  logical :: tTDEfield = .false.

  !> angular frequency
  real(dp) :: EfieldOmega = 0.0_dp

  !> phase of field at step 0
  integer :: EfieldPhase = 0


  !> Partial density of states (PDOS) projection regions
  type(listIntR1), save :: iOrbRegion

  !> PDOS region labels
  type(listCharLc), save :: regionLabels

  !> file units for PDOS results
  integer, allocatable, save :: fdProjEig(:)


  !> Third order DFTB
  logical :: t3rd

  !> Full 3rd order or only atomic site
  logical :: t3rdFull

  !> data structure for 3rd order
  type(ThirdOrder), allocatable :: thirdOrd


  !> Calculate Casida linear response excitations
  logical :: tLinResp

  !> calculate Z vector for excited properties
  logical :: tLinRespZVect

  !> Print eigenvectors
  logical :: tPrintExcitedEigVecs = .false.

  !> data type for linear response
  type(linresp), save :: lresp

  !> If initial charges/dens mtx. from external file.
  logical :: tReadChrg

<<<<<<< HEAD
  !> Whether potential shifts are read from file 
  logical :: tReadShift
=======
  !> should charges written to disc be in ascii or binary format?
  logical :: tWriteChrgAscii
>>>>>>> b6a145bc

  !> produce tagged output?
  logical :: tWriteAutotest

  !> Produce detailed.xml
  logical :: tWriteDetailedXML

  !> Produce detailed.tag
  logical :: tWriteResultsTag

  !> Produce detailed.out
  logical :: tWriteDetailedOut

  !> Produce band.dat
  logical :: tWriteBandDat

  !> Should HS (square) be printed?
  logical :: tWriteHS

  !> Should HS (sparse) be printed?
  logical :: tWriteRealHS

  !> Program run id
  integer :: runId

  !> Frequency for saving restart info
  integer :: restartFreq

  !> If dispersion should be calculated
  logical :: tDispersion

  !> dispersion data and calculations
  class(DispersionIface), allocatable :: dispersion

  !> Can stress be calculated? - start by assuming it can
  logical :: tStress = .true.

  !> should XLBOMD be used in MD
  logical :: tXlbomd

  !> XLBOMD related parameters
  type(Xlbomd), allocatable :: xlbomdIntegrator

  !> Differentiation method for (H^0,S)
  type(NonSccDiff), save :: nonSccDeriv

  !> Whether lattice has changed since last geometry iteration
  logical :: tLatticeChanged

  !> Whether atomic coordindates have changed since last geometry iteration
  logical :: tCoordsChanged

  !> Dense matrix descriptor for H and S
  type(TDenseDescr) :: denseDesc

  !> MD velocities
  real(dp), allocatable :: velocities(:,:)

  !> MD velocities for moved atoms
  real(dp), allocatable :: movedVelo(:,:)

  !> MD acceleration for moved atoms
  real(dp), allocatable :: movedAccel(:,:)

  !> Mass of the moved atoms
  real(dp), allocatable :: movedMass(:,:)

  !> Sparse storage of density matrix
  real(dp), allocatable :: rhoPrim(:,:)

  !> Imaginary part of density matrix in sparse storage
  real(dp), allocatable :: iRhoPrim(:,:)

  !> Energy weighted density matrix
  real(dp), allocatable :: ERhoPrim(:)

  !> Non-SCC part of the hamiltonian in sparse storage
  real(dp), allocatable :: h0(:)

  !> electronic filling
  real(dp), allocatable :: filling(:,:,:)

  !> band structure energy
  real(dp), allocatable :: Eband(:)

  !> entropy of electrons at temperature T
  real(dp), allocatable :: TS(:)

  !> zero temperature electronic energy
  real(dp), allocatable :: E0(:)

  !> Square dense hamiltonian storage for cases with k-points
  complex(dp), allocatable :: HSqrCplx(:,:)

  !> Square dense overlap storage for cases with k-points
  complex(dp), allocatable :: SSqrCplx(:,:)

  !> Complex eigenvectors
  complex(dp), allocatable :: eigvecsCplx(:,:,:)

  !> Square dense hamiltonian storage
  real(dp), allocatable :: HSqrReal(:,:)

  !> Square dense overlap storage
  real(dp), allocatable :: SSqrReal(:,:)

  !> Real eigenvectors
  real(dp), allocatable :: eigvecsReal(:,:,:)

  !> Eigenvalues
  real(dp), allocatable :: eigen(:,:,:)

  !> density matrix
  real(dp), allocatable :: rhoSqrReal(:,:,:)

  !> Total energy components
  type(TEnergies) :: energy

  !> Potentials for orbitals
  type(TPotentials) :: potential

  !> Energy derivative with respect to atomic positions
  real(dp), allocatable :: derivs(:,:)

  !> Forces on any external charges
  real(dp), allocatable :: chrgForces(:,:)

  !> excited state force addition
  real(dp), allocatable :: excitedDerivs(:,:)

  !> dipole moments when available
  real(dp), allocatable :: dipoleMoment(:)

  !> Coordinates to print out
  real(dp), pointer :: pCoord0Out(:,:)

  !> Folded coords (3, nAtom)
  real(dp), allocatable, target :: coord0Fold(:,:)

  !> New coordinates returned by the MD routines
  real(dp), allocatable :: newCoords(:,:)

  !> Orbital angular momentum
  real(dp), allocatable :: orbitalL(:,:,:)

  !> Natural orbitals for excited state density matrix, if requested
  real(dp), allocatable, target :: occNatural(:)

  !> Dynamical (Hessian) matrix
  real(dp), pointer :: pDynMatrix(:,:)

  !> File descriptor for the tagged writer
  integer :: fdAutotest

  !> File descriptor for the human readable output
  integer :: fdDetailedOut

  !> File descriptor for the band structure output
  integer :: fdBand

  !> File descriptor for the eigenvector output
  integer :: fdEigvec

  !> File descriptor for detailed.tag
  integer :: fdResultsTag

  !> File descriptor for extra MD output
  integer :: fdMD

  !> File descriptor for numerical Hessian
  integer :: fdHessian

  !> File descriptor for charge restart file
  integer :: fdCharges

  !> Contains (iK, iS) tuples to be processed in parallel by various processor groups
  type(TParallelKS) :: parallelKS

  !> Maximal timing level to show in output
  integer :: timingLevel

  private :: createRandomGenerators

#:if WITH_TRANSPORT
  !> Transport variables
  !> Container for the atomistic structure for poisson
  type(TPoissonStructure) :: poissStr
  type(TNEGFStructure) :: negfStr

  !> Container for SK data for poisson
  type(TSKData) :: gdftbSKData
#:endif

  !> Whether contact Hamiltonians are uploaded
  !> Synonim for G.F. calculation of density 
  logical :: tUpload   

  !> Whether contact Hamiltonians are computed
  logical :: tContCalc       ! Compute contacts

  !> Whether Poisson solver is invoked 
  logical :: tPoisson     
  
  !> Whether recompute Poisson after every SCC
  logical :: tPoissonTwice 

  !> Calculate terminal tunneling and current
  logical :: tTunn           

  !> True if we use any part of Negf (green solver, landauer etc.)
  logical :: tNegf           

  !> Whether local currents are computed 
  logical :: tLocalCurrents  

  !> True if LDOS is stored on separate files for k-points
  logical :: writeLDOS
  
  !> True if Tunneling is stored on separate files
  logical :: writeTunn
  
  !> Holds spin-dependent electrochemical potentials of contacts 
  !> This is because libNEGF is not spin-aware 
  real(dp), allocatable :: mu(:,:)  

  !> Variables for Transport NEGF/Poisson solver
  !> Tunneling, local DOS and current
  real(dp), allocatable :: tunneling(:,:), ldos(:,:), current(:)
  
  !> Poisson Derivatives (forces)
  real(dp), allocatable :: poissonDerivs(:,:)
  
  !> Shell-resolved Potential shifts uploaded from contacts 
  real(dp), allocatable :: shiftPerLUp(:,:)
  
  !> Orbital-resolved charges uploaded from contacts
  real(dp), allocatable :: chargeUp(:,:,:)
  
  !> Details of energy interval for tunneling used in output
  real(dp)              :: Emin, Emax, Estep

  !> Electrostatics type (either gammafunctional or poisson)
  integer               :: electrostatics

contains


  !> Initializes the variables in the module based on the parsed input
  subroutine initProgramVariables(input, env)

    !> Holds the parsed input data.
    type(inputData), intent(inout), target :: input

    !> Environment settings
    type(TEnvironment), intent(out) :: env

    ! Mixer related local variables
    integer :: nGeneration
    real(dp) :: mixParam

    !> mixer number
    integer :: iMixer

    !> simple mixer (if used)
    type(OSimpleMixer), allocatable :: pSimpleMixer

    !> Anderson mixer (if used)
    type(OAndersonMixer), allocatable :: pAndersonMixer

    !> Broyden mixer (if used)
    type(OBroydenMixer), allocatable :: pBroydenMixer

    !> DIIS mixer (if used)
    type(ODIISMixer), allocatable :: pDIISMixer

    ! Geometry optimizer related local variables

    !> Conjugate gradient driver
    type(OConjGrad), allocatable :: pConjGrad

    !> Steepest descent driver
    type(OSteepDesc), allocatable :: pSteepDesc

    !> Conjugate gradient driver
    type(OConjGrad), allocatable :: pConjGradLat

    !> Steepest descent driver
    type(OSteepDesc), allocatable :: pSteepDescLat

    !> gradient DIIS driver
    type(ODIIS), allocatable :: pDIIS

    ! MD related local variables
    type(OThermostat), allocatable :: pThermostat
    type(ODummyThermostat), allocatable :: pDummyTherm
    type(OAndersenThermostat), allocatable :: pAndersenTherm
    type(OBerendsenThermostat), allocatable :: pBerendsenTherm
    type(ONHCThermostat), allocatable :: pNHCTherm

    type(OVelocityVerlet), allocatable :: pVelocityVerlet
    type(OTempProfile), pointer :: pTempProfile

    type(ORanlux), allocatable :: randomInit, randomThermostat
    integer :: iSeed

    integer :: ind, ii, jj, kk, iS, iAt, iSp, iSh, iOrb
    integer :: iStart, iEnd

    ! Dispersion
    type(DispSlaKirk), allocatable :: slaKirk
    type(DispUFF), allocatable :: uff
  #:if WITH_DFTD3
    type(DispDftD3), allocatable :: dftd3
  #:endif

    character(lc) :: tmpStr
    integer, allocatable :: tmpir1(:)

    character(lc) :: strTmp, strTmp2

    !> flag to check for first cycle through a loop
    logical :: tFirst

    !> Nr. of Hamiltonians to diagonalise independently
    integer :: nIndepHam

    real(dp) :: rTmp

    !> Flag if some files do exist or not
    logical :: tExist

    ! Orbital equivalency for SCC and Spin
    integer, allocatable :: iEqOrbSCC(:,:,:), iEqOrbSpin(:,:,:)
    ! Orbital equivalency for orbital potentials
    integer, allocatable :: iEqOrbDFTBU(:,:,:)

    ! Damped interactions
    logical, allocatable, target :: tDampedShort(:)
    type(ThirdOrderInp) :: thirdInp

    ! PDOS stuff
    integer :: iReg, nAtomRegion, nOrbRegion, iTmp
    integer, allocatable :: iAtomRegion(:)
    integer :: valshape(1)

    !> Is SCC cycle initialised
    type(TSccInp), allocatable :: sccInp

    !> Used for indexing linear response
    integer :: homoLoc(1)

    !> First guess for nr. of neighbors.
    integer, parameter :: nInitNeighbor = 40


    @:ASSERT(input%tInitialized)

    write(stdOut, "(/, A)") "Starting initialization..."
    write(stdOut, "(A80)") repeat("-", 80)

    call TEnvironment_init(env)
    call env%globalTimer%startTimer(globalTimers%globalInit)

    ! Basic variables
    tSccCalc = input%ctrl%tScc
    tDFTBU = input%ctrl%tDFTBU
    tSpin = input%ctrl%tSpin
    if (tSpin) then
      nSpin = 2
    else
      nSpin = 1
    end if
    nIndepHam = nSpin

    tSpinSharedEf = input%ctrl%tSpinSharedEf
    tSpinOrbit = input%ctrl%tSpinOrbit
    tDualSpinOrbit = input%ctrl%tDualSpinOrbit
    t2Component = input%ctrl%t2Component

    if (t2Component) then
      nSpin = 4
      nIndepHam = 1
    end if

    if (nSpin /= 2 .and. tSpinSharedEf) then
      call error("Colinear spin polarization required for shared Ef over spin&
          & channels")
    end if

    orb = input%slako%orb
    nOrb = orb%nOrb
    tPeriodic = input%geom%tPeriodic

    ! Brillouin zone sampling
    if (tPeriodic) then
      nKPoint = input%ctrl%nKPoint
      allocate(kPoint(3, nKPoint))
      allocate(kWeight(nKPoint))
      @:ASSERT(all(shape(kPoint) == shape(input%ctrl%KPoint)))
      @:ASSERT(all(shape(kWeight) == shape(input%ctrl%kWeight)))
      kPoint(:,:) = input%ctrl%KPoint(:,:)
      if (sum(input%ctrl%kWeight(:)) < epsilon(1.0_dp)) then
        call error("Sum of k-point weights should be greater than zero!")
      end if
      kWeight(:) = input%ctrl%kWeight / sum(input%ctrl%kWeight)
    else
      nKPoint = 1
      allocate(kPoint(3, nKPoint))
      allocate(kWeight(nKpoint))
      kPoint(:,1) = 0.0_dp
      kWeight(1) = 1.0_dp
    end if

    if ((.not. tPeriodic)&
        & .or. (nKPoint == 1 .and. all(kPoint(:, 1) == [0.0_dp, 0.0_dp, 0.0_dp]))) then
      tRealHS = .true.
    else
      tRealHS = .false.
    end if


  #:if WITH_MPI
    call env%initMpi(input%ctrl%parallelOpts%nGroup)
    if (env%mpi%nGroup > 1) then
      write(stdOut, "('MPI processors: ',T30,I0,' split into ',I0,' groups')")&
          & env%mpi%globalComm%size, env%mpi%nGroup
    else
      write(stdOut, "('MPI processors:',T30,I0)") env%mpi%globalComm%size
    end if
  #:endif

  #:if WITH_SCALAPACK
    call initScalapack(input%ctrl%parallelOpts%blacsOpts, nOrb, t2Component, env)
  #:endif
    call TParallelKS_init(parallelKS, env, nKPoint, nIndepHam)

    sccTol = input%ctrl%sccTol
    nAtom = input%geom%nAtom
    nType = input%geom%nSpecies
    tShowFoldedCoord = input%ctrl%tShowFoldedCoord
    if (tShowFoldedCoord .and. .not. tPeriodic) then
      call error("Folding coordinates back into the central cell is meaningless for molecular&
          & boundary conditions!")
    end if
    tFracCoord = input%geom%tFracCoord
    solver = input%ctrl%iSolver
    if (tSccCalc) then
      maxSccIter = input%ctrl%maxIter
    else
      maxSccIter = 1
    end if
  

    if (tPeriodic) then
      tLatticeChanged = .true.
      allocate(latVec(3, 3))
      @:ASSERT(all(shape(input%geom%latVecs) == shape(latVec)))
      latVec(:,:) = input%geom%latVecs(:,:)
      allocate(recVec(3, 3))
      allocate(invLatVec(3, 3))
      invLatVec = latVec(:,:)
      call matinv(invLatVec)
      invLatVec = reshape(invLatVec, (/3, 3/), order=(/2, 1/))
      recVec = 2.0_dp * pi * invLatVec
      CellVol = abs(determinant33(latVec))
      recCellVol = abs(determinant33(recVec))
    else
      allocate(latVec(0, 0))
      allocate(recVec(0, 0))
      allocate(invLatVec(0, 0))
      CellVol = 0.0_dp
      recCellVol = 0.0_dp
      tLatticeChanged = .false.
    end if

    ! Slater-Koster tables
    skHamCont = input%slako%skHamCont
    skOverCont = input%slako%skOverCont
    pRepCont = input%slako%repCont

    allocate(atomEigVal(orb%mShell, nType))
    @:ASSERT(size(input%slako%skSelf, dim=1) == orb%mShell)
    @:ASSERT(size(input%slako%skSelf, dim=2) == size(atomEigVal, dim=2))
    atomEigVal(:,:) = input%slako%skSelf(1:orb%mShell, :)

    @:ASSERT(size(input%slako%skOcc, dim=1) >= orb%mShell)
    allocate(referenceN0(orb%mShell, nType))
    referenceN0(:,:) = input%slako%skOcc(1:orb%mShell, :)
    @:ASSERT(size(input%slako%mass) == nType)
    allocate(speciesMass(nType))
    speciesMass(:) = input%slako%mass(:)

    ! Spin W's !'
    if (allocated(input%ctrl%spinW)) then
      allocate(spinW(orb%mShell, orb%mShell, nType))
      spinW(:,:,:) = 0.0_dp
      do iSp = 1, nType
        do jj = 1, orb%nShell(iSp)
          do kk = 1, orb%nShell(iSp)
            spinW(jj, kk, iSp) = input%ctrl%spinW(jj, kk, iSp)
          end do
        end do
      end do
    end if

    if (tSpinOrbit) then
      allocate(xi(orb%mShell,nType))
      xi(:,:) = 0.0_dp
      do iSp=1,nType
        do jj=1, orb%nShell(iSp)
          xi(jj,iSp)=input%ctrl%xi(jj,iSp)
        end do
      end do
    end if

    ! DFTB+U parameters
    if (tDFTBU) then
      nDFTBUfunc = input%ctrl%DFTBUfunc
      allocate(UJ(size(input%ctrl%UJ,dim=1),size(input%ctrl%UJ,dim=2)))
      allocate(nUJ(size(input%ctrl%nUJ)))
      allocate(niUJ(size(input%ctrl%niUJ,dim=1),size(input%ctrl%niUJ,dim=2)))
      allocate(iUJ(size(input%ctrl%iUJ,dim=1), size(input%ctrl%iUJ,dim=2),&
          & size(input%ctrl%iUJ,dim=3)))

      UJ(:,:) = input%ctrl%UJ(:,:)
      nUJ(:) = input%ctrl%nUJ(:)
      niUJ(:,:) = input%ctrl%niUJ(:,:)
      iUJ(:,:,:) = input%ctrl%iUJ(:,:,:)
      do iSp = 1, nType
        do jj = 1, nUJ(iSp)
          if (niUJ(jj,iSp)>1) then
            call heap_sort(iUJ(1:niUJ(jj,iSp),jj,iSp))
          end if
        end do
      end do
    else
      allocate(UJ(0,0))
      allocate(nUJ(0))
      allocate(niUJ(0,0))
      allocate(iUJ(0,0,0))
    end if

    ! Cutoffs from SlaKo and repulsive
    skCutoff = max(getCutoff(skHamCont), getCutoff(skOverCont))
    skRepCutoff = max(skCutoff, getCutoff(pRepCont))
    mCutoff = skRepCutoff

    ! Get species names and output file
    geoOutFile = input%ctrl%outFile
    allocate(speciesName(size(input%geom%speciesNames)))
    speciesName(:) = input%geom%speciesNames(:)

    do iSp = 1, nType
      do jj = iSp+1, nType
        if (speciesName(iSp) == speciesName(jj)) then
          write(tmpStr,"('Duplicate identical species labels in the geometry:&
              & ',A)")speciesName(iSp)
              call error(tmpStr)
        end if
      end do
    end do

    ! Initialise the SCC module (the two copies of the Hubbard Us are rather
    ! artifical, since the copy for the main program is only used for dumping
    ! into the tagged format for autotest)
    allocate(hubbU(orb%mShell, nType))
    @:ASSERT(size(input%slako%skHubbU, dim=1) >= orb%mShell)
    @:ASSERT(size(input%slako%skHubbU, dim=2) == nType)
    hubbU(:,:) = input%slako%skHubbU(1:orb%mShell, :)
    if (allocated(input%ctrl%hubbU)) then
      where (input%ctrl%hubbU > 0.0_dp)
        hubbU = input%ctrl%hubbU
      end where
    end if
    if (tSccCalc) then
      allocate(sccInp)
      allocate(sccCalc)
      sccInp%orb => orb
      if (tPeriodic) then
        sccInp%latVecs = latVec
        sccInp%recVecs = recVec
        sccInp%volume = CellVol
      end if
      sccInp%hubbU = hubbU
      allocate(tDampedShort(nType))
      if (input%ctrl%tDampH) then
        tDampedShort = (speciesMass < 3.5_dp * amu__au)
        !tDampedShort(:) = (speciesName == "H" .or. speciesName == "h")
      else
        tDampedShort(:) = .false.
      end if
      sccInp%tDampedShort = tDampedShort
      sccInp%dampExp = input%ctrl%dampExp
      nExtChrg = input%ctrl%nExtChrg
      tExtChrg = (nExtChrg > 0)
      if (tExtChrg) then
        if (.not.tSccCalc) then
          call error("External charges can only be used in an SCC calculation")
        end if
        tStress = .false. ! Stress calculations not allowed
        @:ASSERT(size(input%ctrl%extChrg, dim=1) == 4)
        @:ASSERT(size(input%ctrl%extChrg, dim=2) == nExtChrg)
        sccInp%extCharges = input%ctrl%extChrg
        if (allocated(input%ctrl%extChrgBlurWidth)) then
          sccInp%blurWidths = input%ctrl%extChrgblurWidth
        end if
      end if
      if (allocated(input%ctrl%chrgConstr)) then
        @:ASSERT(all(shape(input%ctrl%chrgConstr) == (/ nAtom, 2 /)))
        if (any(abs(input%ctrl%chrgConstr(:,2)) > epsilon(1.0_dp))) then
          sccInp%chrgConstraints = input%ctrl%chrgConstr
        end if
      end if

      if (allocated(input%ctrl%thirdOrderOn)) then
        @:ASSERT(tSccCalc)
        @:ASSERT(all(shape(input%ctrl%thirdOrderOn) == (/ nAtom, 2 /)))
        sccInp%thirdOrderOn = input%ctrl%thirdOrderOn
      end if

      sccInp%ewaldAlpha = input%ctrl%ewaldAlpha
      sccInp%tolEwald = input%ctrl%tolEwald
      call initialize(sccCalc, env, sccInp)
      deallocate(sccInp)
      mCutoff = max(mCutoff, sccCalc%getCutoff())

      if (input%ctrl%t3rd .and. input%ctrl%tOrbResolved) then
        call error("Onsite third order DFTB only compatible with orbital non&
            & resolved SCC")
      end if

      ! Initialize full 3rd order module
      t3rd = input%ctrl%t3rd
      t3rdFull = input%ctrl%t3rdFull
      if (t3rdFull) then
        @:ASSERT(tSccCalc)
        thirdInp%orb => orb
        thirdInp%hubbUs = hubbU
        thirdInp%hubbUDerivs = input%ctrl%hubDerivs
        allocate(thirdInp%damped(nType))
        thirdInp%damped(:) = tDampedShort
        thirdInp%dampExp = input%ctrl%dampExp
        thirdInp%shellResolved = input%ctrl%tOrbResolved
        allocate(thirdOrd)
        call ThirdOrder_init(thirdOrd, thirdInp)
        mCutoff = max(mCutoff, thirdOrd%getCutoff())
      end if
    end if

    ! Initial coordinates
    allocate(coord0(3, nAtom))
    @:ASSERT(all(shape(coord0) == shape(input%geom%coords)))
    coord0(:,:) = input%geom%coords(:,:)
    tCoordsChanged = .true.

    allocate(species0(nAtom))
    @:ASSERT(all(shape(species0) == shape(input%geom%species)))
    species0(:) = input%geom%species(:)

    allocate(mass(nAtom))
    mass = speciesMass(species0)
    if (allocated(input%ctrl%masses)) then
      @:ASSERT(size(input%ctrl%masses) == nAtom)
      where (input%ctrl%masses >= 0.0_dp)
        mass = input%ctrl%masses
      end where
    end if

    if (tPeriodic) then
      ! Make some guess for the nr. of all interacting atoms
      nAllAtom = int((real(nAtom, dp)**(1.0_dp/3.0_dp) + 3.0_dp)**3)
    else
      nAllAtom = nAtom
    end if
    allocate(coord(3, nAllAtom))
    allocate(species(nAllAtom))
    allocate(img2CentCell(nAllAtom))
    allocate(iCellVec(nAllAtom))

    ! Intialize Hamilton and overlap
    tImHam = tDualSpinOrbit .or. (tSpinOrbit .and. tDFTBU) ! .or. tBField
    if (tSccCalc) then
      allocate(chargePerShell(orb%mShell,nAtom,nSpin))
    else
       allocate(chargePerShell(0,0,0))
    end if
    allocate(ham(0, nSpin))
    if (tImHam) then
      allocate(iHam(0, nSpin))
    end if
    allocate(over(0))
    allocate(iSparseStart(0, nAtom))

    if (nSpin == 4) then
      allocate(nEl(1))
    else
      allocate(nEl(nSpin))
    end if

    nEl0 = 0.0_dp
    do ii = 1, nAtom
      nEl0 = nEl0 + sum(input%slako%skOcc(1:orb%nShell(species0(ii)), &
          & species0(ii)))
    end do
    nEl(:) = 0.0_dp
    if (nSpin == 1 .or. nSpin == 4) then
      nEl(1) = nEl0 - input%ctrl%nrChrg
      if(ceiling(nEl(1)) > 2.0_dp*nOrb) then
        call error("More electrons than basis functions!")
      end if
    else
      nEl(1) = 0.5_dp * (nEl0 - input%ctrl%nrChrg + input%ctrl%nrSpinPol)
      nEl(2) = 0.5_dp * (nEl0 - input%ctrl%nrChrg - input%ctrl%nrSpinPol)
      if (any(ceiling(nEl(:)) > nOrb)) then
        call error("More electrons than basis functions!")
      end if
    end if

    if (.not.all(nEl(:) >= 0.0_dp)) then
      call error("Less than 0 electrons!")
    end if

    iDistribFn = input%ctrl%iDistribFn
    tempElec = input%ctrl%tempElec
    tFixEf = input%ctrl%tFixEf
    if (tFixEf) then
      Ef = input%ctrl%Ef
    else
      Ef = 0.0_dp
    end if
    tSetFillingTemp = input%ctrl%tSetFillingTemp
    tFillKSep = input%ctrl%tFillKSep
    tempAtom = input%ctrl%tempAtom
    deltaT = input%ctrl%deltaT


    ! Create equivalency relations
    if (tSccCalc) then
      allocate(iEqOrbitals(orb%mOrb, nAtom, nSpin))
      allocate(iEqOrbSCC(orb%mOrb, nAtom, nSpin))
      call sccCalc%getOrbitalEquiv(orb, species0, iEqOrbSCC)
      if (nSpin == 1) then
        iEqOrbitals(:,:,:) = iEqOrbSCC(:,:,:)
      else
        allocate(iEqOrbSpin(orb%mOrb, nAtom, nSpin))
        call Spin_getOrbitalEquiv(orb, species0, iEqOrbSpin)
        call OrbitalEquiv_merge(iEqOrbSCC, iEqOrbSpin, orb, iEqOrbitals)
        deallocate(iEqOrbSpin)
      end if
      deallocate(iEqOrbSCC)
      nIneqOrb = maxval(iEqOrbitals)
      nMixElements = nIneqOrb
      if (tDFTBU) then
        allocate(iEqOrbSpin(orb%mOrb, nAtom, nSpin))
        allocate(iEqOrbDFTBU(orb%mOrb, nAtom, nSpin))
        call DFTBplsU_getOrbitalEquiv(iEqOrbDFTBU,orb, species0, nUJ, niUJ, iUJ)
        call OrbitalEquiv_merge(iEqOrbitals, iEqOrbDFTBU, orb, iEqOrbSpin)
        iEqOrbitals(:,:,:) = iEqOrbSpin(:,:,:)
        nIneqOrb = maxval(iEqOrbitals)
        deallocate(iEqOrbSpin)
        deallocate(iEqOrbDFTBU)
        allocate(iEqBlockDFTBU(orb%mOrb, orb%mOrb, nAtom, nSpin))
        call DFTBU_blockIndx(iEqBlockDFTBU, nIneqOrb, orb, species0, &
            & nUJ, niUJ, iUJ)
        nMixElements = max(nMixElements,maxval(iEqBlockDFTBU)) ! as
        !  iEqBlockDFTBU does not include diagonal elements, so in the case of
        !  a purely s-block DFTB+U calculation, maxval(iEqBlockDFTBU) would
        !  return 0
        if (tImHam) then
          allocate(iEqBlockDFTBULS(orb%mOrb, orb%mOrb, nAtom, nSpin))
          call DFTBU_blockIndx(iEqBlockDFTBULS,nMixElements , orb, species0, &
            & nUJ, niUJ, iUJ)
          nMixElements = max(nMixElements,maxval(iEqBlockDFTBULS))
        end if
      end if
    else
      nIneqOrb = nOrb
      nMixElements = 0
    end if

    ! Initialize mixer
    ! (at the moment, the mixer does not need to know about the size of the
    ! vector to mix.)
    if (tSccCalc) then
      allocate(pChrgMixer)
      iMixer = input%ctrl%iMixSwitch
      nGeneration = input%ctrl%iGenerations
      mixParam = input%ctrl%almix
      select case (iMixer)
      case (1)
        allocate(pSimplemixer)
        call init(pSimpleMixer, mixParam)
        call init(pChrgMixer, pSimpleMixer)
      case (2)
        allocate(pAndersonMixer)
        if (input%ctrl%andersonNrDynMix > 0) then
          call init(pAndersonMixer, nGeneration, mixParam, &
              &input%ctrl%andersonInitMixing, input%ctrl%andersonDynMixParams, &
              &input%ctrl%andersonOmega0)
        else
          call init(pAndersonMixer, nGeneration, mixParam, &
              &input%ctrl%andersonInitMixing, omega0=input%ctrl%andersonOmega0)
        end if
        call init(pChrgMixer, pAndersonMixer)
      case (3)
        allocate(pBroydenMixer)
        call init(pBroydenMixer, maxSccIter, mixParam, input%ctrl%broydenOmega0,&
            & input%ctrl%broydenMinWeight, input%ctrl%broydenMaxWeight, input%ctrl%broydenWeightFac)
        call init(pChrgMixer, pBroydenMixer)
      case(4)
        allocate(pDIISMixer)
        call init(pDIISMixer,nGeneration, mixParam, input%ctrl%tFromStart)
        call init(pChrgMixer, pDIISMixer)
      case default
        call error("Unknown charge mixer type.")
      end select
    end if

    ! initialise in cases where atoms move
    tGeoOpt = input%ctrl%tGeoOpt
    tCoordOpt = input%ctrl%tCoordOpt
    tLatOpt = (input%ctrl%tLatOpt .and. tPeriodic)
    if (tLatOpt) then
      if (tExtChrg) then
        ! Stop as not sure, what to do with the coordinates of the
        ! external charges, when the lattice changes.
        call error("External charges and lattice optimisation can not be used &
            &together.")
      end if
    end if
    if (tLatOpt) then
      tLatOptFixAng = input%ctrl%tLatOptFixAng
      tLatOptFixLen = input%ctrl%tLatOptFixLen
      tLatOptIsotropic = input%ctrl%tLatOptIsotropic
      if (tLatOptFixAng .or. any(tLatOptFixLen) .or. tLatOptIsotropic) then
        origLatVec(:,:) = latVec(:,:)
        do ii = 1, 3
           normOrigLatVec(:,ii) = origLatVec(:,ii) &
                & / sqrt(sum(origLatVec(:,ii)**2))
        end do
      end if
    end if
    extPressure = input%ctrl%pressure
    tBarostat = input%ctrl%tBarostat
    BarostatStrength = input%ctrl%BarostatStrength

#:if WITH_SOCKETS
    tSocket = allocated(input%ctrl%socketInput)
    if (tSocket) then
      input%ctrl%socketInput%nAtom = nAtom
      call initSocket(env, input%ctrl%socketInput, tPeriodic, coord0, latVec, socket,&
          & tCoordsChanged, tLatticeChanged)
      tForces = .true.
      tGeoOpt = .false.
      tMD = .false.
    end if
#:else
    tSocket = .false.
#:endif

    tAppendGeo = input%ctrl%tAppendGeo
    tConvrgForces = (input%ctrl%tConvrgForces .and. tSccCalc) ! no point if not SCC
    tMD = input%ctrl%tMD
    tDerivs = input%ctrl%tDerivs
    tPrintMulliken = input%ctrl%tPrintMulliken
    tEField = input%ctrl%tEfield ! external electric field
    tMulliken = input%ctrl%tMulliken .or. tPrintMulliken .or. tEField
    tAtomicEnergy = input%ctrl%tAtomicEnergy
    tPrintEigVecs = input%ctrl%tPrintEigVecs
    tPrintEigVecsTxt = input%ctrl%tPrintEigVecsTxt

    tPrintForces = input%ctrl%tPrintForces
    tForces = input%ctrl%tForces .or. tPrintForces
    if (tSccCalc) then
      forceType = input%ctrl%forceType
    else
      if (input%ctrl%forceType /= forceOrig) then
        call error("Invalid force evaluation method for non-SCC calculations.")
      end if
    end if
    if (forceType == forceDynT0 .and. tempElec > minTemp) then
       call error("This ForceEvaluation method requires the electron&
           & temperature to be zero")
    end if
    if (tForces) then
      select case(input%ctrl%iDerivMethod)
      case (1)
        ! set step size from input
        if (input%ctrl%deriv1stDelta < epsilon(1.0_dp)) then
          write(tmpStr, "(A,E12.4)") 'Too small value for finite difference step :',&
              & input%ctrl%deriv1stDelta
          call error(tmpStr)
        end if
        call NonSccDiff_init(nonSccDeriv, diffTypes%finiteDiff, input%ctrl%deriv1stDelta)
      case (2)
        call NonSccDiff_init(nonSccDeriv, diffTypes%richardson)
      end select
    end if

    ! requires stress to already be possible and it being a periodic calculation
    ! with forces
    tStress = ((tPeriodic .and. tForces).and.tStress)

    nMovedAtom = input%ctrl%nrMoved
    nMovedCoord = 3 * nMovedAtom

    if (input%ctrl%maxRun == -1) then
      nGeoSteps = huge(1) - 1
      ! Workaround:PGI 17.10 -> do i = 0, huge(1) executes 0 times
      ! nGeoSteps = huge(1)
    else
      nGeoSteps = input%ctrl%maxRun
    end if

    if (nMovedAtom > 0) then
      allocate(indMovedAtom(size(input%ctrl%indMovedAtom)))
      indMovedAtom(:) = input%ctrl%indMovedAtom(:)
    else
      allocate(indMovedAtom(0))
    end if

    allocate(pGeoCoordOpt)
    if (tCoordOpt) then
      allocate(tmpCoords(nMovedCoord))
      tmpCoords(1:nMovedCoord) = reshape(coord0(:, indMovedAtom), &
          & (/ nMovedCoord /))
      select case (input%ctrl%iGeoOpt)
      case(optSD)
        allocate(tmpWeight(nMovedCoord))
        tmpWeight(1:nMovedCoord) = 0.5_dp * deltaT**2 &
            & / reshape(spread(mass(indMovedAtom), 1, 3), &
            & (/nMovedCoord/))
        allocate(pSteepDesc)
        call init(pSteepDesc, size(tmpCoords), input%ctrl%maxForce, &
             & input%ctrl%maxAtomDisp,tmpWeight )
        deallocate(tmpWeight)
        call init(pGeoCoordOpt, pSteepDesc)
      case (optCG)
        allocate(pConjGrad)
        call init(pConjGrad, size(tmpCoords), input%ctrl%maxForce, &
            & input%ctrl%maxAtomDisp)
        call init(pGeoCoordOpt, pConjGrad)
      case (optDIIS)
        allocate(pDIIS)
        call init(pDIIS, size(tmpCoords), input%ctrl%maxForce, &
            & input%ctrl%deltaGeoOpt, input%ctrl%iGenGeoOpt)
        call init(pGeoCoordOpt, pDIIS)
      end select
      call reset(pGeoCoordOpt, tmpCoords)
    end if

    allocate(pGeoLatOpt)
    if (tLatOpt) then
      select case (input%ctrl%iGeoOpt)
      case(optSD)
        allocate(tmpWeight(9))
        tmpWeight = 1.0_dp
        allocate(pSteepDescLat)
        call init(pSteepDescLat, 9, input%ctrl%maxForce, &
            & input%ctrl%maxLatDisp, tmpWeight )
        deallocate(tmpWeight)
        call init(pGeoLatOpt, pSteepDescLat)
      case(optCG, optDIIS) ! use CG lattice for both DIIS and CG
        allocate(pConjGradLat)
        call init(pConjGradLat, 9, input%ctrl%maxForce, &
            & input%ctrl%maxLatDisp)
         call init(pGeoLatOpt, pConjGradLat)
      end select
      if (tLatOptIsotropic ) then ! optimization uses scaling factor
                                  ! of unit cell
        call reset( pGeoLatOpt, &
            &(/1.0_dp,0.0_dp,0.0_dp,0.0_dp,0.0_dp,0.0_dp,0.0_dp,0.0_dp,0.0_dp/))
      else if (tLatOptFixAng) then
        call reset( pGeoLatOpt, & ! optimization uses scaling factor
                                  ! of lattice vectors
            &(/1.0_dp,1.0_dp,1.0_dp,0.0_dp,0.0_dp,0.0_dp,0.0_dp,0.0_dp,0.0_dp/))
      else
        call reset( pGeoLatOpt, reshape(latVec, (/ 9 /)) )
      end if
    end if

    if (.not.(tGeoOpt.or.tMD.or.tSocket)) then
      nGeoSteps = 0
    end if

    ! Initialize constraints
    if (input%ctrl%nrConstr > 0) then
      allocate(conAtom(input%ctrl%nrConstr))
      allocate(conVec(3, input%ctrl%nrConstr))
      conAtom(:) = input%ctrl%conAtom
      conVec(:,:) = input%ctrl%conVec
      do ii = 1, input%ctrl%nrConstr
        conVec(:,ii) = conVec(:,ii) / sqrt(sum(conVec(:,ii)**2))
      end do
    end if

    ! Dispersion
    tDispersion = allocated(input%ctrl%dispInp)
    if (tDispersion) then
      if (allocated(input%ctrl%dispInp%slakirk)) then
        tStress = .false.
        if (tLatOpt) then
          call error("Sorry, lattice optimisation and Slater-Kirkwood type&
              & dispersion can not be used together")
        end if
        if (tBarostat) then
          call error("Sorry, barostatic MD and Slater-Kirkwood type&
              & dispersion can not be used together")
        end if
        allocate(slaKirk)
        if (tPeriodic) then
          call DispSlaKirk_init(slaKirk, input%ctrl%dispInp%slakirk, &
              & latVec)
        else
          call DispSlaKirk_init(slaKirk, input%ctrl%dispInp%slakirk)
        end if
        call move_alloc(slaKirk, dispersion)

      elseif (allocated(input%ctrl%dispInp%uff)) then
        allocate(uff)
        if (tPeriodic) then
          call DispUff_init(uff, input%ctrl%dispInp%uff, nAtom, species0, &
              & latVec)
        else
          call DispUff_init(uff, input%ctrl%dispInp%uff, nAtom)
        end if
        call move_alloc(uff, dispersion)

    #:if WITH_DFTD3
      elseif (allocated(input%ctrl%dispInp%dftd3)) then
        allocate(dftd3)
        if (tPeriodic) then
          call DispDftD3_init(dftd3, input%ctrl%dispInp%dftd3, nAtom, &
              & species0, speciesName, latVec)
        else
          call DispDftD3_init(dftd3, input%ctrl%dispInp%dftd3, nAtom, &
              & species0, speciesName)
        end if
        call move_alloc(dftd3, dispersion)
    #:endif
      end if
      mCutoff = max(mCutoff, dispersion%getRCutoff())

    end if

    if (input%ctrl%nrChrg == 0.0_dp .and. (.not.tPeriodic) .and. tMulliken) then
      tDipole = .true.
    else
      tDipole = .false.
    end if

    tLocalise = input%ctrl%tLocalise
    if (tLocalise .and. (nSpin > 2 .or. t2Component)) then
      call error("Localisation of electronic states currently unsupported for&
          & non-collinear and spin orbit calculations")
    end if
    if (allocated(input%ctrl%pipekMezeyInp)) then
      allocate(pipekMezey)
      call initialise(pipekMezey, input%ctrl%pipekMezeyInp)
    end if
    tLocalise = allocated(pipekMezey)

    ! Linear response
    tLinResp = input%ctrl%lrespini%tInit

    if (tLinResp) then

      ! input sanity checking
    #:if not WITH_ARPACK
      call error("This binary has been compiled without support for linear response calculations.")
    #:endif
      if (.not. tSccCalc) then
        call error("Linear response excitation requires SCC=Yes")
      end if
      if (nspin > 2) then
        call error("Linear reponse does not work with non-colinear spin polarization yet")
      elseif (tSpin .and. tForces) then
        call error("excited state relaxation is not implemented yet for spin-polarized systems")
      elseif (tPeriodic .and. tForces) then
        call error("excited state relaxation is not implemented yet periodic systems")
      elseif (tPeriodic .and. .not.tRealHS) then
        call error("Linear response only works with non-periodic or gamma-point molecular&
            & crystals")
      elseif (tSpinOrbit) then
        call error("Linear response does not support spin orbit coupling at the moment.")
      elseif (tDFTBU) then
        call error("Linear response does not support LDA+U yet")
      elseif (input%ctrl%tOrbResolved) then
        call error("Linear response does not support orbital resolved scc yet")
      end if
      if (tempElec > 0.0_dp .and. tForces) then
        write(tmpStr, "(A,E12.4,A)")"Excited state forces are not implemented yet for fractional&
            & occupations, kT=", tempElec/Boltzmann,"K"
        call warning(tmpStr)
      end if

      if (input%ctrl%lrespini%nstat == 0) then
        if (tForces) then
          call error("Excited forces only available for StateOfInterest non zero.")
        end if
        if (input%ctrl%lrespini%tPrintEigVecs .or. input%ctrl%lrespini%tCoeffs) then
          call error("Excited eigenvectors only available for StateOfInterest non zero.")
        end if
      end if
      if (input%ctrl%lrespini%energyWindow < 0.0_dp) then
        call error("Negative energy window for excitations")
      end if

      ! Hubbard U and spin constants for excitations (W only needed for triplet/spin polarised)
      allocate(input%ctrl%lrespini%HubbardU(nType))
      allocate(input%ctrl%lrespini%spinW(nType))
      input%ctrl%lrespini%HubbardU = 0.0_dp
      input%ctrl%lrespini%spinW = 0.0_dp

      ! calculate linear response Gamma values from HOAO shell Hubbard U (non
      ! shell resolved)
      do iSp = 1, nType
        homoLoc = maxloc(atomEigVal(:orb%nShell(iSp), iSp), &
            & mask=input%slako%skOcc(:orb%nShell(iSp), iSp) > 0.0_dp)
        input%ctrl%lrespini%HubbardU(iSp) = hubbU(homoLoc(1), iSp)
      end do

      ! and atomic HOAO spin W value if needed
      input%ctrl%lrespini%spinW(:) = 0.0_dp
      select case(input%ctrl%lrespini%sym)
      case("S")
        ! Singlet case, no need for spin constants
      case("T","B"," ")
        ! triplet or spin-polarised
        do iSp = 1, nType
          homoLoc = maxloc(atomEigVal(:orb%nShell(iSp), iSp), &
              & mask=input%slako%skOcc(:orb%nShell(iSp), iSp) > 0.0_dp)
          input%ctrl%lrespini%spinW(iSp) = spinW(homoLoc(1), homoLoc(1), iSp)
        end do
      case default
        call error("Unknown excitation type requested")
      end select

      tPrintExcitedEigVecs = input%ctrl%lrespini%tPrintEigVecs
      tLinRespZVect = (input%ctrl%lrespini%tMulliken .or. tForces &
          & .or. input%ctrl%lrespini%tCoeffs .or. tPrintExcitedEigVecs)

      call init(lresp, input%ctrl%lrespini, nAtom, nEl(1), orb)

    end if

    iSeed = input%ctrl%iSeed
    ! Note: This routine may not be called multiple times. If you need further random generators,
    ! extend the routine and create them within this call.
    call createRandomGenerators(env, iSeed, randomInit, randomThermostat)

    call getRandom(randomInit, rTmp)
    runId = int(real(huge(runId) - 1, dp) * rTmp) + 1

    ! MD stuff
    if (tMD) then
      ! Create MD framework.
      allocate(pMDFrame)
      call init(pMDFrame, nMovedAtom, nAtom, input%ctrl%tMDstill)

      ! Create temperature profile, if thermostat is not the dummy one
      if (input%ctrl%iThermostat /= 0) then
        allocate(temperatureProfile)
        call init(temperatureProfile, input%ctrl%tempMethods, input%ctrl%tempSteps,&
            & input%ctrl%tempValues)
        pTempProfile => temperatureProfile
      else
        nullify(pTempProfile)
      end if

      ! Create thermostat
      allocate(pThermostat)
      select case (input%ctrl%iThermostat)
      case (0) ! No thermostat
        allocate(pDummyTherm)
        call init(pDummyTherm, tempAtom, mass(indMovedAtom), randomThermostat, pMDFrame)
        call init(pThermostat, pDummyTherm)
      case (1) ! Andersen thermostat
        allocate(pAndersenTherm)
        call init(pAndersenTherm, randomThermostat, mass(indMovedAtom), pTempProfile,&
            & input%ctrl%tRescale, input%ctrl%wvScale, pMDFrame)
        call init(pThermostat, pAndersenTherm)
      case (2) ! Berendsen thermostat
        allocate(pBerendsenTherm)
        call init(pBerendsenTherm, randomThermostat, mass(indMovedAtom), pTempProfile,&
            & input%ctrl%wvScale, pMDFrame)
        call init(pThermostat, pBerendsenTherm)
      case (3) ! Nose-Hoover-Chain thermostat
        allocate(pNHCTherm)
        if (input%ctrl%tInitNHC) then
          call init(pNHCTherm, randomThermostat, mass(indMovedAtom), &
              & pTempProfile, input%ctrl%wvScale, pMDFrame, input%ctrl%deltaT, &
              & input%ctrl%nh_npart, input%ctrl%nh_nys, input%ctrl%nh_nc, &
              & input%ctrl%xnose, input%ctrl%vnose, input%ctrl%gnose)
        else
          call init(pNHCTherm, randomThermostat, mass(indMovedAtom), pTempProfile,&
              & input%ctrl%wvScale, pMDFrame, input%ctrl%deltaT, &
              & input%ctrl%nh_npart, input%ctrl%nh_nys, input%ctrl%nh_nc)
        end if
        call init(pThermostat, pNHCTherm)
      end select

      ! Create MD integrator
      allocate(pVelocityVerlet)
      if (input%ctrl%tReadMDVelocities) then
        if (tBarostat) then
          call init(pVelocityVerlet, deltaT, coord0(:,indMovedAtom),&
              & pThermostat,input%ctrl%initialVelocities, &
              & BarostatStrength,extPressure,input%ctrl%tIsotropic)
        else
          call init(pVelocityVerlet, deltaT, coord0(:,indMovedAtom),&
              & pThermostat,input%ctrl%initialVelocities)
        end if
      else
        if (tBarostat) then
          call init(pVelocityVerlet, deltaT, coord0(:,indMovedAtom),&
              & pThermostat, BarostatStrength,extPressure,input%ctrl%tIsotropic)
        else
          call init(pVelocityVerlet, deltaT, coord0(:,indMovedAtom), pThermostat)
        end if
      end if
      allocate(pMDIntegrator)
      call init(pMDIntegrator, pVelocityVerlet)
    end if

    ! Check for extended Born-Oppenheimer MD
    tXlbomd = allocated(input%ctrl%xlbomd)
    if (tXlbomd) then
      if (input%ctrl%iThermostat /= 0) then
        call error("XLBOMD does not work with thermostats yet")
      elseif (tBarostat) then
        call error("XLBOMD does not work with barostats yet")
      elseif (nSpin /= 1 .or. tDFTBU) then
        call error("XLBOMD does not work for spin or DFTB+U yet")
      elseif (forceType /= forceDynT0 .and. forceType /= forceDynT) then
        call error("Force evaluation method incompatible with XLBOMD")
      elseif (iDistribFn /= Fermi) then
        call error("Filling function incompatible with XLBOMD")
      end if
      allocate(xlbomdIntegrator)
      call Xlbomd_init(xlbomdIntegrator, input%ctrl%xlbomd, nIneqOrb)
    end if

    if (tDerivs) then
      allocate(tmp3Coords(3,nMovedAtom))
      tmp3Coords = coord0(:,indMovedAtom)
      call create(derivDriver, tmp3Coords, input%ctrl%deriv2ndDelta)
      coord0(:,indMovedAtom) = tmp3Coords
      deallocate(tmp3Coords)
      nGeoSteps = 2 * 3 * nMovedAtom - 1
    end if

    if (tEField) then
      EFieldStrength = input%ctrl%EFieldStrength
      EfieldVector(:) = input%ctrl%EfieldVector(:)
      tTDEfield = input%ctrl%tTDEfield
      EfieldOmega = input%ctrl%EfieldOmega
      EfieldPhase = input%ctrl%EfieldPhase
      if (tTDEfield .and. .not. tMD) then
        call error ("Time dependent electric fields only possible for MD!")
      end if
      ! parser should catch all of these:
      @:ASSERT(.not.tTDEfield .or. tMD)
    else
      tEField = .false.
      EFieldStrength = 0.0_dp
      EfieldVector(:) = 0.0_dp
      tTDEfield = .false.
      EfieldOmega = 0.0_dp
      EfieldPhase = 0
    end if

    ! Allocate charge arrays
    if (tMulliken) then ! automatically true if tSccCalc
      allocate(q0(orb%mOrb, nAtom, nSpin))
      q0(:,:,:) = 0.0_dp

      allocate(qShell0(orb%mShell, nAtom))
      qShell0(:,:) = 0.0_dp
    else
      allocate(q0(0,0,0))
      allocate(qShell0(0,0))
    end if

    allocate(qInput(orb%mOrb, nAtom, nSpin))
    allocate(qOutput(orb%mOrb, nAtom, nSpin))
    qInput(:,:,:) = 0.0_dp
    qOutput(:,:,:) = 0.0_dp

    if (tDFTBU) then
      allocate(qBlockIn(orb%mOrb, orb%mOrb, nAtom, nSpin))
      allocate(qBlockOut(orb%mOrb, orb%mOrb, nAtom, nSpin))
      qBlockIn(:,:,:,:) = 0.0_dp
      qBlockOut(:,:,:,:) = 0.0_dp
      if (tImHam) then
        allocate(qiBlockIn(orb%mOrb, orb%mOrb, nAtom, nSpin))
        qiBlockIn(:,:,:,:) = 0.0_dp
      end if
    end if

    if (tImHam) then
      allocate(qiBlockOut(orb%mOrb, orb%mOrb, nAtom, nSpin))
      qiBlockOut(:,:,:,:) = 0.0_dp
    end if

    if (tSccCalc) then
      allocate(qDiffRed(nMixElements))
      allocate(qInpRed(nMixElements))
      allocate(qOutRed(nMixElements))
      qDiffRed = 0.0_dp
      qInpRed = 0.0_dp
      qOutRed = 0.0_dp
    end if

    ! Initialize Mulliken charges
    if (tMulliken .or. tLinResp) then
      call initQFromShellChrg(q0, referenceN0, species0, orb)
    end if

    tReadChrg = input%ctrl%tReadChrg
<<<<<<< HEAD
    tReadShift = input%ctrl%tReadShift

=======
    tWriteChrgAscii = input%ctrl%tWriteChrgAscii
>>>>>>> b6a145bc
    if (tSccCalc) then
      do iAt = 1, nAtom
        iSp = species0(iAt)
        do iSh = 1, orb%nShell(iSp)
          qShell0 (iSh,iAt) = sum(q0(orb%posShell(iSh,iSp): &
              & orb%posShell(iSh+1,iSp)-1,iAt,1))
        end do
      end do
      if (tReadChrg) then
        if (tDFTBU) then
          if (nSpin == 2) then
            if (tFixEf) then ! do not check charge or magnetisation from file
              call initQFromFile(qInput, fCharges, input%ctrl%tReadChrgAscii, orb, qBlock=qBlockIn)
            else
              call initQFromFile(qInput, fCharges, input%ctrl%tReadChrgAscii, orb, nEl = sum(nEl),&
                  & magnetisation=nEl(1)-nEl(2), qBlock=qBlockIn)
            end if
          else
            if (tImHam) then
              if (tFixEf) then
                call initQFromFile(qInput, fCharges, input%ctrl%tReadChrgAscii, orb,&
                    & qBlock=qBlockIn,qiBlock=qiBlockIn)
              else
                call initQFromFile(qInput, fCharges, input%ctrl%tReadChrgAscii, orb, nEl = nEl(1),&
                    & qBlock=qBlockIn,qiBlock=qiBlockIn)
              end if
            else
              if (tFixEf) then
                call initQFromFile(qInput, fCharges, input%ctrl%tReadChrgAscii, orb,&
                    & qBlock=qBlockIn)
              else
                call initQFromFile(qInput, fCharges, input%ctrl%tReadChrgAscii, orb, nEl = nEl(1),&
                    & qBlock=qBlockIn)
              end if
            end if
          end if
        else
          ! hack again caused by going from up/down to q and M
          if (nSpin == 2) then
            if (tFixEf) then
              call initQFromFile(qInput, fCharges, input%ctrl%tReadChrgAscii, orb)
            else
              call initQFromFile(qInput, fCharges, input%ctrl%tReadChrgAscii, orb, nEl = sum(nEl),&
                  & magnetisation=nEl(1)-nEl(2))
            end if
          else
            if (tFixEf) then
              call initQFromFile(qInput, fCharges, input%ctrl%tReadChrgAscii, orb)
            else
              call initQFromFile(qInput, fCharges, input%ctrl%tReadChrgAscii, orb, nEl = nEl(1))
            end if
          end if
        end if
      else
        if (allocated(input%ctrl%initialCharges)) then
          if (abs(sum(input%ctrl%initialCharges) - input%ctrl%nrChrg) &
              &> 1e-4_dp) then
            write(strTmp, "(A,G13.6,A,G13.6,A,A)") "Sum of initial charges&
                & does not match specified total charge. (", &
                & sum(input%ctrl%initialCharges), " vs. ", &
                &input%ctrl%nrChrg, ") ", &
                & "Your initial charge distribution will be rescaled."
            call warning(strTmp)
          end if
          call initQFromAtomChrg(qInput, input%ctrl%initialCharges, &
              &referenceN0, species0, speciesName, orb)
        else
          qInput(:,:,:) = q0
        end if
        ! Rescaling to ensure correct number of electrons in the system
        qInput(:,:,1) = qInput(:,:,1) *  sum(nEl) / sum(qInput(:,:,1))

        select case (nSpin)
        case (1)
          ! nothing to do
        case (2)
          if (allocated(input%ctrl%initialSpins)) then
            do ii = 1, nAtom
              ! does not actually matter if additional spin polarization pushes
              ! charges to <0 as the initial charges are not mixed in to later
              ! iterations
              qInput(1:orb%nOrbAtom(ii),ii,2) = &
                  & qInput(1:orb%nOrbAtom(ii),ii,1) * &
                  & input%ctrl%initialSpins(1,ii) / &
                  & sum(qInput(1:orb%nOrbAtom(ii),ii,1))
            end do
          else
            do ii = 1, nAtom
              qInput(1:orb%nOrbAtom(ii),ii,2) = &
                  & qInput(1:orb%nOrbAtom(ii),ii,1) * &
                  & (nEl(1)-nEl(2))/sum(qInput(:,:,1))
            end do
          end if
        case (4)
          if (tSpin) then
            if (.not. allocated(input%ctrl%initialSpins)) then
              call error("Missing initial spins!")
            end if
            if (any(shape(input%ctrl%initialSpins)/=(/3,nAtom/))) then
              call error("Incorrect shape initialSpins array!")
            end if
            do ii = 1, nAtom
              do jj = 1, 3
                qInput(1:orb%nOrbAtom(ii),ii,jj+1) = &
                    & qInput(1:orb%nOrbAtom(ii),ii,1) * &
                    & input%ctrl%initialSpins(jj,ii) &
                    & / sum(qInput(1:orb%nOrbAtom(ii),ii,1))
              end do
            end do
          end if
        end select
        if (tDFTBU) then
          qBlockIn = 0.0_dp
          do iS = 1, nSpin
            do iAt = 1, nAtom
              iSp = species0(iAt)
              do iSh = 1, orb%nShell(iSp)
                iStart = orb%posShell(iSh,iSp)
                iEnd = orb%posShell(iSh+1,iSp)-1
                rTmp = sum(qInput(iStart:iEnd,iAt,iS))
                rTmp = rTmp / real(iEnd+1-iStart,dp)
                do ii = iStart, iEnd
                  qBlockIn(ii,ii,iAt,iS) = rTmp
                end do
              end do
            end do
          end do
          if (tImHam) then
            qiBlockIn = 0.0_dp
          end if
        end if
      end if
          
      qInpRed = 0.0_dp
      if (nSpin == 2) then
        call qm2ud(qInput)
        if (tDFTBU) then
          call qm2ud(qBlockIn)
        end if
      end if

      call OrbitalEquiv_reduce(qInput, iEqOrbitals, orb, qInpRed(1:nIneqOrb))
      if (tDFTBU) then
        call AppendBlock_reduce( qBlockIn,iEqBlockDFTBU, orb, &
            & qInpRed )
        if (tImHam) then
          call AppendBlock_reduce( qiBlockIn,iEqBlockDFTBULS, orb, &
              & qInpRed, skew=.true. )
        end if
      end if

      if (nSpin == 2) then
        call ud2qm(qInput)
        if (tDFTBU) then
          call ud2qm(qBlockIn)
        end if
      end if
    end if

    ! Initalize images (translations)
    if (tPeriodic) then
      call getCellTranslations(cellVec, rCellVec, latVec, invLatVec, mCutoff)
    else
      allocate(cellVec(3, 1))
      allocate(rCellVec(3, 1))
      cellVec(:,1) = [0.0_dp, 0.0_dp, 0.0_dp]
      rCellVec(:,1) = [0.0_dp, 0.0_dp, 0.0_dp]
    end if

    ! Initialize neighborlist.
    allocate(neighborList)
    call init(neighborList, nAtom, nInitNeighbor)
    allocate(nNeighbor(nAtom))

    ! Set various options
    tWriteAutotest = env%tGlobalMaster .and. input%ctrl%tWriteTagged
    tWriteDetailedXML = env%tGlobalMaster .and. input%ctrl%tWriteDetailedXML
    tWriteResultsTag = env%tGlobalMaster .and. input%ctrl%tWriteResultsTag
    tWriteDetailedOut = env%tGlobalMaster .and. input%ctrl%tWriteDetailedOut
    tWriteBandDat = env%tGlobalMaster .and. input%ctrl%tWriteBandDat
    tWriteHS = env%tGlobalMaster .and. input%ctrl%tWriteHS
    tWriteRealHS = env%tGlobalMaster .and. input%ctrl%tWriteRealHS

    ! Check if stopfiles already exist and quit if yes
    inquire(file=fStopSCC, exist=tExist)
    if (tExist) then
      call error("Stop file '" // fStopSCC // "' already present at startup")
    end if
    inquire(file=fStopDriver, exist=tExist)
    if (tExist) then
      call error("Stop file '" // fStopDriver // "' already present at startup")
    end if

    restartFreq = input%ctrl%restartFreq

    if (env%tGlobalMaster) then
      call initOutputFiles(tWriteAutotest, tWriteResultsTag, tWriteBandDat, tDerivs,&
          & tWriteDetailedOut, tMd, tGeoOpt, geoOutFile, fdAutotest, fdResultsTag, fdBand,&
          & fdEigvec, fdHessian, fdDetailedOut, fdMd, fdCharges)
    end if

    call getDenseDescCommon(orb, nAtom, t2Component, denseDesc)

  #:if WITH_TRANSPORT
    call initTransport(env, input)
  #:else
    tPoisson = .false.
  #:endif  

    if (tPoisson) then
      electrostatics = poisson
    else    
      electrostatics = gammaf
    end if  

  #:if WITH_SCALAPACK
    associate (blacsOpts => input%ctrl%parallelOpts%blacsOpts)
      call getDenseDescBlacs(env, blacsOpts%blockSize, blacsOpts%blockSize, denseDesc)
    end associate
  #:endif

    call initArrays(env, tForces, tExtChrg, tLinResp, tLinRespZVect, tMd, tMulliken, tSpinOrbit,&
        & tImHam, tWriteRealHS, tWriteHS, t2Component, tRealHS, tPrintExcitedEigvecs, tDipole, orb,&
        & nAtom, nMovedAtom, nKPoint, nSpin, nExtChrg, indMovedAtom, mass, denseDesc, rhoPrim, h0,&
        & iRhoPrim, excitedDerivs, ERhoPrim, derivs, chrgForces, energy, potential, TS, E0, Eband,&
        & eigen, filling, coord0Fold, newCoords, orbitalL, HSqrCplx, SSqrCplx, eigvecsCplx,&
        & HSqrReal, SSqrReal, eigvecsReal, rhoSqrReal, chargePerShell, occNatural, velocities,&
        & movedVelo, movedAccel, movedMass, dipoleMoment)

  #:if WITH_TRANSPORT
     call initTransportArrays(tNegf, tUpload, tPoisson, tContCalc, input%transpar, &
             & species0, orb, nAtom, nSpin, shiftPerLUp, chargeUp, poissonDerivs)
  #:endif

    if (tShowFoldedCoord) then
      pCoord0Out => coord0Fold
    else
      pCoord0Out => coord0
    end if


    ! Projection of eigenstates onto specific regions of the system
    tProjEigenvecs = input%ctrl%tProjEigenvecs
    if (tProjEigenvecs) then
      call init(iOrbRegion)
      call init(regionLabels)
      do iReg = 1, size(input%ctrl%tShellResInRegion)
        call elemShape(input%ctrl%iAtInRegion, valshape, iReg)
        nAtomRegion = valshape(1)
        allocate(iAtomRegion(nAtomRegion))
        call intoArray(input%ctrl%iAtInRegion, iAtomRegion, iTmp, iReg)
        if (input%ctrl%tOrbResInRegion(iReg) .or. input%ctrl%tShellResInRegion(iReg)) then

          if (input%ctrl%tOrbResInRegion(iReg)) then
            iSp = species0(iAtomRegion(1)) ! all atoms the same in the region
            @:ASSERT(all(species0(iAtomRegion) == iSp))
            nOrbRegion = nAtomRegion
            ! Create orbital index.
            allocate(tmpir1(nOrbRegion))
            do iOrb = 1, orb%nOrbSpecies(iSp)
              tmpir1 = 0
              ind = 1
              do iAt = 1, nAtomRegion
                tmpir1(ind) = denseDesc%iAtomStart(iAt) + iOrb - 1
                ind = ind + 1
              end do
              call append(iOrbRegion, tmpir1)
              write(tmpStr, "(A,'.',I0,'.',I0,'.out')") &
                  & trim(input%ctrl%RegionLabel(iReg)), orb%iShellOrb(iOrb,iSp), &
                  & iOrb-orb%posShell(orb%iShellOrb(iOrb,iSp),iSp) &
                  & -orb%angShell(orb%iShellOrb(iOrb,iSp),iSp)
              call append(regionLabels, tmpStr)
            end do
            deallocate(tmpir1)
          end if

          if (input%ctrl%tShellResInRegion(iReg)) then
            iSp = species0(iAtomRegion(1)) ! all atoms the same in the region
            @:ASSERT(all(species0(iAtomRegion) == iSp))
            ! Create a separate region for each shell. It will contain
            ! the orbitals of that given shell for each atom in the region.
            do iSh = 1, orb%nShell(iSp)
              nOrbRegion = nAtomRegion &
                  &* (orb%posShell(iSh + 1, iSp) - orb%posShell(iSh, iSp))
              ind = 1
              ! Create orbital index.
              allocate(tmpir1(nOrbRegion))
              do ii = 1, nAtomRegion
                iAt = iAtomRegion(ii)
                do jj = orb%posShell(iSh, iSp), orb%posShell(iSh + 1, iSp) - 1
                  tmpir1(ind) = denseDesc%iAtomStart(iAt) + jj - 1
                  ind = ind + 1
                end do
              end do
              call append(iOrbRegion, tmpir1)
              deallocate(tmpir1)
              write(tmpStr, "(A,'.',I0,'.out')") &
                  &trim(input%ctrl%RegionLabel(iReg)), iSh
              call append(regionLabels, tmpStr)
            end do
          end if

        else
          ! We take all orbitals from all atoms.
          nOrbRegion = 0
          do ii = 1, nAtomRegion
            nOrbRegion = nOrbRegion + orb%nOrbAtom(iAtomRegion(ii))
          end do
          ind = 1
          allocate(tmpir1(nOrbRegion))
          ! Create an index of the orbitals
          do ii = 1, nAtomRegion
            iAt = iAtomRegion(ii)
            do jj = 1, orb%nOrbAtom(iAt)
              tmpir1(ind) = denseDesc%iAtomStart(iAt) + jj - 1
              ind = ind + 1
            end do
          end do
          call append(iOrbRegion, tmpir1)
          deallocate(tmpir1)
          write(tmpStr, "(A,'.out')") trim(input%ctrl%RegionLabel(iReg))
          call append(regionLabels, tmpStr)
        end if
        deallocate(iAtomRegion)
      end do

      allocate(fdProjEig(len(iOrbRegion)))
      do ii = 1, len(iOrbRegion)
        fdProjEig(ii) = getFileId()
      end do
    else
      allocate(fdProjEig(0))
    end if

    timingLevel = input%ctrl%timingLevel

    if (input%ctrl%tMD) then
      select case(input%ctrl%iThermostat)
      case (0)
        if (tBarostat) then
          write(stdOut, "('Mode:',T30,A,/,T30,A)") 'MD without scaling of &
              &velocities', '(a.k.a. "NPE" ensemble)'
        else
          write(stdOut, "('Mode:',T30,A,/,T30,A)") 'MD without scaling of &
              &velocities', '(a.k.a. NVE ensemble)'
        end if
      case (1)
        if (tBarostat) then
          write(stdOut, "('Mode:',T30,A,/,T30,A)") &
              & "MD with re-selection of velocities according to temperature", &
              & "(a.k.a. NPT ensemble using Andersen thermostating + Berensen&
              & barostat)"
        else
          write(stdOut, "('Mode:',T30,A,/,T30,A)") &
              & "MD with re-selection of velocities according to temperature", &
              & "(a.k.a. NVT ensemble using Andersen thermostating)"
        end if
      case(2)
        if (tBarostat) then
          write(stdOut, "('Mode:',T30,A,/,T30,A)") &
              & "MD with scaling of velocities according to temperature", &
              & "(a.k.a. 'not' NVP ensemble using Berendsen thermostating and&
              & barostat)"
        else
          write(stdOut, "('Mode:',T30,A,/,T30,A)") &
              & "MD with scaling of velocities according to temperature", &
              & "(a.k.a. 'not' NVT ensemble using Berendsen thermostating)"
        end if
      case(3)
        if (tBarostat) then
          write(stdOut, "('Mode:',T30,A,/,T30,A)") &
              & "MD with scaling of velocities according to", &
              & "Nose-Hoover-Chain thermostat + Berensen barostat"
        else
          write(stdOut, "('Mode:',T30,A,/,T30,A)") &
              & "MD with scaling of velocities according to", &
              & "Nose-Hoover-Chain thermostat"
        end if

      case default
        call error("Unknown thermostat mode")
      end select
    elseif (tGeoOpt) then
      if (allocated(conAtom)) then
        strTmp = "with constraints"
      else
        strTmp = ""
      end if
      select case (input%ctrl%iGeoOpt)
      case (optSD)
        write(stdOut, "('Mode:',T30,A)")'Steepest descent' // trim(strTmp)
      case (optCG)
        write(stdOut, "('Mode:',T30,A)") 'Conjugate gradient relaxation' &
            &// trim(strTmp)
      case (optDIIS)
        write(stdOut, "('Mode:',T30,A)") 'Modified gDIIS relaxation' &
            &// trim(strTmp)
      case default
        call error("Unknown optimisation mode")
      end select
    elseif (tDerivs) then
      write(stdOut, "('Mode:',T30,A)") "2nd derivatives calculation"
      write(stdOut, "('Mode:',T30,A)") "Calculated for atoms:"
      write(stdOut, *) indMovedAtom
    elseif (tSocket) then
      write(stdOut, "('Mode:',T30,A)") "Socket controlled calculation"
    else
      write(stdOut, "('Mode:',T30,A)") "Static calculation"
    end if

    if (tSccCalc) then
      write(stdOut, "(A,':',T30,A)") "Self consistent charges", "Yes"
      write(stdOut, "(A,':',T30,E14.6)") "SCC-tolerance", sccTol
      write(stdOut, "(A,':',T30,I14)") "Max. scc iterations", maxSccIter
      !write(stdOut, "(A,':',T30,E14.6)") "Ewald alpha parameter", getSCCEwaldPar()
      if (tDFTBU) then
        write(stdOut, "(A,':',T35,A)") "Orbitally dependant functional", "Yes"
        write(stdOut, "(A,':',T30,I14)") "Orbital functional number",nDFTBUfunc !
        !  use module to reverse look up name
      end if
    else
      write(stdOut, "(A,':',T30,A)") "Self consistent charges", "No"
    end if

    select case (nSpin)
    case(1)
      write(stdOut, "(A,':',T30,A)") "Spin polarisation", "No"
      write(stdOut, "(A,':',T30,F12.6,/,A,':',T30,F12.6)") "Nr. of up electrons", &
          &0.5_dp*nEl(1), "Nr. of down electrons", 0.5_dp*nEl(1)
    case(2)
      write(stdOut, "(A,':',T30,A)") "Spin polarisation", "Yes"
      write(stdOut, "(A,':',T30,F12.6,/,A,':',T30,F12.6)") "Nr. of up electrons", &
          &nEl(1), "Nr. of down electrons", nEl(2)
    case(4)
      write(stdOut, "(A,':',T30,A)") "Non-collinear calculation", "Yes"
      write(stdOut, "(A,':',T30,F12.6)") "Nr. of electrons", nEl(1)
    end select

    if (tPeriodic) then
      write(stdOut, "(A,':',T30,A)") "Periodic boundaries", "Yes"
      if (tLatOpt) then
        write(stdOut, "(A,':',T30,A)") "Lattice optimisation", "Yes"
        write(stdOut, "(A,':',T30,f12.6)") "Pressure", extPressure
      end if
    else
      write(stdOut, "(A,':',T30,A)") "Periodic boundaries", "No"
    end if

    select case (solver)
    case(solverQR)
      write (strTmp, "(A)") "Standard"
    case(solverDAC)
      write (strTmp, "(A)") "Divide and Conquer"
    case(solverRR1)
      write (strTmp, "(A)") "Relatively robust (version 1)"
    case(solverRR2)
      write (strTmp, "(A)") "Relativel robust (version 2)"
    case(solverGF)
      write (strTmp, "(A)") "Green's functions"
    case(onlyTransport)
      write (strTmp, "(A)") "Transport Only (no energies)"
    case default
      call error("Unknown eigensolver!")
    end select
    write(stdOut, "(A,':',T30,A)") "Diagonalizer", trim(strTmp)

    if (tSccCalc) then
      select case (iMixer)
      case(mixerSimple)
        write (strTmp, "(A)") "Simple"
      case(mixerAnderson)
        write (strTmp, "(A)") "Anderson"
      case(mixerBroyden)
        write (strTmp, "(A)") "Broyden"
      case(mixerDIIS)
        write (strTmp, "(A)") "DIIS"
      end select
      write(stdOut, "(A,':',T30,A,' ',A)") "Mixer", trim(strTmp), "mixer"
      write(stdOut, "(A,':',T30,F14.6)") "Mixing parameter", mixParam
      write(stdOut, "(A,':',T30,I14)") "Maximal SCC-cycles", maxSccIter
      select case (iMixer)
      case(mixerAnderson)
        write(stdOut, "(A,':',T30,I14)") "Nr. of chrg. vectors to mix", nGeneration
      case(mixerBroyden)
        write(stdOut, "(A,':',T30,I14)") "Nr. of chrg. vec. in memory", nGeneration
      case(mixerDIIS)
        write(stdOut, "(A,':',T30,I14)") "Nr. of chrg. vectors to mix", nGeneration
      end select
    end if

    if (tCoordOpt) then
      write(stdOut, "(A,':',T30,I14)") "Nr. of moved atoms", nMovedAtom
    end if
    if (tGeoOpt) then
      write(stdOut, "(A,':',T30,I14)") "Max. nr. of geometry steps", nGeoSteps
      write(stdOut, "(A,':',T30,E14.6)") "Force tolerance", input%ctrl%maxForce
      if (input%ctrl%iGeoOpt == optSD) then
        write(stdOut, "(A,':',T30,E14.6)") "Step size", deltaT
      end if
    end if

    if (tForces) then
      select case (forceType)
      case(forceOrig)
        strTmp = "Traditional"
      case(forceDynT0)
        strTmp = "Dynamics, zero electronic temp."
      case(forceDynT)
        strTmp = "Dynamics, finite electronic temp."
      end select
      write(stdOut, "(A,':',T30,A)") "Force evaluation method", strTmp
    end if

    tFirst = .true.
    if (allocated(conAtom)) then
      do ii = 1, nAtom
        do jj = 1, size(conAtom)
          if (conAtom(jj) == ii) then
            if (tFirst) then
              write(strTmp, "(A,':')") "Geometry constraints"
              tFirst = .false.
            else
              write(strTmp, "(A)") ""
            end if
            write(stdOut, "(A,T30,'At',I4,': ',3F10.6)") trim(strTmp), &
                &ii, (conVec(kk,jj), kk=1,3)
          end if
        end do
      end do
    end if

    if (.not.input%ctrl%tSetFillingTemp) then
      write(stdOut, "(A,':',T30,E14.6)") "Electronic temperature", tempElec
    end if
    if (tMD) then
      write(stdOut, "(A,':',T30,E14.6)") "Time step", deltaT
      if (input%ctrl%iThermostat == 0 .and. .not.input%ctrl%tReadMDVelocities)&
          & then
        write(stdOut, "(A,':',T30,E14.6)") "Temperature", tempAtom
      end if
      write(stdOut, "(A,':',T30,I14)") "Random seed", iSeed
      if (input%ctrl%tRescale) then
        write(stdOut, "(A,':',T30,E14.6)") "Rescaling probability", &
            &input%ctrl%wvScale
      end if
    end if

    if (tSccCalc) then
      if (input%ctrl%tReadChrg) then
        write (strTmp, "(A,A,A)") "Read in from '", trim(fCharges), "'"
      else
        write (strTmp, "(A,E11.3,A)") "Set automatically (system chrg: ", &
            &input%ctrl%nrChrg, ")"
      end if
      write(stdOut, "(A,':',T30,A)") "Initial charges", trim(strTmp)
    end if

    do iSp = 1, nType
      if (iSp == 1) then
        write (strTmp, "(A,':')") "Included shells"
      else
        write (strTmp, "(A)") ""
      end if
      do jj = 1, orb%nShell(iSp)
        if (jj == 1) then
          strTmp2 = trim(orbitalNames(orb%angShell(jj, iSp) + 1))
        else
          strTmp2 = trim(strTmp2) // ", " &
              &// trim(orbitalNames(orb%angShell(jj, iSp) + 1))
        end if
      end do
      write(stdOut, "(A,T29,A2,':  ',A)") trim(strTmp), trim(speciesName(iSp)), &
          &trim(strTmp2)
    end do

    if (tPeriodic) then
      do ii = 1, nKPoint
        if (ii == 1) then
          write(strTmp, "(A,':')") "K-points and weights"
        else
          write(strTmp, "(A)") ""
        end if
        write(stdOut, "(A,T28,I6,':',3F10.6,3X,F10.6)") trim(strTmp), ii, &
            & (kPoint(jj, ii), jj=1, 3), kWeight(ii)
      end do
      write(stdout,*)
      do ii = 1, nKPoint
        if (ii == 1) then
          write(strTmp, "(A,':')") "K-points in absolute space"
        else
          write(strTmp, "(A)") ""
        end if
        write(stdout, "(A,T28,I6,':',3F10.6)") trim(strTmp), ii, matmul(invLatVec,kPoint(:,ii))
      end do
      write(stdout, *)
    end if

    if (tDispersion) then
      select type (dispersion)
      type is (DispSlaKirk)
        write(stdOut, "(A)") "Using Slater-Kirkwood dispersion corrections"
      type is (DispUff)
        write(stdOut, "(A)") "Using Lennard-Jones dispersion corrections"
    #:if WITH_DFTD3
      type is (DispDftD3)
        write(stdOut, "(A)") "Using DFT-D3 dispersion corrections"
    #:endif
      class default
        call error("Unknown dispersion model - this should not happen!")
      end select
    end if

    if (tSccCalc) then
      ! Have the SK values of U been replaced?
      if (allocated(input%ctrl%hubbU)) then
        strTmp = ""
        tFirst = .true.
        do iSp = 1, nType
          if (all(input%ctrl%hubbU(1:orb%nShell(iSp), iSp) == 0.0_dp)) then
            cycle
          end if
          do jj = 1, orb%nShell(iSp)
            if (tFirst) then
              write(strTmp, "(A,':')") "Non-default Hubbard U"
              tFirst = .false.
            else
              write(strTmp, "(A)") ""
            end if
            write(stdOut, "(A,T30,A2,2X,I1,'(',A1,'): ',E14.6)") trim(strTmp), speciesName(iSp),&
                & jj, orbitalNames(orb%angShell(jj, iSp)+1), hubbU(jj, iSp)
          end do
        end do
      end if
    end if

    tFirst = .true.
    if (tSpin) then
      do iSp = 1, nType
        do jj = 1, orb%nShell(iSp)
          do kk = 1, orb%nShell(iSp)
            if (tFirst) then
              write(strTmp, "(A,':')") "Spin coupling constants"
              tFirst = .false.
            else
              write(strTmp, "(A)") ""
            end if
            write(stdOut, "(A,T30,A2,2X,I1,'(',A1,')-',I1,'(',A1,'): ',E14.6)") &
                &trim(strTmp), speciesName(iSp), &
                &jj, orbitalNames(orb%angShell(jj, iSp)+1), &
                &kk, orbitalNames(orb%angShell(kk, iSp)+1), &
                &spinW(kk, jj, iSp)
          end do
        end do
      end do
    end if

    tFirst = .true.
    if (tSpinOrbit) then
      if (tDualSpinOrbit) then
        write(stdOut, "(A)")"Dual representation spin orbit"
      end if
      do iSp = 1, nType
        do jj = 1, orb%nShell(iSp)
          if (tFirst) then
            write(strTmp, "(A,':')") "Spin orbit constants"
            tFirst = .false.
          else
            write(strTmp, "(A)") ""
          end if
          write(stdOut, "(A,T30,A2,2X,I1,'(',A1,'): ',E14.6)") &
                &trim(strTmp), speciesName(iSp), &
                &jj, orbitalNames(orb%angShell(jj, iSp)+1), &
                &xi(jj, iSp)
          if (xi(jj, iSp) /= 0.0_dp .and. orb%angShell(jj, iSp) == 0) then
            call error("Program halt due to non-zero s-orbital spin-orbit &
                &coupling constant!")
          end if
        end do
      end do
    end if

    if (tSccCalc) then
      if (t3rdFull) then
        write(stdOut, "(A,T30,A)") "Full 3rd order correction", "Yes"
        if (input%ctrl%tOrbResolved) then
          write(stdOut, "(A,T30,A)") "Orbital-resolved 3rd order", "Yes"
          write(stdOut, "(A30)") "Shell-resolved Hubbard derivs:"
          write(stdOut, "(A)") "        s-shell   p-shell   d-shell   f-shell"
          do iSp = 1, nType
            write(stdOut, "(A3,A3,4F10.4)") "  ", trim(speciesName(iSp)),&
                & input%ctrl%hubDerivs(:orb%nShell(iSp),iSp)
          end do
        end if
      end if

      if (any(tDampedShort)) then
        write(stdOut, "(A,T30,A)") "Damped SCC", "Yes"
        ii = count(tDampedShort)
        write(strTmp, "(A,I0,A)") "(A,T30,", ii, "(A,1X))"
        write(stdOut, strTmp) "Damped species(s):", pack(speciesName, tDampedShort)
        deallocate(tDampedShort)
      end if
    end if

    write(stdOut, "(A,':')") "Extra options"
    if (tPrintMulliken) then
      write(stdOut, "(T30,A)") "Mulliken analysis"
    end if
    if (tPrintForces .and. .not. (tMD .or. tGeoOpt .or. tDerivs)) then
      write(stdOut, "(T30,A)") "Force calculation"
    end if
    if (tPrintEigVecs) then
      write(stdOut, "(T30,A)") "Eigenvector printing"
    end if
    if (tExtChrg) then
      write(stdOut, "(T30,A)") "External charges specified"
    end if

    if (tEField) then
      if (tTDEfield) then
        write(stdOut, "(T30,A)") "External electric field specified"
        write(stdOut, "(A,':',T30,E14.6)") "Angular frequency", EfieldOmega
      else
        write(stdOut, "(T30,A)") "External static electric field specified"
      end if
      write(stdOut, "(A,':',T30,E14.6)") "Field strength", EFieldStrength
      write(stdOut, "(A,':',T30,3F9.6)") "Direction", EfieldVector
      if (tPeriodic) then
        call warning("Saw tooth potential used for periodic geometry &
            &- make sure there is a vacuum region!")
      end if
    end if

    if (tDFTBU) then
      do iSp = 1, nType
        if (nUJ(iSp)>0) then
          write(strTmp, "(A,':')") "U-J coupling constants"
          write(stdOut, "(A,T25,A2)")trim(strTmp), speciesName(iSp)
          do jj = 1, nUJ(iSp)
            write(strTmp, "(A,I1,A)")'(A,',niUJ(jj,iSp),'I2,T25,A,F6.4)'
            write(stdOut, trim(strTmp))'Shells:',iUJ(1:niUJ(jj,iSp),jj,iSp),'UJ:', &
                & UJ(jj,iSp)
          end do
        end if
      end do

    end if

    if (tSpinOrbit) then
      if (tDualSpinOrbit) then
        if ( (tEField .or. tExtChrg) .and. tForces) then
          call error("Currently there is a force bug for dual spin orbit &
              &coupling")
        end if
      end if
    end if

    select case (forceType)
    case(forceOrig)
      write(stdOut, "(A,T30,A)") "Force type", "original"
    case(forceRediag)
      write(stdOut, "(A,T30,A)") "Force type", "erho with re-diagonalized &
          & eigenvalues"
    case(forceDynT0)
      write(stdOut, "(A,T30,A)") "Force type", "erho with DHD-product (T_elec = 0K)"
    case(forceDynT)
      write(stdOut, "(A,T30,A)") "Force type", "erho with S^-1 H D (Te <> 0K)"
    end select

    if ((tSpinOrbit .and. tDFTBU) .and. tForces)  then
      call error("Currently there is a force bug for dual DFTB+U with spin &
          &orbit coupling")
    end if

    if (.not.tStress) then
      if (tBarostat) then
        call error("Sorry, MD with a barostat requires stress evaluation")
      end if
      if (tLatOpt) then
        call error("Sorry, lattice optimization requires stress tensor&
            & evaluation")
      end if
    end if

    if (tSpinOrbit .and. (tWriteHS .or.(tWriteRealHS.and..not.tDualSpinOrbit)))&
        & then
      call error("Writing of Hamiltonian currently not possible with spin orbit&
          & coupling enabled.")
    end if

    if (tLinResp) then
      if (tDFTBU) then
        call error("Linear response is not compatible with Orbitally dependant&
            & functionals yet")
      end if

      if (tForces .and. nSpin > 1) then
        call error("Linear response is not available for spin polarised forces&
            & yet")
      end if

      if (t2Component) then
        call error("Linear response is not compatibile with this spinor&
            & Hamiltonian")
      end if

      if (tStress) then
        call error("Excited state stresses not implemented")
      end if

      if (.not.tRealHS) then
        call error("Linear response does not support k-points")
      end if

    end if

    call env%globalTimer%stopTimer(globalTimers%globalInit)

  end subroutine initProgramVariables


  !> Clean up things that do not automatically get removed on going out of scope
  subroutine destructProgramVariables()

    if (tProjEigenvecs) then
      call destruct(iOrbRegion)
      call destruct(RegionLabels)
    end if

  end subroutine destructProgramVariables


  !> Creates all random generators needed in the code.
  !!
  subroutine createRandomGenerators(env, seed, randomInit, randomThermostat)

    !> Environment settings
    type(TEnvironment), intent(in) :: env

    !> Global seed used for initialisation of the random generator pool. If less than one, random
    !! initialisation of the seed will occur.
    integer, intent(inout) :: seed

    !> Random generator for initprogram.
    type(ORanlux), allocatable, intent(out) :: randomInit

    !> Random generator for the actual thermostat.
    type(ORanlux), allocatable, intent(out) :: randomThermostat

    type(ORandomGenPool) :: randGenPool

    call init(randGenPool, env, seed, oldCompat=.true.)

    ! DO NOT CHANGE the ORDER of calls below, as this will destroy backwards compatibility and
    ! reproduciblity of random number sequences in the code. If further random generators are needed
    ! *append* similar getGenerator() calls. All random generators used within the code must be
    ! generated here.
    call randGenPool%getGenerator(env, randomThermostat)
    call randGenPool%getGenerator(env, randomInit)

  end subroutine createRandomGenerators

#:if WITH_SOCKETS
  !> Initializes the socket and recieves and broadcasts initial geometry.
  subroutine initSocket(env, socketInput, tPeriodic, coord0, latVec, socket, tCoordsChanged,&
      & tLatticeChanged)

    !> Environment settings.
    type(TEnvironment), intent(in) :: env

    !> Input data for the socket.
    type(IpiSocketCommInp), intent(inout) :: socketInput

    !> Is the system periodic?
    logical, intent(in) :: tPeriodic

    !> Received atom coordinates in the unit cell.
    real(dp), intent(inout) :: coord0(:,:)

    !> Received lattice vectors
    real(dp), intent(inout) :: latVec(:,:)

    !> Initialised socket.
    type(IpiSocketComm), allocatable, intent(out) :: socket

    !> Whether coordinates has been changed
    logical, intent(out) :: tCoordsChanged

    !> Whether lattice vectors has been changed
    logical, intent(out) :: tLatticeChanged

    logical :: tDummy

    if (env%tGlobalMaster) then
      write(stdOut, "(A,1X,A)") "Initialising for socket communication to host",&
          & trim(socketInput%host)
      socket = IpiSocketComm(socketInput)
    end if
    call receiveGeometryFromSocket(env, socket, tPeriodic, coord0, latVec, tCoordsChanged,&
        & tLatticeChanged, tDummy)

  end subroutine initSocket
#:endif

#:if WITH_TRANSPORT
  subroutine initTransport(env, input)
    type(TEnvironment), intent(in) :: env
    type(inputData), intent(in) :: input
  
    !> Wheter transport has been initialized
    logical :: tInitialized
    integer :: iSpin
    integer :: nSpinChannels

    ! These two checks are redundant, I check if they are equal
    if (input%poisson%defined .neqv. input%ctrl%tPoisson) then
      call error("Mismatch in ctrl and ginfo fields")
    end if
    tPoisson = input%poisson%defined
    tPoissonTwice = input%poisson%solveTwice
    
    tUpload = input%transpar%taskUpload 
    ! NOTE: originally EITHER 'contact calculations' OR 'upload' was possible
    !       introducing 'TransportOnly' option the logic is bit more
    !       involved: Contacts are not uploded in case of non-scc calculations 
    if (solver == onlyTransport .and. .not.tSccCalc) then
      tUpload = .false.
    end if  
    ! whether tunneling is computed
    tTunn = input%ginfo%tundos%defined 
    ! contact calculation (complementary to Upload)
    tContcalc = input%transpar%defined .and. .not.tUpload .and. .not.tTunn 
    ! whether local currents are computed
    tLocalCurrents = input%ginfo%greendens%doLocalCurr
    ! Do we use any part of negf (solver, tunn etc.)?
    tNegf = (solver .eq. solverGF) .or. tTunn

    if (nSpin <=2) then
      nSpinChannels = nSpin
    else
      nSpinChannels = 1 
    endif

    associate(transpar=>input%transpar, greendens=>input%ginfo%greendens)
      ! Non colinear spin not yet supported
      ! Include the built-in potential as in negf init, but the whole 
      ! scc only works for
      ! calculation without spin (poisson does not support spin dependent
      ! built in potentials)
      if (transpar%ncont > 0) then
        allocate(mu(transpar%ncont, nSpinChannels))
        mu = 0.0_dp
        do iSpin = 1, nSpinChannels 
          mu(1:transpar%ncont, iSpin) = &
               & minval(transpar%contacts(1:transpar%ncont)%eFermi(iSpin)) - &
               & transpar%contacts(1:transpar%ncont)%potential 
        end do
      else 
        allocate(mu(1, nSpinChannels))
        mu(1,1:nSpinChannels) = greendens%oneFermi(1:nSpinChannels)
      end if  

    end associate
    
    if (tPoisson) then
      poissStr%nAtom = nAtom
      poissStr%nSpecies = nType
      poissStr%specie0 => species0
      poissStr%x0 => coord0
      poissStr%nel = nEl0
      poissStr%isPeriodic = tPeriodic
      if (tPeriodic) then
        poissStr%latVecs(:,:) = latVec(:,:)
      else
        poissStr%latVecs(:,:) = 0.0_dp
      end if
      poissStr%tempElec = tempElec
      gdftbSKData%hubbU => hubbU
      gdftbSKData%mCutoff = skCutoff
      gdftbSKData%orb => orb
    end if

    if (tNegf) then
      negfStr%nAtom = nAtom
      if (size(DenseDesc%iAtomStart) /= nAtom+1) then
        stop 'Internal error: DenseDesc not created'
      end if   
      allocate(negfStr%iAtomStart(nAtom+1))
      negfStr%iAtomStart = DenseDesc%iAtomStart
    end if
    ! Some sanity checks and initialization of GDFTB/NEGF
    if (tPoisson) then
      call poiss_init(poissStr, gdftbSKData, input%poisson, &
          & input%transpar, env%mpi%globalComm, tInitialized)
      if (.not. tInitialized) call error("gdftb not initialized")
    end if
    if (tNegf) then       
      call negf_init(input%transpar, input%ginfo%greendens, input%ginfo%tundos,&
           & env%mpi%globalComm, tempElec, tInitialized)     
      if (.not. tInitialized) call error("libnegf not initialized")
    end if

    !Write Dos and tunneling on separate files?
    writeTunn = input%ginfo%tundos%writeTunn
    writeLDOS = input%ginfo%tundos%writeLDOS
    
  end subroutine initTransport
#:endif  

  !> Initialises (clears) output files.
  subroutine initOutputFiles(tWriteAutotest, tWriteResultsTag, tWriteBandDat, tDerivs,&
      & tWriteDetailedOut, tMd, tGeoOpt, geoOutFile, fdAutotest, fdResultsTag, fdBand, fdEigvec,&
      & fdHessian, fdDetailedOut, fdMd, fdChargeBin)

    !> Should tagged regression test data be printed
    logical, intent(in) :: tWriteAutotest

    !> Write tagged output for machine readable results
    logical, intent(in) :: tWriteResultsTag

    !> Band structure and fillings
    logical, intent(in) :: tWriteBandDat

    !> Finite different second derivatives
    logical, intent(in) :: tDerivs

    !> Write detail on the calculation to file
    logical, intent(in) :: tWriteDetailedOut

    !> Is this a molecular dynamics calculation
    logical, intent(in) :: tMd

    !> Are atomic coodinates being optimised
    logical, intent(in) :: tGeoOpt

    !> Filename for geometry output
    character(*), intent(in) :: geoOutFile

    !> File unit for autotest data
    integer, intent(out) :: fdAutotest

    !> File unit for tagged results data
    integer, intent(out) :: fdResultsTag

    !> File unit for band structure
    integer, intent(out) :: fdBand

    !> File unit for eigenvectors
    integer, intent(out) :: fdEigvec

    !> File unit for second derivatives information
    integer, intent(out) :: fdHessian

    !> File unit for detailed.out
    integer, intent(out) :: fdDetailedOut

    !> File unit for information during molecular dynamics
    integer, intent(out) :: fdMd

    !> File descriptor for charge restart file
    integer, intent(out) :: fdChargeBin


    call initTaggedWriter()
    if (tWriteAutotest) then
      call initOutputFile(autotestTag, fdAutotest)
    end if
    if (tWriteResultsTag) then
      call initOutputFile(resultsTag, fdResultsTag)
    end if
    if (tWriteBandDat) then
      call initOutputFile(bandOut, fdBand)
    end if
    fdEigvec = getFileId()
    if (tDerivs) then
      call initOutputFile(hessianOut, fdHessian)
    end if
    if (tWriteDetailedOut) then
      call initOutputFile(userOut, fdDetailedOut)
    end if
    if (tMD) then
      call initOutputFile(mdOut, fdMD)
    end if
    if (tGeoOpt .or. tMD) then
      call clearFile(trim(geoOutFile) // ".gen")
      call clearFile(trim(geoOutFile) // ".xyz")
    end if
    fdChargeBin = getFileId()

  end subroutine initOutputFiles


  !> Allocates most of the large arrays needed during the DFTB run.
  subroutine initArrays(env, tForces, tExtChrg, tLinResp, tLinRespZVect, tMd, tMulliken,&
      & tSpinOrbit, tImHam, tWriteRealHS, tWriteHS, t2Component, tRealHS, tPrintExcitedEigvecs,&
      & tDipole, orb, nAtom, nMovedAtom, nKPoint, nSpin, nExtChrg, indMovedAtom, mass, denseDesc,&
      & rhoPrim, h0, iRhoPrim, excitedDerivs, ERhoPrim, derivs, chrgForces, energy, potential, TS,&
      & E0, Eband, eigen, filling, coord0Fold, newCoords, orbitalL, HSqrCplx, SSqrCplx,&
      & eigvecsCplx, HSqrReal, SSqrReal, eigvecsReal, rhoSqrReal, chargePerShell, occNatural,&
      & velocities, movedVelo, movedAccel, movedMass, dipoleMoment)

    !> Current environment
    type(TEnvironment), intent(in) :: env

    !> Are forces required
    logical, intent(in) :: tForces

    !> Are the external charges
    logical, intent(in) :: tExtChrg

    !> Are excitation energies being calculated
    logical, intent(in) :: tLinResp

    !> Are excited state properties being calculated
    logical, intent(in) :: tLinRespZVect

    !> Is this a molecular dynamics calculation
    logical, intent(in) :: tMd

    !> Is Mulliken analysis being performed
    logical, intent(in) :: tMulliken

    !> Are there spin orbit interactions
    logical, intent(in) :: tSpinOrbit

    !> Are there imaginary parts to the hamiltonian
    logical, intent(in) :: tImHam

    !> Should the sparse hamiltonian and overlap be writen to disc?
    logical, intent(in) :: tWriteRealHS

    !> Should the hamiltonian and overlap be written out as dense matrices
    logical, intent(in) :: tWriteHS

    !> Is the hamiltonian for a two component (Pauli) system
    logical, intent(in) :: t2Component

    !> Is the hamiltonian real?
    logical, intent(in) :: tRealHS

    !> Print the excited state eigenvectors
    logical, intent(in) :: tPrintExcitedEigvecs

    !> Print the dipole moment
    logical, intent(in) :: tDipole

    !> data structure with atomic orbital information
    type(TOrbitals), intent(in) :: orb

    !> Number of atoms
    integer, intent(in) :: nAtom

    !> Number of atoms moved about during the calculation
    integer, intent(in) :: nMovedAtom

    !> Number of k-points
    integer, intent(in) :: nKPoint

    !> Number of spin channels
    integer, intent(in) :: nSpin

    !> Number of external charges
    integer, intent(in) :: nExtChrg

    !> Indices for any moving atoms
    integer, intent(in) :: indMovedAtom(:)

    !> Masses of each species of atom
    real(dp), intent(in) :: mass(:)

    !> Dense matrix descriptor for H and S
    type(TDenseDescr), intent(in) :: denseDesc

    !> Sparse storage density matrix
    real(dp), intent(out), allocatable :: rhoPrim(:,:)

    !> Non-scc part of the hamiltonian
    real(dp), intent(out), allocatable :: h0(:)

    !> Imaginary part of the sparse density matrix
    real(dp), intent(out), allocatable :: iRhoPrim(:,:)

    !> Excitation energy derivatives with respect to atomic coordinates
    real(dp), intent(out), allocatable :: excitedDerivs(:,:)

    !> Energy weighted density matrix
    real(dp), intent(out), allocatable :: ERhoPrim(:)

    !> Derivatives of total energy with respect to atomic coordinates
    real(dp), intent(out), allocatable :: derivs(:,:)

    !> Forces on (any) external charges
    real(dp), intent(out), allocatable :: chrgForces(:,:)

    !> Energy terms
    type(TEnergies), intent(out) :: energy

    !> Potentials acting on the system
    type(TPotentials), intent(out) :: potential

    !> Electron entropy contribution at T
    real(dp), intent(out), allocatable :: TS(:)

    !> zero temperature extrapolated electronic energy
    real(dp), intent(out), allocatable :: E0(:)

    !> band  energy
    real(dp), intent(out), allocatable :: Eband(:)

    !> single particle energies (band structure)
    real(dp), intent(out), allocatable :: eigen(:,:,:)

    !> Occupations of single particle states
    real(dp), intent(out), allocatable :: filling(:,:,:)

    !> Coordinates in central cell
    real(dp), intent(out), allocatable :: coord0Fold(:,:)

    !> Updated coordinates
    real(dp), intent(out), allocatable :: newCoords(:,:)

    !> Orbital angular momentum
    real(dp), intent(out), allocatable :: orbitalL(:,:,:)

    !> Complex dense hamiltonian
    complex(dp), intent(out), allocatable :: HSqrCplx(:,:)

    !> overlap matrix dense storage
    complex(dp), intent(out), allocatable :: SSqrCplx(:,:)

    !> Complex eigenvectors
    complex(dp), intent(out), allocatable :: eigvecsCplx(:,:,:)

    !> real dense hamiltonian
    real(dp), intent(out), allocatable :: HSqrReal(:,:)

    !> overlap matrix dense storage
    real(dp), intent(out), allocatable :: SSqrReal(:,:)

    !> Real eigenvectors
    real(dp), intent(out), allocatable :: eigvecsReal(:,:,:)

    !> density matrix dense storage
    real(dp), intent(out), allocatable :: rhoSqrReal(:,:,:)

    !> Number of electron in each atomic shell
    real(dp), intent(out), allocatable :: chargePerShell(:,:,:)

    !> Occupations for natural orbitals
    real(dp), intent(out), allocatable :: occNatural(:)

    !> Atomic velocities
    real(dp), intent(out), allocatable :: velocities(:,:)

    !> Array for moving atom velocities
    real(dp), intent(out), allocatable :: movedVelo(:,:)

    !> moving atom accelerations
    real(dp), intent(out), allocatable :: movedAccel(:,:)

    !> moving atoms masses
    real(dp), intent(out), allocatable :: movedMass(:,:)

    !> system dipole moment
    real(dp), intent(out), allocatable :: dipoleMoment(:)


    integer :: nSpinHams, sqrHamSize

    allocate(rhoPrim(0, nSpin))
    allocate(h0(0))
    if (tImHam) then
      allocate(iRhoPrim(0, nSpin))
    end if

    allocate(excitedDerivs(0,0))
    if (tForces) then
      allocate(ERhoPrim(0))
      allocate(derivs(3, nAtom))
      if (tExtChrg) then
        allocate(chrgForces(3, nExtChrg))
      end if
      if (tLinRespZVect) then
        deallocate(excitedDerivs)
        allocate(excitedDerivs(3, nAtom))
      end if
    end if

    call init(energy, nAtom)
    call init(potential, orb, nAtom, nSpin)

    ! Nr. of independent spin Hamiltonians
    select case (nSpin)
    case (1)
      nSpinHams = 1
    case (2)
      nSpinHams = 2
    case (4)
      nSpinHams = 1
    end select

    sqrHamSize = denseDesc%fullSize
    allocate(TS(nSpinHams))
    allocate(E0(nSpinHams))
    allocate(Eband(nSpinHams))
    allocate(eigen(sqrHamSize, nKPoint, nSpinHams))
    allocate(filling(sqrHamSize, nKpoint, nSpinHams))
    TS = 0.0_dp
    E0 = 0.0_dp
    Eband = 0.0_dp
    eigen = 0.0_dp
    filling = 0.0_dp

    allocate(coord0Fold(3, nAtom))

    if (tMD) then
      allocate(newCoords(3, nAtom))
    end if

    if ((tMulliken .and. tSpinOrbit) .or. tImHam) then
      allocate(orbitalL(3, orb%mShell, nAtom))
    end if

    ! If only H/S should be printed, no allocation for square HS is needed
    if (.not. (tWriteRealHS .or. tWriteHS)) then
      call allocateDenseMatrices(env, denseDesc, parallelKS%localKS, t2Component, tRealHS,&
          & HSqrCplx, SSqrCplx, eigVecsCplx, HSqrReal, SSqrReal, eigvecsReal)
    end if

    if (tLinResp) then
      if (withMpi) then
        call error("Linear response calc. does not work with MPI yet")
      end if
      if (tLinRespZVect) then
        allocate(rhoSqrReal(sqrHamSize, sqrHamSize, nSpin))
      end if
    end if
    allocate(chargePerShell(orb%mShell, nAtom, nSpin))

    if (tLinResp .and. tPrintExcitedEigVecs) then
      allocate(occNatural(orb%nOrb))
    end if

    if (tMD) then
      allocate(velocities(3, nAtom))
      allocate(movedVelo(3, nMovedAtom))
      allocate(movedAccel(3, nMovedAtom))
      allocate(movedMass(3, nMovedAtom))
      movedMass(:,:) = spread(mass(indMovedAtom),1,3)
    end if

    if (tDipole) then
      allocate(dipoleMoment(3))
    end if

  end subroutine initArrays

#:if WITH_TRANSPORT 
  !> initialize arrays for tranpsport 
  subroutine initTransportArrays(tNegf, tUpload, tPoisson, tContCalc, transpar, &
             & species0, orb, nAtom, nSpin, shiftPerLUp, chargeUp, poissonDerivs)

    logical, intent(in) :: tNegf, tUpload, tPoisson, tContCalc
    type(TTransPar), intent(in) :: transpar
    integer, intent(in) :: species0(:)
    type(TOrbitals), intent(in) :: orb
    integer, intent(in) :: nAtom
    integer, intent(in) :: nSpin
    real(dp), allocatable :: shiftPerLUp(:,:)
    real(dp), allocatable :: chargeUp(:,:,:)
    real(dp), allocatable :: poissonDerivs(:,:)
    
    if (tUpload) then
      allocate(shiftPerLUp(orb%mShell, nAtom))
      allocate(chargeUp(orb%mOrb, nAtom, nSpin))
      call uploadContShiftPerL(shiftPerLUp, chargeUp, transpar, orb, species0)
    end if
    if (tPoisson) then
      allocate(poissonDerivs(3,nAtom))
    end if

  end subroutine initTransportArrays

  !> Read contact potential shifts from file
  subroutine uploadContShiftPerL(shiftPerL, charges, tp, orb, species)
    real(dp), intent(out) :: shiftPerL(:,:)
    real(dp), intent(out) :: charges(:,:,:)
    type(TTransPar), intent(in) :: tp
    type(TOrbitals), intent(in) :: orb
    integer, intent(in) :: species(:)

    real(dp), allocatable :: shiftPerLSt(:,:,:), chargesSt(:,:,:)
    integer, allocatable :: nOrbAtom(:)
    integer :: nAtomSt, mShellSt, nContAtom, mOrbSt, nSpinSt, nSpin
    integer :: iCont, iStart, iEnd, ii
    integer :: fdH

    nSpin = size(charges, dim=3)

    if (size(shiftPerL,dim=2) /= size(charges, dim=2)) then
      call error("Mismatch between array charges and shifts")
    endif

    shiftPerL = 0.0_dp
    charges = 0.0_dp
    fdH = getFileId()

    do iCont = 1, tp%ncont
      print*,">> Reading shiftcont_" // trim(tp%contacts(iCont)%name) // ".dat"     
      open(fdH, file="shiftcont_" // trim(tp%contacts(iCont)%name) // ".dat", &
          &form="formatted")
      read(fdH, *) nAtomSt, mShellSt, mOrbSt, nSpinSt
      iStart = tp%contacts(iCont)%idxrange(1)
      iEnd = tp%contacts(iCont)%idxrange(2)
      nContAtom = iEnd - iStart + 1

      if (nAtomSt /= nContAtom .or. mShellSt /= orb%mShell &
          &.or. mOrbSt /= orb%mOrb) then
        call error("Mismatch in number of atoms or max shell per atom.")
      end if
      if (nSpin /= nSpinSt) then
        call error("Mismatch in number of atoms or max shell per atom.")
      end if

      allocate(nOrbAtom(nAtomSt))
      read(fdH, *) nOrbAtom
      allocate(shiftPerLSt(orb%mShell, nAtomSt, nSpin))
      read(fdH, *) shiftPerLSt(:,:,:)
      allocate(chargesSt(orb%mOrb, nAtomSt, nSpin))
      read(fdH, *) chargesSt
      close(fdH)

      if (any(nOrbAtom /= orb%nOrbAtom(iStart:iEnd))) then
        call error("Incompatible orbitals in the upload file!")
      end if

      !if (nSpin == 1) then
      shiftPerL(:,iStart:iEnd) = ShiftPerLSt(:,:,1)
      !else
      !  shiftPerL(:,iStart:iEnd) = sum(ShiftPerLSt, dim=3)
      !endif

      charges(:,iStart:iEnd,:) = chargesSt(:,:,:)
      deallocate(nOrbAtom)
      deallocate(shiftPerLSt)
      deallocate(chargesSt)
    end do

  end subroutine uploadContShiftPerL
#:endif

  !> Set up storage for dense matrices, either on a single processor, or as BLACS matrices
  subroutine allocateDenseMatrices(env, denseDesc, localKS, t2Component, tRealHS, HSqrCplx,&
      & SSqrCplx, eigvecsCplx, HSqrReal, SSqrReal, eigvecsReal)

    !> Computing environment
    type(TEnvironment), intent(in) :: env

    !> Descriptor of the large square matrices in the program
    type(TDenseDescr), intent(in) :: denseDesc

    !> Index array for spin and k-point index
    integer, intent(in) :: localKS(:,:)

    !> Is this a two component calculation
    logical, intent(in) :: t2Component

    !> Is this a real hamiltonian
    logical, intent(in) :: tRealHS

    !> Square H matrix
    complex(dp), allocatable, intent(out) :: HSqrCplx(:,:)

    !> Square S matrix
    complex(dp), allocatable, intent(out) :: SSqrCplx(:,:)

    !> Eigenvectors for complex eigenproblem
    complex(dp), allocatable, intent(out) :: eigvecsCplx(:,:,:)

    !> Square H matrix
    real(dp), allocatable, intent(out) :: HSqrReal(:,:)

    !> Square S matrix
    real(dp), allocatable, intent(out) :: SSqrReal(:,:)

    !> Eigenvectors for real eigenproblem
    real(dp), allocatable, intent(out) :: eigvecsReal(:,:,:)

    integer :: nLocalCols, nLocalRows, nLocalKS

    nLocalKS = size(localKS, dim=2)
  #:if WITH_SCALAPACK
    call scalafx_getlocalshape(env%blacs%orbitalGrid, denseDesc%blacsOrbSqr, nLocalRows, nLocalCols)
  #:else
    nLocalRows = denseDesc%fullSize
    nLocalCols = denseDesc%fullSize
  #:endif

    if (t2Component .or. .not. tRealHS) then
      allocate(HSqrCplx(nLocalRows, nLocalCols))
      allocate(SSqrCplx(nLocalRows, nLocalCols))
      allocate(eigVecsCplx(nLocalRows, nLocalCols, nLocalKS))
    else
      allocate(HSqrReal(nLocalRows, nLocalCols))
      allocate(SSqrReal(nLocalRows, nLocalCols))
      allocate(eigVecsReal(nLocalRows, nLocalCols, nLocalKS))
    end if

  end subroutine allocateDenseMatrices


#:if WITH_SCALAPACK
  #!
  #! SCALAPACK related routines
  #!

  !> Initialise parallel large matrix decomposition methods
  subroutine initScalapack(blacsOpts, nOrb, t2Component, env)

    !> BLACS settings
    type(TBlacsOpts), intent(in) :: blacsOpts

    !> Number of orbitals
    integer, intent(in) :: nOrb

    !> Is this a two component calculation
    logical, intent(in) :: t2Component

    !> Computing enviroment data
    type(TEnvironment), intent(inout) :: env

    integer :: sizeHS

    if (t2Component) then
      sizeHS = 2 * nOrb
    else
      sizeHS = nOrb
    end if
    call env%initBlacs(blacsOpts%blockSize, blacsOpts%blockSize, sizeHS, nAtom)

  end subroutine initScalapack


  !> Generate descriptions of large dense matrices in BLACS decomposition
  !>
  !> Note: It must be called after getDenseDescCommon() has been called.
  !>
  subroutine getDenseDescBlacs(env, rowBlock, colBlock, denseDesc)

    !> parallel environment
    type(TEnvironment), intent(in) :: env

    !> Number of matrix rows
    integer, intent(in) :: rowBlock

    !> Number of matrix columns
    integer, intent(in) :: colBlock

    !> Descriptor of the dense matrix
    type(TDenseDescr), intent(inout) :: denseDesc

    integer :: nn

    nn = denseDesc%fullSize
    call scalafx_getdescriptor(env%blacs%orbitalGrid, nn, nn, rowBlock, colBlock,&
        & denseDesc%blacsOrbSqr)

  end subroutine getDenseDescBlacs

#:endif


  !> Generate description of the total large square matrices, on the basis of atomic orbital
  !> orderings
  !>
  subroutine getDenseDescCommon(orb, nAtom, t2Component, denseDesc)

    !> Orbital information for species
    type(TOrbitals), intent(in) :: orb

    !> Number of atoms in the system
    integer, intent(in) :: nAtom

    !> Is this a two component calculation
    logical, intent(in) :: t2Component

    !> Resulting descriptor
    type(TDenseDescr), intent(out) :: denseDesc

    integer :: nOrb

    allocate(denseDesc%iAtomStart(nAtom + 1))
    call buildSquaredAtomIndex(denseDesc%iAtomStart, orb)
    nOrb = denseDesc%iAtomStart(nAtom + 1) - 1
    denseDesc%t2Component = t2Component
    denseDesc%nOrb = nOrb
    if (t2Component) then
      denseDesc%fullSize = 2 * nOrb
    else
      denseDesc%fullSize = nOrb
    end if

  end subroutine getDenseDescCommon


end module initprogram<|MERGE_RESOLUTION|>--- conflicted
+++ resolved
@@ -103,13 +103,8 @@
   !> Second derivative of the energy with respect to atomic positions
   character(*), parameter :: hessianOut = "hessian.out"
 
-<<<<<<< HEAD
-  !> file name for charge data
-  character(*), parameter :: fCharges = "charges.dat"
-=======
   !> file name prefix for charge data
   character(*), parameter :: fCharges = "charges"
->>>>>>> b6a145bc
 
   !> file to stop code during geometry driver
   character(*), parameter :: fStopDriver = "stop_driver"
@@ -625,13 +620,11 @@
   !> If initial charges/dens mtx. from external file.
   logical :: tReadChrg
 
-<<<<<<< HEAD
   !> Whether potential shifts are read from file 
   logical :: tReadShift
-=======
+
   !> should charges written to disc be in ascii or binary format?
   logical :: tWriteChrgAscii
->>>>>>> b6a145bc
 
   !> produce tagged output?
   logical :: tWriteAutotest
@@ -1952,12 +1945,11 @@
     end if
 
     tReadChrg = input%ctrl%tReadChrg
-<<<<<<< HEAD
+
     tReadShift = input%ctrl%tReadShift
 
-=======
     tWriteChrgAscii = input%ctrl%tWriteChrgAscii
->>>>>>> b6a145bc
+
     if (tSccCalc) then
       do iAt = 1, nAtom
         iSp = species0(iAt)
