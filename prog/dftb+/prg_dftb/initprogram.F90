!--------------------------------------------------------------------------------------------------!
!  DFTB+: general package for performing fast atomistic simulations                                !
!  Copyright (C) 2018  DFTB+ developers group                                                      !
!                                                                                                  !
!  See the LICENSE file for terms of usage and distribution.                                       !
!--------------------------------------------------------------------------------------------------!

#:include 'common.fypp'

!> Global variables and initialization for the main program.
module initprogram
  use omp_lib
  use mainio, only : initOutputFile
  use assert
  use globalenv
  use environment
  use scalapackfx
  use elecsolvers
  use elsisolver, only : TElsiSolver_init, TElsiSolver_final
  use elsiiface
  use inputdata_module
  use densedescr
  use constants
  use periodic
  use accuracy
  use intrinsicpr
  use shortgamma
  use coulomb
  use message
  use mixer
  use simplemixer
  use andersonmixer
  use broydenmixer
  use diismixer

  use geoopt
  use conjgrad
  use steepdesc
  use gdiis
  use lbfgs

  use randomgenpool
  use ranlux
  use mdcommon
  use mdintegrator
  use velocityverlet
  use thermostat
  use dummytherm
  use andersentherm
  use berendsentherm
  use nhctherm
  use tempprofile
  use numderivs2
  use lapackroutines
  use simplealgebra
  use nonscc
  use scc
  use h5correction
  use sccinit
  use slakocont
  use repcont
  use spin, only: Spin_getOrbitalEquiv, ud2qm, qm2ud
  use dftbplusu
  use dispersions
  use thirdorder_module
  use linresp_module
  use stress
  use orbitalequiv
  use commontypes
  use sorting, only : heap_sort
  use linkedlist
  use xlbomd_module
  use etemp, only : Fermi
#:if WITH_SOCKETS
  use mainio, only : receiveGeometryFromSocket
  use ipisocket
#:endif
  use elstatpot
  use pmlocalisation
  use energies
  use potentials
  use taggedoutput
  use formatout
  use dftbp_forcetypes, only : forceTypes
  use dftbp_elstattypes, only : elstatTypes
#:if WITH_TRANSPORT
  use libnegf_vars
  use negf_int
  use poisson_init
#:endif
  implicit none

  !> Tagged output files (machine readable)
  character(*), parameter :: autotestTag = "autotest.tag"

  !> Detailed user output
  character(*), parameter :: userOut = "detailed.out"

  !> band structure and filling information
  character(*), parameter :: bandOut = "band.out"

  !> File accumulating data during an MD run
  character(*), parameter :: mdOut = "md.out"

  !> Machine readable tagged output
  character(*), parameter :: resultsTag = "results.tag"

  !> Second derivative of the energy with respect to atomic positions
  character(*), parameter :: hessianOut = "hessian.out"

  !> file name prefix for charge data
  character(*), parameter :: fCharges = "charges"

  !> file to stop code during geometry driver
  character(*), parameter :: fStopDriver = "stop_driver"

  !> file to stop code during scc cycle
  character(*), parameter :: fStopSCC = "stop_scc"

  !> file name for shift data
  character(*), parameter :: fShifts = "shifts.dat"

  !> Is the calculation SCC?
  logical :: tSccCalc

  !> SCC module internal variables
  type(TScc), allocatable :: sccCalc

  !> nr. of atoms
  integer :: nAtom

  !> nr. of all (boundary condition images and original) atoms
  integer :: nAllAtom

  !> nr. of original atom in central cell
  integer, allocatable :: Img2CentCell(:)

  !> nr of different types (nAtom)
  integer :: nType


  !> data type for atomic orbital information
  type(TOrbitals), target :: orb

  !> nr. of orbitals in the system
  integer :: nOrb

  !> types of the atoms (nAllAtom)
  integer, allocatable :: species(:)

  !> type of the atoms (nAtom)
  integer, allocatable, target :: species0(:)

  !> Coords of the atoms (3, nAllAtom)
  real(dp), allocatable :: coord(:,:)

  !> Coords in central cell (3, nAtom)
  real(dp), allocatable, target :: coord0(:,:)

  !> temporary coordinates
  real(dp), allocatable :: tmpCoords(:)

  !> temporary weights
  real(dp), allocatable :: tmpWeight(:)

  !> temporary array of coords (3,:)
  real(dp), allocatable :: tmp3Coords(:,:)


  !> if calculation is periodic
  logical :: tPeriodic

  !> Should central cell coordinates be output?
  logical :: tShowFoldedCoord


  !> How to calculate forces
  integer :: forceType

  !> are atomic coordinates fractional?
  logical :: tFracCoord

  !> Tolerance for SCC cycle
  real(dp) :: sccTol


  !> lattice vectors as columns
  real(dp), allocatable, target :: latVec(:,:)

  !> reciprocal lattice vectors as columns
  real(dp), allocatable, target :: recVec(:,:)


  !> original lattice vectors used for optimizing
  real(dp) :: origLatVec(3,3)

  !> normalized vectors in those directions
  real(dp) :: normOrigLatVec(3,3)


  !> reciprocal vectors in 2 pi units
  real(dp), allocatable :: invLatVec(:,:)

  !> cell volume
  real(dp) :: CellVol

  !> reciprocal cell volume
  real(dp) :: recCellVol

  !> translation vecs for interacting image cells (3, nImgCell + 1)
  real(dp), allocatable :: cellVec(:,:)

  !> cell vectors in absolute units
  real(dp), allocatable :: rCellVec(:,:)

  !> index in cellVec for each atom
  integer, allocatable :: iCellVec(:)


  !> ADT for neighbour parameters
  type(TNeighbourList), allocatable, save :: neighbourList

  !> nr. of neighbours for atoms out to max interaction distance (excluding Ewald terms)
  integer, allocatable :: nNeighbourSK(:)

  !> nr. of neighbours for atoms within Erep interaction distance (usually short)
  integer, allocatable :: nNeighbourRep(:)

  !> H/S sparse matrices indexing array for atomic blocks
  integer, allocatable :: iSparseStart(:,:)

  !> Hubbard Us (orbital, atom)
  real(dp), allocatable, target :: hubbU(:,:)

  !> self energy (orbital, atom)
  real(dp), allocatable :: atomEigVal(:,:)

  !> reference n_0 charges for each atom
  real(dp), allocatable :: referenceN0(:,:)

  !> list of atomic masses
  real(dp), allocatable :: mass(:)

  !> list of atomic masses for each species
  real(dp), allocatable :: speciesMass(:)

  !> Raw H^0 hamiltonian data
  type(OSlakoCont) :: skHamCont

  !> Raw overlap hamiltonian data
  type(OSlakoCont) :: skOverCont

  !> Repulsive interaction raw data
  type(ORepCont) :: pRepCont

  !> Cut off distance for Slater-Koster interactions
  real(dp) :: skCutOff

  !> Cut off distance for repulsive interactions
  real(dp) :: repCutOff

  !> longest range of interactions for which neighbours are required
  real(dp) :: mCutOff

  !> Sparse hamiltonian matrix
  real(dp), allocatable :: ham(:,:)

  !> imaginary part of the Hamiltonian
  real(dp), allocatable :: iHam(:,:)

  !> Charge per atomic shell (shell, atom, spin channel)
  real(dp), allocatable :: chargePerShell(:,:,:)

  !> sparse overlap
  real(dp), allocatable :: over(:)


  !> nr. of K-points
  integer :: nKPoint

  !> K-points
  real(dp), allocatable :: kPoint(:,:)

  !> weight of the K-Points
  real(dp), allocatable :: KWeight(:)


  !> external pressure if periodic
  real(dp) :: extPressure

  !> Barostat used if MD and periodic
  logical :: tBarostat

  !> Barostat coupling strength
  real(dp) :: BarostatStrength


  !> H and S are real
  logical :: tRealHS


  !> nr. of electrons
  real(dp), allocatable :: nEl(:)

  !> Nr. of all electrons if neutral
  real(dp) :: nEl0


  !> Spin W values
  real(dp), allocatable :: spinW(:,:,:)

  !> Spin orbit constants
  real(dp), allocatable :: xi(:,:)


  !> is this a DFTB+U calculation?
  logical :: tDFTBU

  !> Choice of orbital functional
  integer :: nDFTBUfunc

  !> list of U-J for species
  real(dp), allocatable :: UJ(:,:)

  !> How many U-J for each species
  integer, allocatable :: nUJ(:)

  !> number of l-values of U-J for each block
  integer, allocatable :: niUJ(:,:)

  !> l-values of U-J for each block
  integer, allocatable :: iUJ(:,:,:)


  !> electron temperature
  real(dp) :: tempElec

  !> If K points should filled separately
  logical :: tFillKSep

  !> Fix Fermi energy at specified value
  logical :: tFixEf

  !> Fermi energy per spin
  real(dp), allocatable :: Ef(:)

  !> Filling temp updated by MD.
  logical :: tSetFillingTemp

  !> Choice of electron distribution function, defaults to Fermi
  integer :: iDistribFn = 0

  !> atomic kinetic temperature
  real(dp) :: tempAtom

  !> MD stepsize
  real(dp) :: deltaT

  !> maximal number of SCC iterations
  integer :: maxSccIter


  !> is this a spin polarized calculation?
  logical :: tSpin

  !> Number of spin components, 1 is unpolarised, 2 is polarised, 4 is noncolinear / spin-orbit
  integer :: nSpin

  !> is there spin-orbit coupling
  logical :: tSpinOrbit

  !> Use block like dual representation for spin orbit
  logical :: tDualSpinOrbit

  !> Is there a complex hamiltonian contribution in real space
  logical :: tImHam

  !> is this a two component calculation (spin orbit or non-collinear spin)
  logical :: t2Component

  !> Common Fermi level accross spin channels
  logical :: tSpinSharedEf


  !> Geometry optimization needed?
  logical :: tGeoOpt

  !> optimize coordinates inside unit cell (periodic)?
  logical :: tCoordOpt

  !> optimize lattice constants?
  logical :: tLatOpt

  !> Fix angles between lattice vectors when optimizing?
  logical :: tLatOptFixAng

  !> Fix length of specified lattice vectors when optimizing?
  logical :: tLatOptFixLen(3)

  !> Optimise lattice isotropically
  logical :: tLatOptIsotropic

  !> Is this a MD calculation?
  logical :: tMD

  !> Is this a derivatives calc?
  logical :: tDerivs

  !> Do we need Mulliken charges?
  logical :: tMulliken

  !> Electrostatic potentials if requested
  type(TElStatPotentials), allocatable :: esp

  !> Calculate localised orbitals?
  logical :: tLocalise

  !> Do we need to show Mulliken charges?
  logical :: tPrintMulliken

  !> calculate an electric dipole?
  logical :: tDipole

  !> Do we need atom resolved E?
  logical :: tAtomicEnergy

  !> Print out eigenvectors?
  logical :: tPrintEigVecs

  !> Store eigenvectors as a text file
  logical :: tPrintEigVecsTxt

  !> Print eigenvector projections?
  logical :: tProjEigenvecs

  !> Do we need forces?
  logical :: tForces

  !> Is the contribution from an excited state needed for the forces
  logical :: tCasidaForces

  !> are forces being returned
  logical :: tPrintForces

  !> Number of moved atoms
  integer :: nMovedAtom

  !> Index of the moved atoms
  integer, allocatable :: indMovedAtom(:)

  !> Nr. of moved coordinates
  integer :: nMovedCoord

  !> Nr. of geo movements to do
  integer :: nGeoSteps

  !> Index of constrained atoms
  integer, allocatable :: conAtom(:)

  !> Constraint vectors
  real(dp), allocatable :: conVec(:,:)

  !> Pipek-Mezey localisation calculator
  type(TPipekMezey), allocatable :: pipekMezey

  !> use commands from socket communication to control the run
  logical :: tSocket

  !> socket details
#:if WITH_SOCKETS
  type(IpiSocketComm), allocatable :: socket
#:endif

  !> File containing output geometry
  character(lc) :: geoOutFile


  !> Append geometries in the output?
  logical :: tAppendGeo


  !> Only use converged forces if SCC
  logical :: tUseConvergedForces


  !> labels of atomic species
  character(mc), allocatable :: speciesName(:)

  !> General geometry optimizer
  type(OGeoOpt), allocatable :: pGeoCoordOpt

  !> Geometry optimizer for lattice consts
  type(OGeoOpt), allocatable :: pGeoLatOpt


  !> Charge mixer
  type(OMixer), allocatable :: pChrgMixer


  !> MD Framework
  type(OMDCommon), allocatable :: pMDFrame

  !> MD integrator
  type(OMDIntegrator), allocatable :: pMDIntegrator

  !> Temperature profile driver in MD
  type(OTempProfile), allocatable, target :: temperatureProfile

  !> geometry optimiser
  type(OnumDerivs), allocatable, target :: derivDriver

  !> reference neutral atomic occupations
  real(dp), allocatable :: q0(:, :, :)

  !> shell resolved neutral reference
  real(dp), allocatable :: qShell0(:,:)

  !> input charges (for potentials)
  real(dp), allocatable :: qInput(:, :, :)

  !> output charges
  real(dp), allocatable :: qOutput(:, :, :)

  !> input Mulliken block charges (diagonal part == Mulliken charges)
  real(dp), allocatable :: qBlockIn(:, :, :, :)

  !> Output Mulliken block charges
  real(dp), allocatable :: qBlockOut(:, :, :, :)

  !> Imaginary part of input Mulliken block charges
  real(dp), allocatable :: qiBlockIn(:, :, :, :)

  !> Imaginary part of output Mulliken block charges
  real(dp), allocatable :: qiBlockOut(:, :, :, :)

  !> input charges packed into unique equivalence elements
  real(dp), allocatable :: qInpRed(:)

  !> output charges packed into unique equivalence elements
  real(dp), allocatable :: qOutRed(:)

  !> charge differences packed into unique equivalence elements
  real(dp), allocatable :: qDiffRed(:)

  !> Orbital equivalence relations
  integer, allocatable :: iEqOrbitals(:,:,:)

  !> nr. of inequivalent orbitals
  integer :: nIneqOrb

  !> nr. of elements to go through the mixer - may contain reduced orbitals and also orbital blocks
  !> (if tDFTBU)
  integer :: nMixElements

  !> Orbital equivalency for orbital blocks
  integer, allocatable :: iEqBlockDFTBU(:,:,:,:)

  !> Orbital equivalency for orbital blocks with spin-orbit
  integer, allocatable :: iEqBlockDFTBULS(:,:,:,:)

  ! External charges

  !> If external charges must be considered
  logical :: tExtChrg

  !> Nr. of external charges
  integer :: nExtChrg


  !> external electric field
  logical :: tEField = .false.

  !> field strength
  real(dp) :: EFieldStrength = 0.0_dp

  !> field direction
  real(dp) :: EfieldVector(3) = 0.0_dp

  !> time dependent
  logical :: tTDEfield = .false.

  !> angular frequency
  real(dp) :: EfieldOmega = 0.0_dp

  !> phase of field at step 0
  integer :: EfieldPhase = 0


  !> Partial density of states (PDOS) projection regions
  type(listIntR1), save :: iOrbRegion

  !> PDOS region labels
  type(listCharLc), save :: regionLabels

  !> Third order DFTB
  logical :: t3rd

  !> Full 3rd order or only atomic site
  logical :: t3rdFull

  !> data structure for 3rd order
  type(ThirdOrder), allocatable :: thirdOrd


  !> Calculate Casida linear response excitations
  logical :: tLinResp

  !> calculate Z vector for excited properties
  logical :: tLinRespZVect

  !> Print eigenvectors
  logical :: tPrintExcitedEigVecs = .false.

  !> data type for linear response
  type(linresp), save :: lresp

  !> If initial charges/dens mtx. from external file.
  logical :: tReadChrg

  !> Whether potential shifts are read from file
  logical :: tReadShifts

  !> Whether potential shifts are read from file
  logical :: tWriteShifts

  !> should charges written to disc be in ascii or binary format?
  logical :: tWriteChrgAscii

  !> produce tagged output?
  logical :: tWriteAutotest

  !> Produce detailed.xml
  logical :: tWriteDetailedXML

  !> Produce detailed.tag
  logical :: tWriteResultsTag

  !> Produce detailed.out
  logical :: tWriteDetailedOut

  !> Produce band.dat
  logical :: tWriteBandDat

  !> Should HS (square) be printed?
  logical :: tWriteHS

  !> Should HS (sparse) be printed?
  logical :: tWriteRealHS

  !> Program run id
  integer :: runId

  !> Frequency for saving restart info
  integer :: restartFreq

  !> If dispersion should be calculated
  logical :: tDispersion

  !> dispersion data and calculations
  class(DispersionIface), allocatable :: dispersion

  !> Can stress be calculated? - start by assuming it can
  logical :: tStress = .true.

  !> should XLBOMD be used in MD
  logical :: tXlbomd

  !> XLBOMD related parameters
  type(Xlbomd), allocatable :: xlbomdIntegrator

  !> Differentiation method for (H^0,S)
  type(NonSccDiff), save :: nonSccDeriv

  !> Whether lattice has changed since last geometry iteration
  logical :: tLatticeChanged

  !> Whether atomic coordindates have changed since last geometry iteration
  logical :: tCoordsChanged

  !> Dense matrix descriptor for H and S
  type(TDenseDescr) :: denseDesc

  !> MD velocities
  real(dp), allocatable :: velocities(:,:)

  !> MD velocities for moved atoms
  real(dp), allocatable :: movedVelo(:,:)

  !> MD acceleration for moved atoms
  real(dp), allocatable :: movedAccel(:,:)

  !> Mass of the moved atoms
  real(dp), allocatable :: movedMass(:,:)

  !> Sparse storage of density matrix
  real(dp), allocatable :: rhoPrim(:,:)

  !> Imaginary part of density matrix in sparse storage
  real(dp), allocatable :: iRhoPrim(:,:)

  !> Energy weighted density matrix
  real(dp), allocatable :: ERhoPrim(:)

  !> Non-SCC part of the hamiltonian in sparse storage
  real(dp), allocatable :: h0(:)

  !> electronic filling
  real(dp), allocatable :: filling(:,:,:)

  !> band structure energy
  real(dp), allocatable :: Eband(:)

  !> entropy of electrons at temperature T
  real(dp), allocatable :: TS(:)

  !> zero temperature electronic energy
  real(dp), allocatable :: E0(:)

  !> Square dense hamiltonian storage for cases with k-points
  complex(dp), allocatable :: HSqrCplx(:,:)

  !> Square dense overlap storage for cases with k-points
  complex(dp), allocatable :: SSqrCplx(:,:)

  !> Complex eigenvectors
  complex(dp), allocatable :: eigvecsCplx(:,:,:)

  !> Square dense hamiltonian storage
  real(dp), allocatable :: HSqrReal(:,:)

  !> Square dense overlap storage
  real(dp), allocatable :: SSqrReal(:,:)

  !> Real eigenvectors
  real(dp), allocatable :: eigvecsReal(:,:,:)

  !> Eigenvalues
  real(dp), allocatable :: eigen(:,:,:)

  !> density matrix
  real(dp), allocatable :: rhoSqrReal(:,:,:)

  !> Total energy components
  type(TEnergies) :: energy

  !> Potentials for orbitals
  type(TPotentials) :: potential

  !> Energy derivative with respect to atomic positions
  real(dp), allocatable :: derivs(:,:)

  !> Forces on any external charges
  real(dp), allocatable :: chrgForces(:,:)

  !> excited state force addition
  real(dp), allocatable :: excitedDerivs(:,:)

  !> dipole moments when available
  real(dp), allocatable :: dipoleMoment(:)

  !> Coordinates to print out
  real(dp), pointer :: pCoord0Out(:,:)

  !> Folded coords (3, nAtom)
  real(dp), allocatable, target :: coord0Fold(:,:)

  !> New coordinates returned by the MD routines
  real(dp), allocatable :: newCoords(:,:)

  !> Orbital angular momentum
  real(dp), allocatable :: orbitalL(:,:,:)

  !> Natural orbitals for excited state density matrix, if requested
  real(dp), allocatable, target :: occNatural(:)

  !> Dynamical (Hessian) matrix
  real(dp), pointer :: pDynMatrix(:,:)

  !> File descriptor for the human readable output
  integer :: fdDetailedOut

  !> File descriptor for extra MD output
  integer :: fdMD

  !> Contains (iK, iS) tuples to be processed in parallel by various processor groups
  type(TParallelKS) :: parallelKS

  !> Electronic structure solver
  type(TElectronicSolver) :: electronicSolver

  !> Are large dense matrices required?
  logical :: tLargeDenseMatrices

  private :: createRandomGenerators

#:if WITH_TRANSPORT
  !> Transport variables
  !> Container for the atomistic structure for poisson
  type(TPoissonStructure) :: poissStr
  type(TTransPar) :: transpar
  type(TNEGFInfo) :: ginfo

#:endif

  !> Whether contact Hamiltonians are uploaded
  !> Synonym for G.F. calculation of density
  logical :: tUpload

  !> Whether contact Hamiltonians are computed
  logical :: tContCalc

  !> Whether Poisson solver is invoked
  logical :: tPoisson

  !> Whether recompute Poisson after every SCC
  logical :: tPoissonTwice

  !> Calculate terminal tunneling and current
  logical :: tTunn

  !> True if we use any part of Negf (green solver, landauer etc.)
  logical :: tNegf

  !> Whether local currents are computed
  logical :: tLocalCurrents

  !> True if LDOS is stored on separate files for k-points
  logical :: writeLDOS

  !> True if Tunneling is stored on separate files
  logical :: writeTunn

  !> Holds spin-dependent electrochemical potentials of contacts
  !> This is because libNEGF is not spin-aware
  real(dp), allocatable :: mu(:,:)

  !> Variables for Transport NEGF/Poisson solver
  !> Tunneling, local DOS and current
  real(dp), allocatable :: tunneling(:,:), ldos(:,:), current(:,:)
  real(dp), allocatable :: leadCurrents(:)

  !> Poisson Derivatives (forces)
  real(dp), allocatable :: poissonDerivs(:,:)

  !> Shell-resolved Potential shifts uploaded from contacts
  real(dp), allocatable :: shiftPerLUp(:,:)

  !> Orbital-resolved charges uploaded from contacts
  real(dp), allocatable :: chargeUp(:,:,:)

  !> Details of energy interval for tunneling used in output
  real(dp) :: Emin, Emax, Estep

  !> Electrostatics type (either gammafunctional or poisson)
  integer :: electrostatics

  !> list of atoms in the central cell (or device region if transport)
  integer, allocatable :: iAtInCentralRegion(:)

contains


  !> Initializes the variables in the module based on the parsed input
  subroutine initProgramVariables(input, env)

    !> Holds the parsed input data.
    type(inputData), intent(inout), target :: input

    !> Environment settings
    type(TEnvironment), intent(inout) :: env

    ! Mixer related local variables
    integer :: nGeneration
    real(dp) :: mixParam

    !> mixer number
    integer :: iMixer

    !> simple mixer (if used)
    type(OSimpleMixer), allocatable :: pSimpleMixer

    !> Anderson mixer (if used)
    type(OAndersonMixer), allocatable :: pAndersonMixer

    !> Broyden mixer (if used)
    type(OBroydenMixer), allocatable :: pBroydenMixer

    !> DIIS mixer (if used)
    type(ODIISMixer), allocatable :: pDIISMixer

    ! Geometry optimizer related local variables

    !> Conjugate gradient driver
    type(OConjGrad), allocatable :: pConjGrad

    !> Steepest descent driver
    type(OSteepDesc), allocatable :: pSteepDesc

    !> Conjugate gradient driver
    type(OConjGrad), allocatable :: pConjGradLat

    !> Steepest descent driver
    type(OSteepDesc), allocatable :: pSteepDescLat

    !> gradient DIIS driver
    type(ODIIS), allocatable :: pDIIS

    !> lBFGS driver for geometry  optimisation
    type(TLbfgs), allocatable :: pLbfgs

    !> lBFGS driver for lattice optimisation
    type(TLbfgs), allocatable :: pLbfgsLat

    ! MD related local variables
    type(OThermostat), allocatable :: pThermostat
    type(ODummyThermostat), allocatable :: pDummyTherm
    type(OAndersenThermostat), allocatable :: pAndersenTherm
    type(OBerendsenThermostat), allocatable :: pBerendsenTherm
    type(ONHCThermostat), allocatable :: pNHCTherm

    type(OVelocityVerlet), allocatable :: pVelocityVerlet
    type(OTempProfile), pointer :: pTempProfile

    type(ORanlux), allocatable :: randomInit, randomThermostat
    integer :: iSeed

    integer :: ind, ii, jj, kk, iS, iAt, iSp, iSh, iOrb
    integer :: iStart, iEnd

    ! Dispersion
    type(DispSlaKirk), allocatable :: slaKirk
    type(DispUFF), allocatable :: uff
  #:if WITH_DFTD3
    type(DispDftD3), allocatable :: dftd3
  #:endif

    ! H5 correction
    type(H5Corr), allocatable :: pH5Correction
    logical :: tHHRepulsion

    character(lc) :: tmpStr
    integer, allocatable :: tmpir1(:)

    character(lc) :: strTmp, strTmp2

    !> flag to check for first cycle through a loop
    logical :: tFirst

    !> Nr. of Hamiltonians to diagonalise independently
    integer :: nIndepHam

    real(dp) :: rTmp

    !> Flag if some files do exist or not
    logical :: tExist

    ! Orbital equivalency for SCC and Spin
    integer, allocatable :: iEqOrbSCC(:,:,:), iEqOrbSpin(:,:,:)
    ! Orbital equivalency for orbital potentials
    integer, allocatable :: iEqOrbDFTBU(:,:,:)

    ! Damped interactions
    logical, allocatable, target :: tDampedShort(:)
    type(ThirdOrderInp) :: thirdInp

    ! PDOS stuff
    integer :: iReg, nAtomRegion, nOrbRegion, iTmp
    integer, allocatable :: iAtomRegion(:)
    integer :: valshape(1)

    !> Is SCC cycle initialised
    type(TSccInp), allocatable :: sccInp

    !> Used for indexing linear response
    integer :: homoLoc(1)

    !> Whether seed was randomly created
    logical :: tRandomSeed

    !> First guess for nr. of neighbours.
    integer, parameter :: nInitNeighbour = 40

    !> Is the check-sum for charges read externally be used?
    logical :: tSkipChrgChecksum

    !> Nr. of buffered Cholesky-decompositions
    integer :: nBufferedCholesky

    @:ASSERT(input%tInitialized)

    write(stdOut, "(/, A)") "Starting initialization..."
    write(stdOut, "(A80)") repeat("-", 80)

    call env%initGlobalTimer(input%ctrl%timingLevel, "DFTB+ running times", stdOut)
    call env%globalTimer%startTimer(globalTimers%globalInit)

    ! Basic variables
    tSccCalc = input%ctrl%tScc
    tDFTBU = input%ctrl%tDFTBU
    tSpin = input%ctrl%tSpin
    if (tSpin) then
      nSpin = 2
    else
      nSpin = 1
    end if
    nIndepHam = nSpin

    tSpinSharedEf = input%ctrl%tSpinSharedEf
    tSpinOrbit = input%ctrl%tSpinOrbit
    tDualSpinOrbit = input%ctrl%tDualSpinOrbit
    t2Component = input%ctrl%t2Component

    if (t2Component) then
      nSpin = 4
      nIndepHam = 1
    end if

    if (nSpin /= 2 .and. tSpinSharedEf) then
      call error("Colinear spin polarization required for shared Ef over spin channels")
    end if

    nAtom = input%geom%nAtom
    nType = input%geom%nSpecies
    orb = input%slako%orb
    nOrb = orb%nOrb
    tPeriodic = input%geom%tPeriodic

    ! Brillouin zone sampling
    if (tPeriodic) then
      nKPoint = input%ctrl%nKPoint
      allocate(kPoint(3, nKPoint))
      allocate(kWeight(nKPoint))
      @:ASSERT(all(shape(kPoint) == shape(input%ctrl%KPoint)))
      @:ASSERT(all(shape(kWeight) == shape(input%ctrl%kWeight)))
      kPoint(:,:) = input%ctrl%KPoint(:,:)
      if (sum(input%ctrl%kWeight(:)) < epsilon(1.0_dp)) then
        call error("Sum of k-point weights should be greater than zero!")
      end if
      kWeight(:) = input%ctrl%kWeight / sum(input%ctrl%kWeight)
    else
      nKPoint = 1
      allocate(kPoint(3, nKPoint))
      allocate(kWeight(nKpoint))
      kPoint(:,1) = 0.0_dp
      kWeight(1) = 1.0_dp
    end if

    if ((.not. tPeriodic) .or. (nKPoint == 1 .and. all(kPoint(:, 1) == [0.0_dp, 0.0_dp, 0.0_dp])))&
        & then
      tRealHS = .true.
    else
      tRealHS = .false.
    end if

  #:if WITH_MPI

    if (input%ctrl%parallelOpts%nGroup > nIndepHam * nKPoint) then
      write(stdOut, *)"Parallel groups only relevant for tasks split over sufficent spins and/or&
          & k-points"
      write(tmpStr,"('Nr. groups:',I4,', Nr. indepdendent spins times k-points:',I4)")&
          & input%ctrl%parallelOpts%nGroup, nIndepHam * nKPoint
      call error(trim(tmpStr))
    end if

    call env%initMpi(input%ctrl%parallelOpts%nGroup)
  #:endif


  #:if WITH_SCALAPACK
    call initScalapack(input%ctrl%parallelOpts%blacsOpts, nAtom, nOrb, t2Component, env)
  #:endif
    call TParallelKS_init(parallelKS, env, nKPoint, nIndepHam)

    sccTol = input%ctrl%sccTol
    tShowFoldedCoord = input%ctrl%tShowFoldedCoord
    if (tShowFoldedCoord .and. .not. tPeriodic) then
      call error("Folding coordinates back into the central cell is meaningless for molecular&
          & boundary conditions!")
    end if
    tFracCoord = input%geom%tFracCoord

    if (tSccCalc) then
      maxSccIter = input%ctrl%maxIter
    else
      maxSccIter = 1
    end if

    tWriteHS = input%ctrl%tWriteHS
    tWriteRealHS = input%ctrl%tWriteRealHS

    if (tPeriodic) then
      tLatticeChanged = .true.
      allocate(latVec(3, 3))
      @:ASSERT(all(shape(input%geom%latVecs) == shape(latVec)))
      latVec(:,:) = input%geom%latVecs(:,:)
      allocate(recVec(3, 3))
      allocate(invLatVec(3, 3))
      invLatVec = latVec(:,:)
      call matinv(invLatVec)
      invLatVec = reshape(invLatVec, (/3, 3/), order=(/2, 1/))
      recVec = 2.0_dp * pi * invLatVec
      CellVol = abs(determinant33(latVec))
      recCellVol = abs(determinant33(recVec))
    else
      allocate(latVec(0, 0))
      allocate(recVec(0, 0))
      allocate(invLatVec(0, 0))
      CellVol = 0.0_dp
      recCellVol = 0.0_dp
      tLatticeChanged = .false.
    end if

    ! Slater-Koster tables
    skHamCont = input%slako%skHamCont
    skOverCont = input%slako%skOverCont
    pRepCont = input%slako%repCont

    allocate(atomEigVal(orb%mShell, nType))
    @:ASSERT(size(input%slako%skSelf, dim=1) == orb%mShell)
    @:ASSERT(size(input%slako%skSelf, dim=2) == size(atomEigVal, dim=2))
    atomEigVal(:,:) = input%slako%skSelf(1:orb%mShell, :)

    @:ASSERT(size(input%slako%skOcc, dim=1) >= orb%mShell)
    allocate(referenceN0(orb%mShell, nType))
    referenceN0(:,:) = input%slako%skOcc(1:orb%mShell, :)
    @:ASSERT(size(input%slako%mass) == nType)
    allocate(speciesMass(nType))
    speciesMass(:) = input%slako%mass(:)

    ! Spin W's !'
    if (allocated(input%ctrl%spinW)) then
      allocate(spinW(orb%mShell, orb%mShell, nType))
      spinW(:,:,:) = 0.0_dp
      do iSp = 1, nType
        do jj = 1, orb%nShell(iSp)
          do kk = 1, orb%nShell(iSp)
            spinW(jj, kk, iSp) = input%ctrl%spinW(jj, kk, iSp)
          end do
        end do
      end do
    end if

    if (tSpinOrbit) then
      allocate(xi(orb%mShell,nType))
      xi(:,:) = 0.0_dp
      do iSp=1,nType
        do jj=1, orb%nShell(iSp)
          xi(jj,iSp)=input%ctrl%xi(jj,iSp)
        end do
      end do
    end if

    ! DFTB+U parameters
    if (tDFTBU) then
      nDFTBUfunc = input%ctrl%DFTBUfunc
      allocate(UJ(size(input%ctrl%UJ,dim=1),size(input%ctrl%UJ,dim=2)))
      allocate(nUJ(size(input%ctrl%nUJ)))
      allocate(niUJ(size(input%ctrl%niUJ,dim=1),size(input%ctrl%niUJ,dim=2)))
      allocate(iUJ(size(input%ctrl%iUJ,dim=1), size(input%ctrl%iUJ,dim=2),&
          & size(input%ctrl%iUJ,dim=3)))

      UJ(:,:) = input%ctrl%UJ(:,:)
      nUJ(:) = input%ctrl%nUJ(:)
      niUJ(:,:) = input%ctrl%niUJ(:,:)
      iUJ(:,:,:) = input%ctrl%iUJ(:,:,:)
      do iSp = 1, nType
        do jj = 1, nUJ(iSp)
          if (niUJ(jj,iSp)>1) then
            call heap_sort(iUJ(1:niUJ(jj,iSp),jj,iSp))
          end if
        end do
      end do
    else
      allocate(UJ(0,0))
      allocate(nUJ(0))
      allocate(niUJ(0,0))
      allocate(iUJ(0,0,0))
    end if

    ! Cut-offs from SlaKo and repulsive
    skCutOff = max(getCutOff(skHamCont), getCutOff(skOverCont))
    repCutOff = getCutOff(pRepCont)
    mCutOff = max(skCutOff, repCutOff)

    ! Get species names and output file
    geoOutFile = input%ctrl%outFile
    allocate(speciesName(size(input%geom%speciesNames)))
    speciesName(:) = input%geom%speciesNames(:)

    do iSp = 1, nType
      do jj = iSp+1, nType
        if (speciesName(iSp) == speciesName(jj)) then
          write(tmpStr,"('Duplicate identical species labels in the geometry: ',A)")speciesName(iSp)
          call error(tmpStr)
        end if
      end do
    end do

    ! Initialise the SCC module (the two copies of the Hubbard Us are rather
    ! artifical, since the copy for the main program is only used for dumping
    ! into the tagged format for autotest)
    allocate(hubbU(orb%mShell, nType))
    @:ASSERT(size(input%slako%skHubbU, dim=1) >= orb%mShell)
    @:ASSERT(size(input%slako%skHubbU, dim=2) == nType)
    hubbU(:,:) = input%slako%skHubbU(1:orb%mShell, :)
    if (allocated(input%ctrl%hubbU)) then
      where (input%ctrl%hubbU > 0.0_dp)
        hubbU = input%ctrl%hubbU
      end where
    end if
    if (tSccCalc) then
      allocate(sccInp)
      allocate(sccCalc)
      sccInp%orb => orb
      if (tPeriodic) then
        sccInp%latVecs = latVec
        sccInp%recVecs = recVec
        sccInp%volume = CellVol
      end if
      sccInp%hubbU = hubbU
      allocate(tDampedShort(nType))
      if (input%ctrl%tDampH) then
        tDampedShort = (speciesMass < 3.5_dp * amu__au)
        !tDampedShort(:) = (speciesName == "H" .or. speciesName == "h")
      else
        tDampedShort(:) = .false.
      end if
      sccInp%tDampedShort = tDampedShort
      sccInp%dampExp = input%ctrl%dampExp

      ! H5 correction
      if (input%ctrl%h5SwitchedOn) then
        if (.not. any(speciesMass < 3.5_dp * amu__au)) then
          call error("H5 correction used without H atoms present")
        end if
        if (any(tDampedShort)) then
          call error("H5 correction is not compatible with X-H damping")
        end if
        allocate(pH5Correction)
        call H5Corr_init(pH5Correction, speciesName, input%ctrl%h5RScale, input%ctrl%h5WScale,&
            & input%ctrl%h5ElementPara)
        sccInp%h5Correction = pH5Correction
      end if

      nExtChrg = input%ctrl%nExtChrg
      tExtChrg = (nExtChrg > 0)
      if (tExtChrg) then
        if (.not.tSccCalc) then
          call error("External charges can only be used in an SCC calculation")
        end if
        tStress = .false. ! Stress calculations not allowed
        @:ASSERT(size(input%ctrl%extChrg, dim=1) == 4)
        @:ASSERT(size(input%ctrl%extChrg, dim=2) == nExtChrg)
        sccInp%extCharges = input%ctrl%extChrg
        if (allocated(input%ctrl%extChrgBlurWidth)) then
          sccInp%blurWidths = input%ctrl%extChrgblurWidth
          if (any(sccInp%blurWidths < 0.0_dp)) then
            call error("Gaussian blur widths for charges may not be negative")
          end if
        end if
      end if
      if (allocated(input%ctrl%chrgConstr)) then
        @:ASSERT(all(shape(input%ctrl%chrgConstr) == (/ nAtom, 2 /)))
        if (any(abs(input%ctrl%chrgConstr(:,2)) > epsilon(1.0_dp))) then
          sccInp%chrgConstraints = input%ctrl%chrgConstr
        end if
      end if

      if (allocated(input%ctrl%thirdOrderOn)) then
        @:ASSERT(tSccCalc)
        @:ASSERT(all(shape(input%ctrl%thirdOrderOn) == (/ nAtom, 2 /)))
        sccInp%thirdOrderOn = input%ctrl%thirdOrderOn
      end if

      sccInp%ewaldAlpha = input%ctrl%ewaldAlpha
      sccInp%tolEwald = input%ctrl%tolEwald
      call initialize(sccCalc, env, sccInp)
      deallocate(sccInp)

      ! Longest cut-off including the softening part of gamma
      mCutOff = max(mCutOff, sccCalc%getCutOff())

      if (input%ctrl%t3rd .and. input%ctrl%tOrbResolved) then
        call error("Onsite third order DFTB only compatible with orbital non resolved SCC")
      end if

      ! Initialize full 3rd order module
      t3rd = input%ctrl%t3rd
      t3rdFull = input%ctrl%t3rdFull
      if (t3rdFull) then
        @:ASSERT(tSccCalc)
        thirdInp%orb => orb
        thirdInp%hubbUs = hubbU
        thirdInp%hubbUDerivs = input%ctrl%hubDerivs
        allocate(thirdInp%damped(nType))
        thirdInp%damped(:) = tDampedShort
        thirdInp%dampExp = input%ctrl%dampExp
        thirdInp%shellResolved = input%ctrl%tOrbResolved
        allocate(thirdOrd)
        call ThirdOrder_init(thirdOrd, thirdInp)
        mCutOff = max(mCutOff, thirdOrd%getCutOff())
      end if
    end if

    ! Initial coordinates
    allocate(coord0(3, nAtom))
    @:ASSERT(all(shape(coord0) == shape(input%geom%coords)))
    coord0(:,:) = input%geom%coords(:,:)
    tCoordsChanged = .true.

    allocate(species0(nAtom))
    @:ASSERT(all(shape(species0) == shape(input%geom%species)))
    species0(:) = input%geom%species(:)

    allocate(mass(nAtom))
    mass = speciesMass(species0)
    if (allocated(input%ctrl%masses)) then
      @:ASSERT(size(input%ctrl%masses) == nAtom)
      where (input%ctrl%masses >= 0.0_dp)
        mass = input%ctrl%masses
      end where
    end if

    if (tPeriodic) then
      ! Make some guess for the nr. of all interacting atoms
      nAllAtom = int((real(nAtom, dp)**(1.0_dp/3.0_dp) + 3.0_dp)**3)
    else
      nAllAtom = nAtom
    end if
    allocate(coord(3, nAllAtom))
    allocate(species(nAllAtom))
    allocate(img2CentCell(nAllAtom))
    allocate(iCellVec(nAllAtom))

    ! Intialize Hamilton and overlap
    tImHam = tDualSpinOrbit .or. (tSpinOrbit .and. tDFTBU) ! .or. tBField
    if (tSccCalc) then
      allocate(chargePerShell(orb%mShell,nAtom,nSpin))
    else
       allocate(chargePerShell(0,0,0))
    end if
    allocate(ham(0, nSpin))
    if (tImHam) then
      allocate(iHam(0, nSpin))
    end if
    allocate(over(0))
    allocate(iSparseStart(0, nAtom))

    if (nSpin == 4) then
      allocate(nEl(1))
      allocate(Ef(1))
    else
      allocate(nEl(nSpin))
      allocate(Ef(nSpin))
    end if

    nEl0 = 0.0_dp
    do ii = 1, nAtom
      nEl0 = nEl0 + sum(input%slako%skOcc(1:orb%nShell(species0(ii)), species0(ii)))
    end do
    nEl(:) = 0.0_dp
    if (nSpin == 1 .or. nSpin == 4) then
      nEl(1) = nEl0 - input%ctrl%nrChrg
      if(ceiling(nEl(1)) > 2.0_dp*nOrb) then
        call error("More electrons than basis functions!")
      end if
    else
      nEl(1) = 0.5_dp * (nEl0 - input%ctrl%nrChrg + input%ctrl%nrSpinPol)
      nEl(2) = 0.5_dp * (nEl0 - input%ctrl%nrChrg - input%ctrl%nrSpinPol)
      if (any(ceiling(nEl(:)) > nOrb)) then
        call error("More electrons than basis functions!")
      end if
    end if

    if (.not.all(nEl(:) >= 0.0_dp)) then
      call error("Less than 0 electrons!")
    end if

    iDistribFn = input%ctrl%iDistribFn
    tempElec = input%ctrl%tempElec

    tFixEf = input%ctrl%tFixEf
    if (allocated(input%ctrl%Ef)) then
      Ef(:) = input%ctrl%Ef
    else
      Ef(:) = 0.0_dp
    end if
    tSetFillingTemp = input%ctrl%tSetFillingTemp
    tFillKSep = input%ctrl%tFillKSep
    tempAtom = input%ctrl%tempAtom
    deltaT = input%ctrl%deltaT


    ! Create equivalency relations
    if (tSccCalc) then
      allocate(iEqOrbitals(orb%mOrb, nAtom, nSpin))
      allocate(iEqOrbSCC(orb%mOrb, nAtom, nSpin))
      call sccCalc%getOrbitalEquiv(orb, species0, iEqOrbSCC)
      if (nSpin == 1) then
        iEqOrbitals(:,:,:) = iEqOrbSCC(:,:,:)
      else
        allocate(iEqOrbSpin(orb%mOrb, nAtom, nSpin))
        call Spin_getOrbitalEquiv(orb, species0, iEqOrbSpin)
        call OrbitalEquiv_merge(iEqOrbSCC, iEqOrbSpin, orb, iEqOrbitals)
        deallocate(iEqOrbSpin)
      end if
      deallocate(iEqOrbSCC)
      nIneqOrb = maxval(iEqOrbitals)
      nMixElements = nIneqOrb
      if (tDFTBU) then
        allocate(iEqOrbSpin(orb%mOrb, nAtom, nSpin))
        allocate(iEqOrbDFTBU(orb%mOrb, nAtom, nSpin))
        call DFTBplsU_getOrbitalEquiv(iEqOrbDFTBU,orb, species0, nUJ, niUJ, iUJ)
        call OrbitalEquiv_merge(iEqOrbitals, iEqOrbDFTBU, orb, iEqOrbSpin)
        iEqOrbitals(:,:,:) = iEqOrbSpin(:,:,:)
        nIneqOrb = maxval(iEqOrbitals)
        deallocate(iEqOrbSpin)
        deallocate(iEqOrbDFTBU)
        allocate(iEqBlockDFTBU(orb%mOrb, orb%mOrb, nAtom, nSpin))
        call DFTBU_blockIndx(iEqBlockDFTBU, nIneqOrb, orb, species0, nUJ, niUJ, iUJ)
        nMixElements = max(nMixElements,maxval(iEqBlockDFTBU)) ! as
        !  iEqBlockDFTBU does not include diagonal elements, so in the case of
        !  a purely s-block DFTB+U calculation, maxval(iEqBlockDFTBU) would
        !  return 0
        if (tImHam) then
          allocate(iEqBlockDFTBULS(orb%mOrb, orb%mOrb, nAtom, nSpin))
          call DFTBU_blockIndx(iEqBlockDFTBULS, nMixElements, orb, species0, nUJ, niUJ, iUJ)
          nMixElements = max(nMixElements,maxval(iEqBlockDFTBULS))
        end if
      end if
    else
      nIneqOrb = nOrb
      nMixElements = 0
    end if

    ! Initialize mixer
    ! (at the moment, the mixer does not need to know about the size of the
    ! vector to mix.)
    if (tSccCalc) then
      allocate(pChrgMixer)
      iMixer = input%ctrl%iMixSwitch
      nGeneration = input%ctrl%iGenerations
      mixParam = input%ctrl%almix
      select case (iMixer)
      case (mixerTypes%simple)
        allocate(pSimplemixer)
        call init(pSimpleMixer, mixParam)
        call init(pChrgMixer, pSimpleMixer)
      case (mixerTypes%anderson)
        allocate(pAndersonMixer)
        if (input%ctrl%andersonNrDynMix > 0) then
          call init(pAndersonMixer, nGeneration, mixParam, input%ctrl%andersonInitMixing,&
              & input%ctrl%andersonDynMixParams, input%ctrl%andersonOmega0)
        else
          call init(pAndersonMixer, nGeneration, mixParam, input%ctrl%andersonInitMixing,&
              & omega0=input%ctrl%andersonOmega0)
        end if
        call init(pChrgMixer, pAndersonMixer)
      case (mixerTypes%broyden)
        allocate(pBroydenMixer)
        call init(pBroydenMixer, maxSccIter, mixParam, input%ctrl%broydenOmega0,&
            & input%ctrl%broydenMinWeight, input%ctrl%broydenMaxWeight, input%ctrl%broydenWeightFac)
        call init(pChrgMixer, pBroydenMixer)
      case(mixerTypes%diis)
        allocate(pDIISMixer)
        call init(pDIISMixer,nGeneration, mixParam, input%ctrl%tFromStart)
        call init(pChrgMixer, pDIISMixer)
      case default
        call error("Unknown charge mixer type.")
      end select
    end if

    ! initialise in cases where atoms move
    tGeoOpt = input%ctrl%tGeoOpt
    tCoordOpt = input%ctrl%tCoordOpt
    tLatOpt = (input%ctrl%tLatOpt .and. tPeriodic)
    if (tLatOpt) then
      if (tExtChrg) then
        ! Stop as not sure, what to do with the coordinates of the
        ! external charges, when the lattice changes.
        call error("External charges and lattice optimisation can not be used together.")
      end if
    end if
    if (tLatOpt) then
      tLatOptFixAng = input%ctrl%tLatOptFixAng
      tLatOptFixLen = input%ctrl%tLatOptFixLen
      tLatOptIsotropic = input%ctrl%tLatOptIsotropic
      if (tLatOptFixAng .or. any(tLatOptFixLen) .or. tLatOptIsotropic) then
        origLatVec(:,:) = latVec(:,:)
        do ii = 1, 3
           normOrigLatVec(:,ii) = origLatVec(:,ii) / sqrt(sum(origLatVec(:,ii)**2))
        end do
      end if
    end if
    extPressure = input%ctrl%pressure
    tBarostat = input%ctrl%tBarostat
    BarostatStrength = input%ctrl%BarostatStrength

  #:if WITH_SOCKETS
    tSocket = allocated(input%ctrl%socketInput)
    if (tSocket) then
      input%ctrl%socketInput%nAtom = nAtom
      call initSocket(env, input%ctrl%socketInput, tPeriodic, coord0, latVec, socket,&
          & tCoordsChanged, tLatticeChanged)
      tForces = .true.
      tGeoOpt = .false.
      tMD = .false.
    end if
  #:else
    tSocket = .false.
  #:endif

    tAppendGeo = input%ctrl%tAppendGeo
    tUseConvergedForces = (input%ctrl%tConvrgForces .and. tSccCalc) ! no point if not SCC
    tMD = input%ctrl%tMD
    tDerivs = input%ctrl%tDerivs
    tPrintMulliken = input%ctrl%tPrintMulliken
    tEField = input%ctrl%tEfield ! external electric field
    tMulliken = input%ctrl%tMulliken .or. tPrintMulliken .or. tEField .or. tFixEf
    tAtomicEnergy = input%ctrl%tAtomicEnergy
    tPrintEigVecs = input%ctrl%tPrintEigVecs
    tPrintEigVecsTxt = input%ctrl%tPrintEigVecsTxt

    tPrintForces = input%ctrl%tPrintForces
    tForces = input%ctrl%tForces .or. tPrintForces
    if (tForces) then
      tCasidaForces = input%ctrl%tCasidaForces
    else
      tCasidaForces = .false.
    end if
    if (tSccCalc) then
      forceType = input%ctrl%forceType
    else
      if (input%ctrl%forceType /= forceTypes%orig) then
        call error("Invalid force evaluation method for non-SCC calculations.")
      end if
    end if
    if (forceType == forceTypes%dynamicT0 .and. tempElec > minTemp) then
       call error("This ForceEvaluation method requires the electron temperature to be zero")
    end if
    if (tForces) then
      select case(input%ctrl%iDerivMethod)
      case (1)
        ! set step size from input
        if (input%ctrl%deriv1stDelta < epsilon(1.0_dp)) then
          write(tmpStr, "(A,E12.4)") 'Too small value for finite difference step :',&
              & input%ctrl%deriv1stDelta
          call error(tmpStr)
        end if
        call NonSccDiff_init(nonSccDeriv, diffTypes%finiteDiff, input%ctrl%deriv1stDelta)
      case (2)
        call NonSccDiff_init(nonSccDeriv, diffTypes%richardson)
      end select
    end if

    call getDenseDescCommon(orb, nAtom, t2Component, denseDesc)

    call ensureSolverCompatibility(input%ctrl%solver%iSolver, tSpin, kPoint,&
        & input%ctrl%parallelOpts, nIndepHam, tempElec)
    if (tRealHS) then
      nBufferedCholesky = 1
    else
      nBufferedCholesky = parallelKS%nLocalKS
    end if
    call TElectronicSolver_init(electronicSolver, input%ctrl%solver%iSolver, nBufferedCholesky)

    if (electronicSolver%isElsiSolver) then
      @:ASSERT(parallelKS%nLocalKS == 1)

      ! Would be using the ELSI matrix writing mechanism, so set this as always false
      tWriteHS = .false.
      call TElsiSolver_init(electronicSolver%elsi, input%ctrl%solver%elsi, env, denseDesc%fullSize,&
          & nEl, iDistribFn, nSpin, parallelKS%localKS(2, 1), nKpoint, parallelKS%localKS(1, 1),&
          & kWeight(parallelKS%localKS(1, 1)), input%ctrl%tWriteHS)
    end if


  #:if WITH_TRANSPORT
    ! whether tunneling is computed
    tTunn = input%ginfo%tundos%defined

    ! Do we use any part of negf (solver, tunnelling etc.)?
    tNegf = (electronicSolver%iSolver == electronicSolverTypes%GF) .or. tTunn

    if (tNegf .and. env%mpi%nGroup > 1) then
      call error("At the moment NEGF solvers cannot be used for multiple processor groups")
    end if

  #:else

    tTunn = .false.
    tNegf = .false.

  #:endif

    ! temporary disables for various issues with NEGF
    if (tNegf) then
      if (tSpin) then
        call error("Spin polarization temporarily disabled for transport calculations.")
      end if
      if (tDFTBU) then
        call error("Orbital potentials temporarily disabled for transport calculations.")
      end if
      if (tExtChrg) then
        call error("External charges temporarily disabled for transport calculations&
            & (electrostatic gates are available).")
      end if
    end if


    ! requires stress to already be possible and it being a periodic calculation
    ! with forces
    tStress = (tPeriodic .and. tForces .and. .not.tNegf .and. tStress)

    nMovedAtom = input%ctrl%nrMoved
    nMovedCoord = 3 * nMovedAtom

    if (input%ctrl%maxRun == -1) then
      nGeoSteps = huge(1) - 1
      ! Workaround:PGI 17.10 -> do i = 0, huge(1) executes 0 times
      ! nGeoSteps = huge(1)
    else
      nGeoSteps = input%ctrl%maxRun
    end if

    if (nMovedAtom > 0) then
      allocate(indMovedAtom(size(input%ctrl%indMovedAtom)))
      indMovedAtom(:) = input%ctrl%indMovedAtom(:)
    else
      allocate(indMovedAtom(0))
    end if

    allocate(pGeoCoordOpt)
    if (tCoordOpt) then
      allocate(tmpCoords(nMovedCoord))
      tmpCoords(1:nMovedCoord) = reshape(coord0(:, indMovedAtom), (/ nMovedCoord /))
      select case (input%ctrl%iGeoOpt)
      case(geoOptTypes%steepestDesc)
        allocate(tmpWeight(nMovedCoord))
        tmpWeight(1:nMovedCoord) = 0.5_dp * deltaT**2 / reshape(spread(mass(indMovedAtom), 1, 3),&
            & (/nMovedCoord/))
        allocate(pSteepDesc)
        call init(pSteepDesc, size(tmpCoords), input%ctrl%maxForce, input%ctrl%maxAtomDisp,&
            & tmpWeight )
        deallocate(tmpWeight)
        call init(pGeoCoordOpt, pSteepDesc)
      case (geoOptTypes%conjugateGrad)
        allocate(pConjGrad)
        call init(pConjGrad, size(tmpCoords), input%ctrl%maxForce, input%ctrl%maxAtomDisp)
        call init(pGeoCoordOpt, pConjGrad)
      case (geoOptTypes%diis)
        allocate(pDIIS)
        call init(pDIIS, size(tmpCoords), input%ctrl%maxForce, input%ctrl%deltaGeoOpt,&
            & input%ctrl%iGenGeoOpt)
        call init(pGeoCoordOpt, pDIIS)
      case (geoOptTypes%lbfgs)
        allocate(pLbfgs)
        call TLbfgs_init(pLbfgs, size(tmpCoords), input%ctrl%maxForce, tolSameDist,&
            & input%ctrl%maxAtomDisp, input%ctrl%lbfgsInp%memory)
        call init(pGeoCoordOpt, pLbfgs)
      end select
      call reset(pGeoCoordOpt, tmpCoords)
    end if

    allocate(pGeoLatOpt)
    if (tLatOpt) then
      select case (input%ctrl%iGeoOpt)
      case(geoOptTypes%steepestDesc)
        allocate(tmpWeight(9))
        tmpWeight = 1.0_dp
        allocate(pSteepDescLat)
        call init(pSteepDescLat, 9, input%ctrl%maxForce, input%ctrl%maxLatDisp, tmpWeight)
        deallocate(tmpWeight)
        call init(pGeoLatOpt, pSteepDescLat)
      case(geoOptTypes%conjugateGrad, geoOptTypes%diis) ! use CG lattice for both DIIS and CG
        allocate(pConjGradLat)
        call init(pConjGradLat, 9, input%ctrl%maxForce, input%ctrl%maxLatDisp)
        call init(pGeoLatOpt, pConjGradLat)
      case (optLBFGS)
        allocate(pLbfgsLat)
        call TLbfgs_init(pLbfgsLat, 9, input%ctrl%maxForce, tolSameDist, input%ctrl%maxLatDisp,&
            & input%ctrl%lbfgsInp%memory)
        call init(pGeoLatOpt, pLbfgsLat)
      end select
      if (tLatOptIsotropic ) then
        ! optimization uses scaling factor of unit cell
        call reset(pGeoLatOpt, (/1.0_dp,0.0_dp,0.0_dp,0.0_dp,0.0_dp,0.0_dp,0.0_dp,0.0_dp,0.0_dp/))
      else if (tLatOptFixAng) then
        ! optimization uses scaling factor of lattice vectors
        call reset( pGeoLatOpt, (/1.0_dp,1.0_dp,1.0_dp,0.0_dp,0.0_dp,0.0_dp,0.0_dp,0.0_dp,0.0_dp/))
      else
        call reset( pGeoLatOpt, reshape(latVec, (/ 9 /)) )
      end if
    end if

    if (.not.(tGeoOpt.or.tMD.or.tSocket)) then
      nGeoSteps = 0
    end if

    ! Initialize constraints
    if (input%ctrl%nrConstr > 0) then
      allocate(conAtom(input%ctrl%nrConstr))
      allocate(conVec(3, input%ctrl%nrConstr))
      conAtom(:) = input%ctrl%conAtom
      conVec(:,:) = input%ctrl%conVec
      do ii = 1, input%ctrl%nrConstr
        conVec(:,ii) = conVec(:,ii) / sqrt(sum(conVec(:,ii)**2))
      end do
    end if

    ! Dispersion
    tHHRepulsion = .false.
    tDispersion = allocated(input%ctrl%dispInp)
    if (tDispersion) then
      if (allocated(input%ctrl%dispInp%slakirk)) then
        tStress = .false.
        if (tLatOpt) then
          call error("Sorry, lattice optimisation and Slater-Kirkwood type dispersion can not be&
              & used together")
        end if
        if (tBarostat) then
          call error("Sorry, barostatic MD and Slater-Kirkwood type dispersion can not be used&
              & together")
        end if
        allocate(slaKirk)
        if (tPeriodic) then
          call DispSlaKirk_init(slaKirk, input%ctrl%dispInp%slakirk, latVec)
        else
          call DispSlaKirk_init(slaKirk, input%ctrl%dispInp%slakirk)
        end if
        call move_alloc(slaKirk, dispersion)

      elseif (allocated(input%ctrl%dispInp%uff)) then
        allocate(uff)
        if (tPeriodic) then
          call DispUff_init(uff, input%ctrl%dispInp%uff, nAtom, species0, latVec)
        else
          call DispUff_init(uff, input%ctrl%dispInp%uff, nAtom)
        end if
        call move_alloc(uff, dispersion)

    #:if WITH_DFTD3
      elseif (allocated(input%ctrl%dispInp%dftd3)) then
        allocate(dftd3)
        tHHRepulsion = input%ctrl%dispInp%dftd3%hhrepulsion
        if (tHHRepulsion .and. .not. any(speciesMass < 3.5_dp * amu__au)) then
          call error("H-H repulsion correction used without H atoms present")
        end if
        if (tPeriodic) then
          call DispDftD3_init(dftd3, input%ctrl%dispInp%dftd3, nAtom, species0, speciesName, latVec)
        else
          call DispDftD3_init(dftd3, input%ctrl%dispInp%dftd3, nAtom, species0, speciesName)
        end if
        call move_alloc(dftd3, dispersion)
    #:endif
      end if
      mCutOff = max(mCutOff, dispersion%getRCutOff())

    end if

    if (input%ctrl%nrChrg == 0.0_dp .and. (.not.tPeriodic) .and. tMulliken) then
      tDipole = .true.
    else
      tDipole = .false.
    end if

    if (allocated(input%ctrl%elStatPotentialsInp)) then
      if (.not.tSccCalc) then
        call error("Electrostatic potentials only available for SCC calculations")
      end if
      allocate(esp)
      call TElStatPotentials_init(esp, input%ctrl%elStatPotentialsInp, tEField .or. tExtChrg)
    end if

    tLocalise = input%ctrl%tLocalise
    if (tLocalise .and. (nSpin > 2 .or. t2Component)) then
      call error("Localisation of electronic states currently unsupported for non-collinear and&
          & spin orbit calculations")
    end if
    if (allocated(input%ctrl%pipekMezeyInp)) then
      allocate(pipekMezey)
      call initialise(pipekMezey, input%ctrl%pipekMezeyInp)
    end if
    tLocalise = allocated(pipekMezey)

    ! Linear response
    tLinResp = input%ctrl%lrespini%tInit

    if (tLinResp) then

      ! input sanity checking
    #:if not WITH_ARPACK
      call error("This binary has been compiled without support for linear response calculations.")
    #:endif
      if (.not. tSccCalc) then
        call error("Linear response excitation requires SCC=Yes")
      end if
      if (nspin > 2) then
        call error("Linear reponse does not work with non-colinear spin polarization yet")
      elseif (tSpin .and. tCasidaForces) then
        call error("excited state relaxation is not implemented yet for spin-polarized systems")
      elseif (tPeriodic .and. tCasidaForces) then
        call error("excited state relaxation is not implemented yet periodic systems")
      elseif (tPeriodic .and. .not.tRealHS) then
        call error("Linear response only works with non-periodic or gamma-point molecular crystals")
      elseif (tSpinOrbit) then
        call error("Linear response does not support spin orbit coupling at the moment.")
      elseif (tDFTBU) then
        call error("Linear response does not support LDA+U yet")
      elseif (input%ctrl%tOrbResolved) then
        call error("Linear response does not support orbital resolved scc yet")
      end if
      if (tempElec > 0.0_dp .and. tCasidaForces) then
        write(tmpStr, "(A,E12.4,A)")"Excited state forces are not implemented yet for fractional&
            & occupations, kT=", tempElec/Boltzmann,"K"
        call warning(tmpStr)
      end if

      if (input%ctrl%lrespini%nstat == 0) then
        if (tCasidaForces) then
          call error("Excited forces only available for StateOfInterest non zero.")
        end if
        if (input%ctrl%lrespini%tPrintEigVecs .or. input%ctrl%lrespini%tCoeffs) then
          call error("Excited eigenvectors only available for StateOfInterest non zero.")
        end if
      end if
      if (input%ctrl%lrespini%energyWindow < 0.0_dp) then
        call error("Negative energy window for excitations")
      end if

      ! Hubbard U and spin constants for excitations (W only needed for triplet/spin polarised)
      allocate(input%ctrl%lrespini%HubbardU(nType))
      allocate(input%ctrl%lrespini%spinW(nType))
      input%ctrl%lrespini%HubbardU = 0.0_dp
      input%ctrl%lrespini%spinW = 0.0_dp

      ! calculate linear response Gamma values from HOAO shell Hubbard U (non
      ! shell resolved)
      do iSp = 1, nType
        homoLoc = maxloc(atomEigVal(:orb%nShell(iSp), iSp),&
            & mask=input%slako%skOcc(:orb%nShell(iSp), iSp) > 0.0_dp)
        input%ctrl%lrespini%HubbardU(iSp) = hubbU(homoLoc(1), iSp)
      end do

      ! and atomic HOAO spin W value if needed
      input%ctrl%lrespini%spinW(:) = 0.0_dp
      select case(input%ctrl%lrespini%sym)
      case("S")
        ! Singlet case, no need for spin constants
      case("T","B"," ")
        ! triplet or spin-polarised
        do iSp = 1, nType
          homoLoc = maxloc(atomEigVal(:orb%nShell(iSp), iSp),&
              & mask=input%slako%skOcc(:orb%nShell(iSp), iSp) > 0.0_dp)
          input%ctrl%lrespini%spinW(iSp) = spinW(homoLoc(1), homoLoc(1), iSp)
        end do
      case default
        call error("Unknown excitation type requested")
      end select

      tPrintExcitedEigVecs = input%ctrl%lrespini%tPrintEigVecs
      tLinRespZVect = (input%ctrl%lrespini%tMulliken .or. tCasidaForces .or.&
          & input%ctrl%lrespini%tCoeffs .or. tPrintExcitedEigVecs)

      call init(lresp, input%ctrl%lrespini, nAtom, nEl(1), orb, tCasidaForces)

    end if

    iSeed = input%ctrl%iSeed
    tRandomSeed = (iSeed < 1)
    ! Note: This routine may not be called multiple times. If you need further random generators,
    ! extend the routine and create them within this call.
    call createRandomGenerators(env, iSeed, randomInit, randomThermostat)

    call getRandom(randomInit, rTmp)
    runId = int(real(huge(runId) - 1, dp) * rTmp) + 1

    ! MD stuff
    if (tMD) then
      ! Create MD framework.
      allocate(pMDFrame)
      call init(pMDFrame, nMovedAtom, nAtom, input%ctrl%tMDstill)

      ! Create temperature profile, if thermostat is not the dummy one
      if (input%ctrl%iThermostat /= 0) then
        allocate(temperatureProfile)
        call init(temperatureProfile, input%ctrl%tempMethods, input%ctrl%tempSteps,&
            & input%ctrl%tempValues)
        pTempProfile => temperatureProfile
      else
        nullify(pTempProfile)
      end if

      ! Create thermostat
      allocate(pThermostat)
      select case (input%ctrl%iThermostat)
      case (0) ! No thermostat
        allocate(pDummyTherm)
        call init(pDummyTherm, tempAtom, mass(indMovedAtom), randomThermostat, pMDFrame)
        call init(pThermostat, pDummyTherm)
      case (1) ! Andersen thermostat
        allocate(pAndersenTherm)
        call init(pAndersenTherm, randomThermostat, mass(indMovedAtom), pTempProfile,&
            & input%ctrl%tRescale, input%ctrl%wvScale, pMDFrame)
        call init(pThermostat, pAndersenTherm)
      case (2) ! Berendsen thermostat
        allocate(pBerendsenTherm)
        call init(pBerendsenTherm, randomThermostat, mass(indMovedAtom), pTempProfile,&
            & input%ctrl%wvScale, pMDFrame)
        call init(pThermostat, pBerendsenTherm)
      case (3) ! Nose-Hoover-Chain thermostat
        allocate(pNHCTherm)
        if (input%ctrl%tInitNHC) then
          call init(pNHCTherm, randomThermostat, mass(indMovedAtom), pTempProfile,&
              & input%ctrl%wvScale, pMDFrame, input%ctrl%deltaT, input%ctrl%nh_npart,&
              & input%ctrl%nh_nys, input%ctrl%nh_nc, input%ctrl%xnose, input%ctrl%vnose,&
              & input%ctrl%gnose)
        else
          call init(pNHCTherm, randomThermostat, mass(indMovedAtom), pTempProfile,&
              & input%ctrl%wvScale, pMDFrame, input%ctrl%deltaT, input%ctrl%nh_npart,&
              & input%ctrl%nh_nys, input%ctrl%nh_nc)
        end if
        call init(pThermostat, pNHCTherm)
      end select

      ! Create MD integrator
      allocate(pVelocityVerlet)
      if (input%ctrl%tReadMDVelocities) then
        if (tBarostat) then
          call init(pVelocityVerlet, deltaT, coord0(:,indMovedAtom), pThermostat,&
              & input%ctrl%initialVelocities, BarostatStrength, extPressure, input%ctrl%tIsotropic)
        else
          call init(pVelocityVerlet, deltaT, coord0(:,indMovedAtom), pThermostat,&
              & input%ctrl%initialVelocities)
        end if
      else
        if (tBarostat) then
          call init(pVelocityVerlet, deltaT, coord0(:,indMovedAtom), pThermostat, BarostatStrength,&
              & extPressure, input%ctrl%tIsotropic)
        else
          call init(pVelocityVerlet, deltaT, coord0(:,indMovedAtom), pThermostat)
        end if
      end if
      allocate(pMDIntegrator)
      call init(pMDIntegrator, pVelocityVerlet)
    end if

    ! Check for extended Born-Oppenheimer MD
    tXlbomd = allocated(input%ctrl%xlbomd)
    if (tXlbomd) then
      if (input%ctrl%iThermostat /= 0) then
        call error("XLBOMD does not work with thermostats yet")
      elseif (tBarostat) then
        call error("XLBOMD does not work with barostats yet")
      elseif (nSpin /= 1 .or. tDFTBU) then
        call error("XLBOMD does not work for spin or DFTB+U yet")
      elseif (forceType /= forceTypes%dynamicT0 .and. forceType /= forceTypes%dynamicTFinite) then
        call error("Force evaluation method incompatible with XLBOMD")
      elseif (iDistribFn /= Fermi) then
        call error("Filling function incompatible with XLBOMD")
      end if
      allocate(xlbomdIntegrator)
      call Xlbomd_init(xlbomdIntegrator, input%ctrl%xlbomd, nIneqOrb)
    end if

    if (tDerivs) then
      allocate(tmp3Coords(3,nMovedAtom))
      tmp3Coords = coord0(:,indMovedAtom)
      call create(derivDriver, tmp3Coords, input%ctrl%deriv2ndDelta)
      coord0(:,indMovedAtom) = tmp3Coords
      deallocate(tmp3Coords)
      nGeoSteps = 2 * 3 * nMovedAtom - 1
    end if

    if (tEField) then
      EFieldStrength = input%ctrl%EFieldStrength
      EfieldVector(:) = input%ctrl%EfieldVector(:)
      tTDEfield = input%ctrl%tTDEfield
      EfieldOmega = input%ctrl%EfieldOmega
      EfieldPhase = input%ctrl%EfieldPhase
      if (tTDEfield .and. .not. tMD) then
        call error ("Time dependent electric fields only possible for MD!")
      end if
      ! parser should catch all of these:
      @:ASSERT(.not.tTDEfield .or. tMD)
    else
      tEField = .false.
      EFieldStrength = 0.0_dp
      EfieldVector(:) = 0.0_dp
      tTDEfield = .false.
      EfieldOmega = 0.0_dp
      EfieldPhase = 0
    end if

    ! Allocate charge arrays
    if (tMulliken) then ! automatically true if tSccCalc
      allocate(q0(orb%mOrb, nAtom, nSpin))
      q0(:,:,:) = 0.0_dp

      allocate(qShell0(orb%mShell, nAtom))
      qShell0(:,:) = 0.0_dp
    else
      allocate(q0(0,0,0))
      allocate(qShell0(0,0))
    end if

    allocate(qInput(orb%mOrb, nAtom, nSpin))
    allocate(qOutput(orb%mOrb, nAtom, nSpin))
    qInput(:,:,:) = 0.0_dp
    qOutput(:,:,:) = 0.0_dp

    if (tDFTBU) then
      allocate(qBlockIn(orb%mOrb, orb%mOrb, nAtom, nSpin))
      allocate(qBlockOut(orb%mOrb, orb%mOrb, nAtom, nSpin))
      qBlockIn(:,:,:,:) = 0.0_dp
      qBlockOut(:,:,:,:) = 0.0_dp
      if (tImHam) then
        allocate(qiBlockIn(orb%mOrb, orb%mOrb, nAtom, nSpin))
        qiBlockIn(:,:,:,:) = 0.0_dp
      end if
    end if

    if (tImHam) then
      allocate(qiBlockOut(orb%mOrb, orb%mOrb, nAtom, nSpin))
      qiBlockOut(:,:,:,:) = 0.0_dp
    end if

    if (tSccCalc) then
      allocate(qDiffRed(nMixElements))
      allocate(qInpRed(nMixElements))
      allocate(qOutRed(nMixElements))
      qDiffRed = 0.0_dp
      qInpRed = 0.0_dp
      qOutRed = 0.0_dp
    end if

    ! Initialize Mulliken charges
    if (tMulliken .or. tLinResp) then
      call initQFromShellChrg(q0, referenceN0, species0, orb)
    end if

    tReadChrg = input%ctrl%tReadChrg

    tReadShifts = input%ctrl%tReadShifts
    tWriteShifts = input%ctrl%tWriteShifts
    ! Both temporarily removed until debugged:
    @:ASSERT(.not. tReadShifts)
    @:ASSERT(.not. tWriteShifts)

    tWriteChrgAscii = input%ctrl%tWriteChrgAscii

    if (tReadChrg) then
      tSkipChrgChecksum = input%ctrl%tSkipChrgChecksum .or. tNegf
    else
      tSkipChrgChecksum = .false.
    end if

    if (tSccCalc) then
      do iAt = 1, nAtom
        iSp = species0(iAt)
        do iSh = 1, orb%nShell(iSp)
          qShell0 (iSh,iAt) = sum(q0(orb%posShell(iSh,iSp):orb%posShell(iSh+1,iSp)-1,iAt,1))
        end do
      end do
      if (tReadChrg) then
        if (tDFTBU) then
          if (nSpin == 2) then
            if (tFixEf .or. tSkipChrgChecksum) then
              ! do not check charge or magnetisation from file
              call initQFromFile(qInput, fCharges, input%ctrl%tReadChrgAscii, orb, qBlock=qBlockIn)
            else
              call initQFromFile(qInput, fCharges, input%ctrl%tReadChrgAscii, orb, nEl = sum(nEl),&
                  & magnetisation=nEl(1)-nEl(2), qBlock=qBlockIn)
            end if
          else
            if (tImHam) then
              if (tFixEf .or. input%ctrl%tSkipChrgChecksum) then
                ! do not check charge or magnetisation from file
                call initQFromFile(qInput, fCharges, input%ctrl%tReadChrgAscii, orb,&
                    & qBlock=qBlockIn,qiBlock=qiBlockIn)
              else
                call initQFromFile(qInput, fCharges, input%ctrl%tReadChrgAscii, orb, nEl = nEl(1),&
                    & qBlock=qBlockIn,qiBlock=qiBlockIn)
              end if
            else
              if (tFixEf .or. tSkipChrgChecksum) then
                ! do not check charge or magnetisation from file
                call initQFromFile(qInput, fCharges, input%ctrl%tReadChrgAscii, orb,&
                    & qBlock=qBlockIn)
              else
                call initQFromFile(qInput, fCharges, input%ctrl%tReadChrgAscii, orb, nEl = nEl(1),&
                    & qBlock=qBlockIn)
              end if
            end if
          end if
        else
          ! hack again caused by going from up/down to q and M
          if (nSpin == 2) then
            if (tFixEf .or. tSkipChrgChecksum) then
              ! do not check charge or magnetisation from file
              call initQFromFile(qInput, fCharges, input%ctrl%tReadChrgAscii, orb)
            else
              call initQFromFile(qInput, fCharges, input%ctrl%tReadChrgAscii, orb, nEl = sum(nEl),&
                  & magnetisation=nEl(1)-nEl(2))
            end if
          else
            if (tFixEf .or. tSkipChrgChecksum) then
              ! do not check charge or magnetisation from file
              call initQFromFile(qInput, fCharges, input%ctrl%tReadChrgAscii, orb)
            else
              call initQFromFile(qInput, fCharges, input%ctrl%tReadChrgAscii, orb, nEl = nEl(1))
            end if
          end if
        end if
      else
        if (allocated(input%ctrl%initialCharges)) then
          if (abs(sum(input%ctrl%initialCharges) - input%ctrl%nrChrg) > 1e-4_dp) then
            write(strTmp, "(A,G13.6,A,G13.6,A,A)") "Sum of initial charges does not match specified&
                & total charge. (", sum(input%ctrl%initialCharges), " vs. ", input%ctrl%nrChrg,&
                & ") ", "Your initial charge distribution will be rescaled."
            call warning(strTmp)
          end if
          call initQFromAtomChrg(qInput, input%ctrl%initialCharges, referenceN0, species0,&
              & speciesName, orb)
        else
          qInput(:,:,:) = q0
        end if
        if (.not. tSkipChrgChecksum) then
          ! Rescaling to ensure correct number of electrons in the system
          qInput(:,:,1) = qInput(:,:,1) *  sum(nEl) / sum(qInput(:,:,1))
        end if

        select case (nSpin)
        case (1)
          ! nothing to do
        case (2)
          if (allocated(input%ctrl%initialSpins)) then
            do ii = 1, nAtom
              ! does not actually matter if additional spin polarization pushes
              ! charges to <0 as the initial charges are not mixed in to later
              ! iterations
              qInput(1:orb%nOrbAtom(ii),ii,2) = qInput(1:orb%nOrbAtom(ii),ii,1)&
                  & * input%ctrl%initialSpins(1,ii) / sum(qInput(1:orb%nOrbAtom(ii),ii,1))
            end do
          else
            if (.not. tSkipChrgChecksum) then
              do ii = 1, nAtom
                qInput(1:orb%nOrbAtom(ii),ii,2) = qInput(1:orb%nOrbAtom(ii),ii,1)&
                    & * (nEl(1)-nEl(2))/sum(qInput(:,:,1))
              end do
            end if
          end if
        case (4)
          if (tSpin) then
            if (.not. allocated(input%ctrl%initialSpins)) then
              call error("Missing initial spins!")
            end if
            if (any(shape(input%ctrl%initialSpins)/=(/3,nAtom/))) then
              call error("Incorrect shape initialSpins array!")
            end if
            ! Rescaling to ensure correct number of electrons in the system
            if (.not. tSkipChrgChecksum) then
              do ii = 1, nAtom
                do jj = 1, 3
                  qInput(1:orb%nOrbAtom(ii),ii,jj+1) = qInput(1:orb%nOrbAtom(ii),ii,1)&
                      & * input%ctrl%initialSpins(jj,ii) / sum(qInput(1:orb%nOrbAtom(ii),ii,1))
                end do
              end do
            end if
          end if
        end select
        if (tDFTBU) then
          qBlockIn = 0.0_dp
          do iS = 1, nSpin
            do iAt = 1, nAtom
              iSp = species0(iAt)
              do iSh = 1, orb%nShell(iSp)
                iStart = orb%posShell(iSh,iSp)
                iEnd = orb%posShell(iSh+1,iSp)-1
                rTmp = sum(qInput(iStart:iEnd,iAt,iS))
                rTmp = rTmp / real(iEnd+1-iStart,dp)
                do ii = iStart, iEnd
                  qBlockIn(ii,ii,iAt,iS) = rTmp
                end do
              end do
            end do
          end do
          if (tImHam) then
            qiBlockIn = 0.0_dp
          end if
        end if
      end if

      qInpRed = 0.0_dp
      if (nSpin == 2) then
        call qm2ud(qInput)
        if (tDFTBU) then
          call qm2ud(qBlockIn)
        end if
      end if

      call OrbitalEquiv_reduce(qInput, iEqOrbitals, orb, qInpRed(1:nIneqOrb))
      if (tDFTBU) then
        call AppendBlock_reduce(qBlockIn, iEqBlockDFTBU, orb, qInpRed )
        if (tImHam) then
          call AppendBlock_reduce(qiBlockIn, iEqBlockDFTBULS, orb, qInpRed, skew=.true. )
        end if
      end if

      if (nSpin == 2) then
        call ud2qm(qInput)
        if (tDFTBU) then
          call ud2qm(qBlockIn)
        end if
      end if
    end if

    ! Initialise images (translations)
    if (tPeriodic) then
      call getCellTranslations(cellVec, rCellVec, latVec, invLatVec, mCutOff)
    else
      allocate(cellVec(3, 1))
      allocate(rCellVec(3, 1))
      cellVec(:,1) = [0.0_dp, 0.0_dp, 0.0_dp]
      rCellVec(:,1) = [0.0_dp, 0.0_dp, 0.0_dp]
    end if

    ! Initialize neighbourlist.
    allocate(neighbourList)
    call init(neighbourList, nAtom, nInitNeighbour)
    allocate(nNeighbourSK(nAtom))
    allocate(nNeighbourRep(nAtom))

    ! Set various options
    tWriteAutotest = env%tGlobalMaster .and. input%ctrl%tWriteTagged
    tWriteDetailedXML = env%tGlobalMaster .and. input%ctrl%tWriteDetailedXML
    tWriteResultsTag = env%tGlobalMaster .and. input%ctrl%tWriteResultsTag
    tWriteDetailedOut = env%tGlobalMaster .and. input%ctrl%tWriteDetailedOut
    tWriteBandDat = input%ctrl%tWriteBandDat .and. env%tGlobalMaster&
        & .and. electronicSolver%providesEigenvals

    ! Check if stopfiles already exist and quit if yes
    inquire(file=fStopSCC, exist=tExist)
    if (tExist) then
      call error("Stop file '" // fStopSCC // "' already present at startup")
    end if
    inquire(file=fStopDriver, exist=tExist)
    if (tExist) then
      call error("Stop file '" // fStopDriver // "' already present at startup")
    end if

    restartFreq = input%ctrl%restartFreq

  #:if WITH_TRANSPORT
    if (tLatOpt .and. tNegf) then
      call error("Lattice optimisation currently incompatible with transport calculations")
    end if
    call initTransport(env, input)
  #:else
    tPoisson = .false.
    tNegf = .false.
  #:endif

    tWriteBandDat = tWriteBandDat .and. .not. tNegf

    if (tNegf) then
      if (tDispersion) then
        call error("Dispersion not currently avalable with transport calculations")
      end if
      if (tLinResp) then
        call error("Linear response is not compatible with transport calculations")
      end if
      if (nSpin > 2) then
        call error("Non-colinear spin not currently compatible with transport calculations")
      end if
    end if

    if (env%tGlobalMaster) then
      call initOutputFiles(env, tWriteAutotest, tWriteResultsTag, tWriteBandDat, tDerivs,&
          & tWriteDetailedOut, tMd, tGeoOpt, geoOutFile, fdDetailedOut, fdMd, esp)
    end if

    if (tPoisson) then
      electrostatics = elstatTypes%poisson
    else
      electrostatics = elstatTypes%gammaFunc
    end if

  #:if WITH_SCALAPACK
    associate (blacsOpts => input%ctrl%parallelOpts%blacsOpts)
      call getDenseDescBlacs(env, blacsOpts%blockSize, blacsOpts%blockSize, denseDesc)
    end associate
  #:endif

    call initArrays(env, electronicSolver, tForces, tExtChrg, tLinResp, tLinRespZVect, tMd,&
        & tMulliken, tSpinOrbit, tImHam, tWriteRealHS, tWriteHS, t2Component, tRealHS,&
        & tPrintExcitedEigvecs, tDipole, orb, nAtom, nMovedAtom, nKPoint, nSpin, nExtChrg,&
        & indMovedAtom, mass, denseDesc, rhoPrim, h0, iRhoPrim, excitedDerivs, ERhoPrim, derivs,&
        & chrgForces, energy, potential, TS, E0, Eband, eigen, filling, coord0Fold, newCoords,&
        & orbitalL, HSqrCplx, SSqrCplx, eigvecsCplx, HSqrReal, SSqrReal, eigvecsReal, rhoSqrReal,&
        & chargePerShell, occNatural, velocities, movedVelo, movedAccel, movedMass, dipoleMoment)

  #:if WITH_TRANSPORT
    ! note, this has the side effect of setting up module variable transpar as copy of
    ! input%transpar
    call initTransportArrays(tUpload, tPoisson, input%transpar, species0, orb, nAtom, nSpin,&
        & shiftPerLUp, chargeUp, poissonDerivs)
    if (tContCalc) then
      ! geometry is reduced to contacts only
      allocate(iAtInCentralRegion(nAtom))
    else
      allocate(iAtInCentralRegion(transpar%idxdevice(2)))
    end if
  #:else
    allocate(iAtInCentralRegion(nAtom))
  #:endif
    ! atoms in central cell/device region/all atoms depending on boundary conditions
    do iAt = 1, size(iAtInCentralRegion)
      iAtInCentralRegion(iAt) = iAt
    end do

    if (tShowFoldedCoord) then
      pCoord0Out => coord0Fold
    else
      pCoord0Out => coord0
    end if


    ! Projection of eigenstates onto specific regions of the system
    tProjEigenvecs = input%ctrl%tProjEigenvecs
    if (tProjEigenvecs) then
      call init(iOrbRegion)
      call init(regionLabels)
      do iReg = 1, size(input%ctrl%tShellResInRegion)
        call elemShape(input%ctrl%iAtInRegion, valshape, iReg)
        nAtomRegion = valshape(1)
        allocate(iAtomRegion(nAtomRegion))
        call intoArray(input%ctrl%iAtInRegion, iAtomRegion, iTmp, iReg)
        if (input%ctrl%tOrbResInRegion(iReg) .or. input%ctrl%tShellResInRegion(iReg)) then

          if (input%ctrl%tOrbResInRegion(iReg)) then
            iSp = species0(iAtomRegion(1)) ! all atoms the same in the region
            @:ASSERT(all(species0(iAtomRegion) == iSp))
            nOrbRegion = nAtomRegion
            ! Create orbital index.
            allocate(tmpir1(nOrbRegion))
            do iOrb = 1, orb%nOrbSpecies(iSp)
              tmpir1 = 0
              ind = 1
              do iAt = 1, nAtomRegion
                tmpir1(ind) = denseDesc%iAtomStart(iAt) + iOrb - 1
                ind = ind + 1
              end do
              call append(iOrbRegion, tmpir1)
              write(tmpStr, "(A,'.',I0,'.',I0,'.out')")trim(input%ctrl%RegionLabel(iReg)),&
                  & orb%iShellOrb(iOrb,iSp), iOrb-orb%posShell(orb%iShellOrb(iOrb,iSp),iSp)&
                  & -orb%angShell(orb%iShellOrb(iOrb,iSp),iSp)
              call append(regionLabels, tmpStr)
            end do
            deallocate(tmpir1)
          end if

          if (input%ctrl%tShellResInRegion(iReg)) then
            iSp = species0(iAtomRegion(1)) ! all atoms the same in the region
            @:ASSERT(all(species0(iAtomRegion) == iSp))
            ! Create a separate region for each shell. It will contain
            ! the orbitals of that given shell for each atom in the region.
            do iSh = 1, orb%nShell(iSp)
              nOrbRegion = nAtomRegion * (orb%posShell(iSh + 1, iSp) - orb%posShell(iSh, iSp))
              ind = 1
              ! Create orbital index.
              allocate(tmpir1(nOrbRegion))
              do ii = 1, nAtomRegion
                iAt = iAtomRegion(ii)
                do jj = orb%posShell(iSh, iSp), orb%posShell(iSh + 1, iSp) - 1
                  tmpir1(ind) = denseDesc%iAtomStart(iAt) + jj - 1
                  ind = ind + 1
                end do
              end do
              call append(iOrbRegion, tmpir1)
              deallocate(tmpir1)
              write(tmpStr, "(A,'.',I0,'.out')")trim(input%ctrl%RegionLabel(iReg)), iSh
              call append(regionLabels, tmpStr)
            end do
          end if

        else
          ! We take all orbitals from all atoms.
          nOrbRegion = 0
          do ii = 1, nAtomRegion
            nOrbRegion = nOrbRegion + orb%nOrbAtom(iAtomRegion(ii))
          end do
          ind = 1
          allocate(tmpir1(nOrbRegion))
          ! Create an index of the orbitals
          do ii = 1, nAtomRegion
            iAt = iAtomRegion(ii)
            do jj = 1, orb%nOrbAtom(iAt)
              tmpir1(ind) = denseDesc%iAtomStart(iAt) + jj - 1
              ind = ind + 1
            end do
          end do
          call append(iOrbRegion, tmpir1)
          deallocate(tmpir1)
          write(tmpStr, "(A,'.out')") trim(input%ctrl%RegionLabel(iReg))
          call append(regionLabels, tmpStr)
        end if
        deallocate(iAtomRegion)
      end do
    end if

  #:if WITH_MPI
    if (env%mpi%nGroup > 1) then
      write(stdOut, "('MPI processes: ',T30,I0,' (split into ',I0,' groups)')")&
          & env%mpi%globalComm%size, env%mpi%nGroup
    else
      write(stdOut, "('MPI processes:',T30,I0)") env%mpi%globalComm%size
    end if
  #:endif

    write(stdOut, "('OpenMP threads: ', T30, I0)") omp_get_max_threads()

  #:if WITH_MPI
    if (omp_get_max_threads() > 1 .and. .not. input%ctrl%parallelOpts%tOmpThreads) then
      write(stdOut, *)
      call error("You must explicitely enable OpenMP threads (UseOmpThreads = Yes) if you wish to&
          & run an MPI-parallelised binary with OpenMP threads. If not, make sure that the&
          & environment variable OMP_NUM_THREADS is set to 1.")
      write(stdOut, *)
    end if
  #:endif

  #:if WITH_SCALAPACK
    write(stdOut, "('BLACS orbital grid size:', T30, I0, ' x ', I0)")env%blacs%orbitalGrid%nRow,&
        & env%blacs%orbitalGrid%nCol
    write(stdOut, "('BLACS atom grid size:', T30, I0, ' x ', I0)")env%blacs%atomGrid%nRow,&
        & env%blacs%atomGrid%nCol
  #:endif

    if (tRandomSeed) then
      write(stdOut, "(A,':',T30,I0)") "Chosen random seed", iSeed
    else
      write(stdOut, "(A,':',T30,I0)") "Specified random seed", iSeed
    end if

    if (input%ctrl%tMD) then
      select case(input%ctrl%iThermostat)
      case (0)
        if (tBarostat) then
          write(stdOut, "('Mode:',T30,A,/,T30,A)") 'MD without scaling of velocities',&
              & '(a.k.a. "NPE" ensemble)'
        else
          write(stdOut, "('Mode:',T30,A,/,T30,A)") 'MD without scaling of velocities',&
              & '(a.k.a. NVE ensemble)'
        end if
      case (1)
        if (tBarostat) then
          write(stdOut, "('Mode:',T30,A,/,T30,A)")&
              & "MD with re-selection of velocities according to temperature",&
              & "(a.k.a. NPT ensemble using Andersen thermostating + Berensen barostat)"
        else
          write(stdOut, "('Mode:',T30,A,/,T30,A)")&
              & "MD with re-selection of velocities according to temperature",&
              & "(a.k.a. NVT ensemble using Andersen thermostating)"
        end if
      case(2)
        if (tBarostat) then
          write(stdOut, "('Mode:',T30,A,/,T30,A)")&
              & "MD with scaling of velocities according to temperature",&
              & "(a.k.a. 'not' NVP ensemble using Berendsen thermostating and barostat)"
        else
          write(stdOut, "('Mode:',T30,A,/,T30,A)")&
              & "MD with scaling of velocities according to temperature",&
              & "(a.k.a. 'not' NVT ensemble using Berendsen thermostating)"
        end if
      case(3)
        if (tBarostat) then
          write(stdOut, "('Mode:',T30,A,/,T30,A)")"MD with scaling of velocities according to",&
              & "Nose-Hoover-Chain thermostat + Berensen barostat"
        else
          write(stdOut, "('Mode:',T30,A,/,T30,A)")"MD with scaling of velocities according to",&
              & "Nose-Hoover-Chain thermostat"
        end if

      case default
        call error("Unknown thermostat mode")
      end select
    elseif (tGeoOpt) then
      if (allocated(conAtom)) then
        strTmp = "with constraints"
      else
        strTmp = ""
      end if
      select case (input%ctrl%iGeoOpt)
      case (geoOptTypes%steepestDesc)
        write(stdOut, "('Mode:',T30,A)")'Steepest descent' // trim(strTmp)
<<<<<<< HEAD
      case (geoOptTypes%conjugateGrad)
        write(stdOut, "('Mode:',T30,A)") 'Conjugate gradient relaxation' // trim(strTmp)
      case (geoOptTypes%diis)
        write(stdOut, "('Mode:',T30,A)") 'Modified gDIIS relaxation' // trim(strTmp)
      case (geoOptTypes%lbfgs)
=======
      case (optCG)
        write(stdOut, "('Mode:',T30,A)") 'Conjugate gradient relaxation' // trim(strTmp)
      case (optDIIS)
        write(stdOut, "('Mode:',T30,A)") 'Modified gDIIS relaxation' // trim(strTmp)
      case (optLBFGS)
>>>>>>> a818439a
        write(stdout, "('Mode:',T30,A)") 'LBFGS relaxation' // trim(strTmp)
      case default
        call error("Unknown optimisation mode")
      end select
    elseif (tDerivs) then
      write(stdOut, "('Mode:',T30,A)") "2nd derivatives calculation"
      write(stdOut, "('Mode:',T30,A)") "Calculated for atoms:"
      write(stdOut, *) indMovedAtom
    elseif (tSocket) then
      write(stdOut, "('Mode:',T30,A)") "Socket controlled calculation"
    else
      write(stdOut, "('Mode:',T30,A)") "Static calculation"
    end if

    if (tSccCalc) then
      write(stdOut, "(A,':',T30,A)") "Self consistent charges", "Yes"
      write(stdOut, "(A,':',T30,E14.6)") "SCC-tolerance", sccTol
      write(stdOut, "(A,':',T30,I14)") "Max. scc iterations", maxSccIter
      if (input%ctrl%tOrbResolved) then
         write(stdOut, "(A,':',T30,A)") "Shell resolved Hubbard", "Yes"
      else
         write(stdOut, "(A,':',T30,A)") "Shell resolved Hubbard", "No"
      end if
      if (tDFTBU) then
        write(stdOut, "(A,':',T35,A)")"Orbitally dependant functional", "Yes"
        write(stdOut, "(A,':',T30,A)")"Orbital functional", trim(plusUFunctionals%names(nDFTBUfunc))
      end if
    else
      write(stdOut, "(A,':',T30,A)") "Self consistent charges", "No"
    end if

    select case (nSpin)
    case(1)
      write(stdOut, "(A,':',T30,A)") "Spin polarisation", "No"
      write(stdOut, "(A,':',T30,F12.6,/,A,':',T30,F12.6)") "Nr. of up electrons", 0.5_dp*nEl(1),&
          & "Nr. of down electrons", 0.5_dp*nEl(1)
    case(2)
      write(stdOut, "(A,':',T30,A)") "Spin polarisation", "Yes"
      write(stdOut, "(A,':',T30,F12.6,/,A,':',T30,F12.6)") "Nr. of up electrons", nEl(1),&
          & "Nr. of down electrons", nEl(2)
    case(4)
      write(stdOut, "(A,':',T30,A)") "Non-collinear calculation", "Yes"
      write(stdOut, "(A,':',T30,F12.6)") "Nr. of electrons", nEl(1)
    end select

    if (tPeriodic) then
      write(stdOut, "(A,':',T30,A)") "Periodic boundaries", "Yes"
      if (tLatOpt) then
        write(stdOut, "(A,':',T30,A)") "Lattice optimisation", "Yes"
        write(stdOut, "(A,':',T30,f12.6)") "Pressure", extPressure
      end if
    else
      write(stdOut, "(A,':',T30,A)") "Periodic boundaries", "No"
    end if

    write(stdOut, "(A,':',T30,A)") "Electronic solver", electronicSolver%getSolverName()

    if (tSccCalc) then
      select case (iMixer)
      case(mixerTypes%simple)
        write (strTmp, "(A)") "Simple"
      case(mixerTypes%anderson)
        write (strTmp, "(A)") "Anderson"
      case(mixerTypes%broyden)
        write (strTmp, "(A)") "Broyden"
      case(mixerTypes%diis)
        write (strTmp, "(A)") "DIIS"
      end select
      write(stdOut, "(A,':',T30,A,' ',A)") "Mixer", trim(strTmp), "mixer"
      write(stdOut, "(A,':',T30,F14.6)") "Mixing parameter", mixParam
      write(stdOut, "(A,':',T30,I14)") "Maximal SCC-cycles", maxSccIter
      select case (iMixer)
      case(mixerTypes%anderson)
        write(stdOut, "(A,':',T30,I14)") "Nr. of chrg. vectors to mix", nGeneration
      case(mixerTypes%broyden)
        write(stdOut, "(A,':',T30,I14)") "Nr. of chrg. vec. in memory", nGeneration
      case(mixerTypes%diis)
        write(stdOut, "(A,':',T30,I14)") "Nr. of chrg. vectors to mix", nGeneration
      end select
    end if

    if (tCoordOpt) then
      write(stdOut, "(A,':',T30,I14)") "Nr. of moved atoms", nMovedAtom
    end if
    if (tGeoOpt) then
      write(stdOut, "(A,':',T30,I14)") "Max. nr. of geometry steps", nGeoSteps
      write(stdOut, "(A,':',T30,E14.6)") "Force tolerance", input%ctrl%maxForce
      if (input%ctrl%iGeoOpt == geoOptTypes%steepestDesc) then
        write(stdOut, "(A,':',T30,E14.6)") "Step size", deltaT
      end if
    end if

    if (tForces) then
      select case (forceType)
      case(forceTypes%orig)
        strTmp = "Traditional"
      case(forceTypes%dynamicT0)
        strTmp = "Dynamics, zero electronic temp."
      case(forceTypes%dynamicTFinite)
        strTmp = "Dynamics, finite electronic temp."
      end select
      write(stdOut, "(A,':',T30,A)") "Force evaluation method", trim(strTmp)
    end if

    tFirst = .true.
    if (allocated(conAtom)) then
      do ii = 1, nAtom
        do jj = 1, size(conAtom)
          if (conAtom(jj) == ii) then
            if (tFirst) then
              write(strTmp, "(A,':')") "Geometry constraints"
              tFirst = .false.
            else
              write(strTmp, "(A)") ""
            end if
            write(stdOut, "(A,T30,'At',I4,': ',3F10.6)") trim(strTmp), ii, (conVec(kk,jj), kk=1,3)
          end if
        end do
      end do
    end if

    if (.not.input%ctrl%tSetFillingTemp) then
      write(stdOut, "(A,':',T30,E14.6)") "Electronic temperature", tempElec
    end if
    if (tMD) then
      write(stdOut, "(A,':',T30,E14.6)") "Time step", deltaT
      if (input%ctrl%iThermostat == 0 .and. .not.input%ctrl%tReadMDVelocities) then
        write(stdOut, "(A,':',T30,E14.6)") "Temperature", tempAtom
      end if
      if (input%ctrl%tRescale) then
        write(stdOut, "(A,':',T30,E14.6)") "Rescaling probability", input%ctrl%wvScale
      end if
    end if

    if (tSccCalc) then
      if (input%ctrl%tReadChrg) then
        write (strTmp, "(A,A,A)") "Read in from '", trim(fCharges), "'"
      else
        write (strTmp, "(A,E11.3,A)") "Set automatically (system chrg: ", input%ctrl%nrChrg, ")"
      end if
      write(stdOut, "(A,':',T30,A)") "Initial charges", trim(strTmp)
    end if

    do iSp = 1, nType
      if (iSp == 1) then
        write (strTmp, "(A,':')") "Included shells"
      else
        write (strTmp, "(A)") ""
      end if
      do jj = 1, orb%nShell(iSp)
        if (jj == 1) then
          strTmp2 = trim(orbitalNames(orb%angShell(jj, iSp) + 1))
        else
          strTmp2 = trim(strTmp2) // ", " // trim(orbitalNames(orb%angShell(jj, iSp) + 1))
        end if
      end do
      write(stdOut, "(A,T29,A2,':  ',A)") trim(strTmp), trim(speciesName(iSp)), trim(strTmp2)
    end do

    if (tPeriodic) then
      do ii = 1, nKPoint
        if (ii == 1) then
          write(strTmp, "(A,':')") "K-points and weights"
        else
          write(strTmp, "(A)") ""
        end if
        write(stdOut, "(A,T28,I6,':',3F10.6,3X,F10.6)") trim(strTmp), ii,&
            & (kPoint(jj, ii), jj=1, 3), kWeight(ii)
      end do
      write(stdout,*)
      do ii = 1, nKPoint
        if (ii == 1) then
          write(strTmp, "(A,':')") "K-points in absolute space"
        else
          write(strTmp, "(A)") ""
        end if
        write(stdout, "(A,T28,I6,':',3F10.6)") trim(strTmp), ii, matmul(invLatVec,kPoint(:,ii))
      end do
      write(stdout, *)
    end if

    if (tDispersion) then
      select type (dispersion)
      type is (DispSlaKirk)
        write(stdOut, "(A)") "Using Slater-Kirkwood dispersion corrections"
      type is (DispUff)
        write(stdOut, "(A)") "Using Lennard-Jones dispersion corrections"
    #:if WITH_DFTD3
      type is (DispDftD3)
        write(stdOut, "(A)") "Using DFT-D3 dispersion corrections"
    #:endif
      class default
        call error("Unknown dispersion model - this should not happen!")
      end select
    end if

    if (tSccCalc) then
      ! Have the SK values of U been replaced?
      if (allocated(input%ctrl%hubbU)) then
        strTmp = ""
        tFirst = .true.
        do iSp = 1, nType
          if (all(input%ctrl%hubbU(1:orb%nShell(iSp), iSp) == 0.0_dp)) then
            cycle
          end if
          do jj = 1, orb%nShell(iSp)
            if (tFirst) then
              write(strTmp, "(A,':')") "Non-default Hubbard U"
              tFirst = .false.
            else
              write(strTmp, "(A)") ""
            end if
            write(stdOut, "(A,T30,A2,2X,I1,'(',A1,'): ',E14.6)") trim(strTmp), speciesName(iSp),&
                & jj, orbitalNames(orb%angShell(jj, iSp)+1), hubbU(jj, iSp)
          end do
        end do
      end if
    end if

    tFirst = .true.
    if (tSpin) then
      do iSp = 1, nType
        do jj = 1, orb%nShell(iSp)
          do kk = 1, orb%nShell(iSp)
            if (tFirst) then
              write(strTmp, "(A,':')") "Spin coupling constants"
              tFirst = .false.
            else
              write(strTmp, "(A)") ""
            end if
            write(stdOut, "(A,T30,A2,2X,I1,'(',A1,')-',I1,'(',A1,'): ',E14.6)")trim(strTmp),&
                & speciesName(iSp), jj, orbitalNames(orb%angShell(jj, iSp)+1), kk,&
                & orbitalNames(orb%angShell(kk, iSp)+1), spinW(kk, jj, iSp)
          end do
        end do
      end do
    end if

    tFirst = .true.
    if (tSpinOrbit) then
      if (tDualSpinOrbit) then
        write(stdOut, "(A)")"Dual representation spin orbit"
      end if
      do iSp = 1, nType
        do jj = 1, orb%nShell(iSp)
          if (tFirst) then
            write(strTmp, "(A,':')") "Spin orbit constants"
            tFirst = .false.
          else
            write(strTmp, "(A)") ""
          end if
          write(stdOut, "(A,T30,A2,2X,I1,'(',A1,'): ',E14.6)")trim(strTmp), speciesName(iSp),&
                & jj, orbitalNames(orb%angShell(jj, iSp)+1), xi(jj, iSp)
          if (xi(jj, iSp) /= 0.0_dp .and. orb%angShell(jj, iSp) == 0) then
            call error("Program halt due to non-zero s-orbital spin-orbit coupling constant!")
          end if
        end do
      end do
    end if

    if (tSccCalc) then
      if (t3rdFull) then
        write(stdOut, "(A,T30,A)") "Full 3rd order correction", "Yes"
        if (input%ctrl%tOrbResolved) then
          write(stdOut, "(A,T30,A)") "Orbital-resolved 3rd order", "Yes"
          write(stdOut, "(A30)") "Shell-resolved Hubbard derivs:"
          write(stdOut, "(A)") "        s-shell   p-shell   d-shell   f-shell"
          do iSp = 1, nType
            write(stdOut, "(A3,A3,4F10.4)") "  ", trim(speciesName(iSp)),&
                & input%ctrl%hubDerivs(:orb%nShell(iSp),iSp)
          end do
        end if
      end if

      if (any(tDampedShort)) then
        write(stdOut, "(A,T30,A)") "Damped SCC", "Yes"
        ii = count(tDampedShort)
        write(strTmp, "(A,I0,A)") "(A,T30,", ii, "(A,1X))"
        write(stdOut, strTmp) "Damped species(s):", pack(speciesName, tDampedShort)
        deallocate(tDampedShort)
      end if

      if (input%ctrl%h5SwitchedOn) then
        write(stdOut, "(A,T30,A)") "H-bond correction:", "H5"
      end if
      if (tHHRepulsion) then
        write(stdOut, "(A,T30,A)") "H-H repulsion correction:", "H5"
      end if
    end if

    write(stdOut, "(A,':')") "Extra options"
    if (tPrintMulliken) then
      write(stdOut, "(T30,A)") "Mulliken analysis"
    end if
    if (tPrintForces .and. .not. (tMD .or. tGeoOpt .or. tDerivs)) then
      write(stdOut, "(T30,A)") "Force calculation"
    end if
    if (tPrintEigVecs) then
      write(stdOut, "(T30,A)") "Eigenvector printing"
    end if
    if (tExtChrg) then
      write(stdOut, "(T30,A)") "External charges specified"
    end if

    if (tEField) then
      if (tTDEfield) then
        write(stdOut, "(T30,A)") "External electric field specified"
        write(stdOut, "(A,':',T30,E14.6)") "Angular frequency", EfieldOmega
      else
        write(stdOut, "(T30,A)") "External static electric field specified"
      end if
      write(stdOut, "(A,':',T30,E14.6)") "Field strength", EFieldStrength
      write(stdOut, "(A,':',T30,3F9.6)") "Direction", EfieldVector
      if (tPeriodic) then
        call warning("Saw tooth potential used for periodic geometry - make sure there is a vacuum&
            & region!")
      end if
    end if

    if (tDFTBU) then
      do iSp = 1, nType
        if (nUJ(iSp)>0) then
          write(strTmp, "(A,':')") "U-J coupling constants"
          write(stdOut, "(A,T25,A2)")trim(strTmp), speciesName(iSp)
          do jj = 1, nUJ(iSp)
            write(strTmp, "(A,I1,A)")'(A,',niUJ(jj,iSp),'I2,T25,A,F6.4)'
            write(stdOut, trim(strTmp))'Shells:',iUJ(1:niUJ(jj,iSp),jj,iSp),'UJ:', UJ(jj,iSp)
          end do
        end if
      end do

    end if

    select case (forceType)
    case(forceTypes%orig)
      write(stdOut, "(A,T30,A)") "Force type", "original"
    case(forceTypes%dynamicT0)
      write(stdOut, "(A,T30,A)") "Force type", "erho with re-diagonalized eigenvalues"
      write(stdOut, "(A,T30,A)") "Force type", "erho with DHD-product (T_elec = 0K)"
    case(forceTypes%dynamicTFinite)
      write(stdOut, "(A,T30,A)") "Force type", "erho with S^-1 H D (Te <> 0K)"
    end select

    if (tSpinOrbit .and. tDFTBU .and. .not. tDualSpinOrbit)  then
      call error("Only dual spin orbit currently supported for orbital potentials")
    end if

    if (.not.tStress) then
      if (tBarostat) then
        call error("Sorry, MD with a barostat requires stress evaluation")
      end if
      if (tLatOpt) then
        call error("Sorry, lattice optimization requires stress tensor evaluation")
      end if
    end if

    if (tSpinOrbit .and. (tWriteHS .or.(tWriteRealHS.and..not.tDualSpinOrbit))) then
      call error("Writing of Hamiltonian currently not possible with spin orbit coupling enabled.")
    end if

    if (tLinResp) then
      if (tDFTBU) then
        call error("Linear response is not compatible with Orbitally dependant functionals yet")
      end if

      if (tForces .and. nSpin > 1) then
        call error("Linear response is not available for spin polarised forces yet")
      end if

      if (t2Component) then
        call error("Linear response is not compatibile with this spinor Hamiltonian")
      end if

      if (tStress) then
        call error("Excited state stresses not implemented")
      end if

      if (.not.tRealHS) then
        call error("Linear response does not support k-points")
      end if

    end if

    call env%globalTimer%stopTimer(globalTimers%globalInit)

  end subroutine initProgramVariables


  !> Clean up things that do not automatically get removed on going out of scope
  subroutine destructProgramVariables()

    if (electronicSolver%isElsiSolver) then
      call TElsiSolver_final(electronicSolver%elsi)
    end if

    if (tProjEigenvecs) then
      call destruct(iOrbRegion)
      call destruct(RegionLabels)
    end if

  end subroutine destructProgramVariables


  !> Creates all random generators needed in the code.
  !!
  subroutine createRandomGenerators(env, seed, randomInit, randomThermostat)

    !> Environment settings
    type(TEnvironment), intent(in) :: env

    !> Global seed used for initialisation of the random generator pool. If less than one, random
    !! initialisation of the seed will occur.
    integer, intent(inout) :: seed

    !> Random generator for initprogram.
    type(ORanlux), allocatable, intent(out) :: randomInit

    !> Random generator for the actual thermostat.
    type(ORanlux), allocatable, intent(out) :: randomThermostat

    type(ORandomGenPool) :: randGenPool

    call init(randGenPool, env, seed, oldCompat=.true.)

    ! DO NOT CHANGE the ORDER of calls below, as this will destroy backwards compatibility and
    ! reproduciblity of random number sequences in the code. If further random generators are needed
    ! *append* similar getGenerator() calls. All random generators used within the code must be
    ! generated here.
    call randGenPool%getGenerator(env, randomThermostat)
    call randGenPool%getGenerator(env, randomInit)

  end subroutine createRandomGenerators

#:if WITH_SOCKETS
  !> Initializes the socket and recieves and broadcasts initial geometry.
  subroutine initSocket(env, socketInput, tPeriodic, coord0, latVec, socket, tCoordsChanged,&
      & tLatticeChanged)

    !> Environment settings.
    type(TEnvironment), intent(in) :: env

    !> Input data for the socket.
    type(IpiSocketCommInp), intent(inout) :: socketInput

    !> Is the system periodic?
    logical, intent(in) :: tPeriodic

    !> Received atom coordinates in the unit cell.
    real(dp), intent(inout) :: coord0(:,:)

    !> Received lattice vectors
    real(dp), intent(inout) :: latVec(:,:)

    !> Initialised socket.
    type(IpiSocketComm), allocatable, intent(out) :: socket

    !> Whether coordinates has been changed
    logical, intent(out) :: tCoordsChanged

    !> Whether lattice vectors has been changed
    logical, intent(out) :: tLatticeChanged

    logical :: tDummy

    if (env%tGlobalMaster) then
      write(stdOut, "(A,1X,A)") "Initialising for socket communication to host",&
          & trim(socketInput%host)
      socket = IpiSocketComm(socketInput)
    end if
    call receiveGeometryFromSocket(env, socket, tPeriodic, coord0, latVec, tCoordsChanged,&
        & tLatticeChanged, tDummy)

  end subroutine initSocket
#:endif

#:if WITH_TRANSPORT
  subroutine initTransport(env, input)
    type(TEnvironment), intent(in) :: env
    type(inputData), intent(in) :: input

    !> Whether transport has been initialized
    logical :: tInitialized, tAtomsOutside
    integer :: iSpin, isz
    integer :: nSpinChannels

    ! These two checks are redundant, I check if they are equal
    if (input%poisson%defined .neqv. input%ctrl%tPoisson) then
      call error("Mismatch in ctrl and ginfo fields")
    end if
    tPoisson = input%poisson%defined
    tPoissonTwice = input%poisson%solveTwice

    tUpload = input%transpar%taskUpload
    ! NOTE: originally EITHER 'contact calculations' OR 'upload' was possible
    !       introducing 'TransportOnly' option the logic is bit more
    !       involved: Contacts are not uploded in case of non-scc calculations
    if (electronicSolver%iSolver == electronicSolverTypes%OnlyTransport .and. .not.tSccCalc) then
      tUpload = .false.
    end if

    ! contact calculation (complementary to Upload)
    tContCalc = input%transpar%defined .and. .not.tUpload .and. .not.tTunn
    ! whether local currents are computed
    tLocalCurrents = input%ginfo%greendens%doLocalCurr

    if (nSpin <=2) then
      nSpinChannels = nSpin
    else
      nSpinChannels = 1
    endif

    associate(transpar=>input%transpar, greendens=>input%ginfo%greendens)
      ! Non colinear spin not yet supported
      ! Include the built-in potential as in negf init, but the whole
      ! scc only works for
      ! calculation without spin (poisson does not support spin dependent
      ! built in potentials)
      if (transpar%ncont > 0) then
        allocate(mu(transpar%ncont, nSpinChannels))
        mu = 0.0_dp
        do iSpin = 1, nSpinChannels
          mu(1:transpar%ncont, iSpin) = minval(transpar%contacts(1:transpar%ncont)%eFermi(iSpin))&
               & - transpar%contacts(1:transpar%ncont)%potential
        end do
      else
        allocate(mu(1, nSpinChannels))
        mu(1,1:nSpinChannels) = greendens%oneFermi(1:nSpinChannels)
      end if

    end associate

    if (tPoisson) then
      poissStr%nAtom = nAtom
      poissStr%nSpecies = nType
      poissStr%specie0 => species0
      poissStr%x0 => coord0
      poissStr%nel = nEl0
      poissStr%isPeriodic = tPeriodic
      if (tPeriodic) then
        poissStr%latVecs(:,:) = latVec(:,:)
      else
        poissStr%latVecs(:,:) = 0.0_dp
      end if
      poissStr%tempElec = tempElec
      call poiss_init(poissStr, orb, hubbU, input%poisson, input%transpar, env%mpi%globalComm,&
          & tInitialized)
      if (.not. tInitialized) then
        call error("Poisson solver not initialized")
      end if
    end if

    if (tNegf) then
      write(stdOut,*) 'init negf'
      if (size(DenseDesc%iAtomStart) /= nAtom+1) then
        call error('Internal error: DenseDesc not created')
      end if

      ! Some sanity checks and initialization of GDFTB/NEGF
      call negf_init(input%transpar, input%ginfo%greendens, input%ginfo%tundos, env%mpi%globalComm,&
          & tempElec, electronicSolver%iSolver)

      ginfo = input%ginfo

      if (allocated(input%ctrl%indMovedAtom)) then
        tAtomsOutside = any(input%ctrl%indMovedAtom < input%transpar%idxdevice(1))&
            & .or. any(input%ctrl%indMovedAtom > input%transpar%idxdevice(2))
        if (tAtomsOutside) then
          call error("There are moving atoms specified outside of the device region")
        end if
      end if

      if (input%ctrl%tLatOpt) then
        call error("Lattice optimization is not currently possible with transport")
      end if

    end if

    transpar = input%transpar

    !Write Dos and tunneling on separate files?
    writeTunn = ginfo%tundos%writeTunn
    writeLDOS = ginfo%tundos%writeLDOS

  end subroutine initTransport

#:endif

  !> Initialises (clears) output files.
  subroutine initOutputFiles(env, tWriteAutotest, tWriteResultsTag, tWriteBandDat, tDerivs,&
      & tWriteDetailedOut, tMd, tGeoOpt, geoOutFile, fdDetailedOut, fdMd, esp)

    !> Environment
    type(TEnvironment), intent(inout) :: env

    !> Should tagged regression test data be printed
    logical, intent(in) :: tWriteAutotest

    !> Write tagged output for machine readable results
    logical, intent(in) :: tWriteResultsTag

    !> Band structure and fillings
    logical, intent(in) :: tWriteBandDat

    !> Finite different second derivatives
    logical, intent(in) :: tDerivs

    !> Write detail on the calculation to file
    logical, intent(in) :: tWriteDetailedOut

    !> Is this a molecular dynamics calculation
    logical, intent(in) :: tMd

    !> Are atomic coodinates being optimised
    logical, intent(in) :: tGeoOpt

    !> Filename for geometry output
    character(*), intent(in) :: geoOutFile

    !> File unit for detailed.out
    integer, intent(out) :: fdDetailedOut

    !> File unit for information during molecular dynamics
    integer, intent(out) :: fdMd

    !> Electrostatic potentials if requested
    type(TElStatPotentials), allocatable, intent(inout) :: esp

    call initTaggedWriter()
    if (tWriteAutotest) then
      call initOutputFile(autotestTag)
    end if
    if (tWriteResultsTag) then
      call initOutputFile(resultsTag)
    end if
    if (tWriteBandDat) then
      call initOutputFile(bandOut)
    end if
    if (tDerivs) then
      call initOutputFile(hessianOut)
    end if
    if (tWriteDetailedOut) then
      call initOutputFile(userOut, fdDetailedOut)
      call env%fileFinalizer%register(fdDetailedOut)
    end if
    if (tMD) then
      call initOutputFile(mdOut, fdMD)
      call env%fileFinalizer%register(fdMd)
    end if
    if (tGeoOpt .or. tMD) then
      call clearFile(trim(geoOutFile) // ".gen")
      call clearFile(trim(geoOutFile) // ".xyz")
    end if
    if (allocated(esp)) then
      call initOutputFile(esp%espOutFile)
    end if

  end subroutine initOutputFiles


  !> Allocates most of the large arrays needed during the DFTB run.
  subroutine initArrays(env, electronicSolver, tForces, tExtChrg, tLinResp, tLinRespZVect, tMd,&
      & tMulliken, tSpinOrbit, tImHam, tWriteRealHS, tWriteHS, t2Component, tRealHS,&
      & tPrintExcitedEigvecs, tDipole, orb, nAtom, nMovedAtom, nKPoint, nSpin, nExtChrg,&
      & indMovedAtom, mass, denseDesc, rhoPrim, h0, iRhoPrim, excitedDerivs, ERhoPrim, derivs,&
      & chrgForces, energy, potential, TS, E0, Eband, eigen, filling, coord0Fold, newCoords,&
      & orbitalL, HSqrCplx, SSqrCplx, eigvecsCplx, HSqrReal, SSqrReal, eigvecsReal, rhoSqrReal,&
      & chargePerShell, occNatural, velocities, movedVelo, movedAccel, movedMass, dipoleMoment)

    !> Current environment
    type(TEnvironment), intent(in) :: env

    !> electronic solver for the system
    type(TElectronicSolver), intent(in) :: electronicSolver

    !> Are forces required
    logical, intent(in) :: tForces

    !> Are the external charges
    logical, intent(in) :: tExtChrg

    !> Are excitation energies being calculated
    logical, intent(in) :: tLinResp

    !> Are excited state properties being calculated
    logical, intent(in) :: tLinRespZVect

    !> Is this a molecular dynamics calculation
    logical, intent(in) :: tMd

    !> Is Mulliken analysis being performed
    logical, intent(in) :: tMulliken

    !> Are there spin orbit interactions
    logical, intent(in) :: tSpinOrbit

    !> Are there imaginary parts to the hamiltonian
    logical, intent(in) :: tImHam

    !> Should the sparse hamiltonian and overlap be writen to disc?
    logical, intent(in) :: tWriteRealHS

    !> Should the hamiltonian and overlap be written out as dense matrices
    logical, intent(in) :: tWriteHS

    !> Is the hamiltonian for a two component (Pauli) system
    logical, intent(in) :: t2Component

    !> Is the hamiltonian real?
    logical, intent(in) :: tRealHS

    !> Print the excited state eigenvectors
    logical, intent(in) :: tPrintExcitedEigvecs

    !> Print the dipole moment
    logical, intent(in) :: tDipole

    !> data structure with atomic orbital information
    type(TOrbitals), intent(in) :: orb

    !> Number of atoms
    integer, intent(in) :: nAtom

    !> Number of atoms moved about during the calculation
    integer, intent(in) :: nMovedAtom

    !> Number of k-points
    integer, intent(in) :: nKPoint

    !> Number of spin channels
    integer, intent(in) :: nSpin

    !> Number of external charges
    integer, intent(in) :: nExtChrg

    !> Indices for any moving atoms
    integer, intent(in) :: indMovedAtom(:)

    !> Masses of each species of atom
    real(dp), intent(in) :: mass(:)

    !> Dense matrix descriptor for H and S
    type(TDenseDescr), intent(in) :: denseDesc

    !> Sparse storage density matrix
    real(dp), intent(out), allocatable :: rhoPrim(:,:)

    !> Non-scc part of the hamiltonian
    real(dp), intent(out), allocatable :: h0(:)

    !> Imaginary part of the sparse density matrix
    real(dp), intent(out), allocatable :: iRhoPrim(:,:)

    !> Excitation energy derivatives with respect to atomic coordinates
    real(dp), intent(out), allocatable :: excitedDerivs(:,:)

    !> Energy weighted density matrix
    real(dp), intent(out), allocatable :: ERhoPrim(:)

    !> Derivatives of total energy with respect to atomic coordinates
    real(dp), intent(out), allocatable :: derivs(:,:)

    !> Forces on (any) external charges
    real(dp), intent(out), allocatable :: chrgForces(:,:)

    !> Energy terms
    type(TEnergies), intent(out) :: energy

    !> Potentials acting on the system
    type(TPotentials), intent(out) :: potential

    !> Electron entropy contribution at T
    real(dp), intent(out), allocatable :: TS(:)

    !> zero temperature extrapolated electronic energy
    real(dp), intent(out), allocatable :: E0(:)

    !> band  energy
    real(dp), intent(out), allocatable :: Eband(:)

    !> single particle energies (band structure)
    real(dp), intent(out), allocatable :: eigen(:,:,:)

    !> Occupations of single particle states
    real(dp), intent(out), allocatable :: filling(:,:,:)

    !> Coordinates in central cell
    real(dp), intent(out), allocatable :: coord0Fold(:,:)

    !> Updated coordinates
    real(dp), intent(out), allocatable :: newCoords(:,:)

    !> Orbital angular momentum
    real(dp), intent(out), allocatable :: orbitalL(:,:,:)

    !> Complex dense hamiltonian
    complex(dp), intent(out), allocatable :: HSqrCplx(:,:)

    !> overlap matrix dense storage
    complex(dp), intent(out), allocatable :: SSqrCplx(:,:)

    !> Complex eigenvectors
    complex(dp), intent(out), allocatable :: eigvecsCplx(:,:,:)

    !> real dense hamiltonian
    real(dp), intent(out), allocatable :: HSqrReal(:,:)

    !> overlap matrix dense storage
    real(dp), intent(out), allocatable :: SSqrReal(:,:)

    !> Real eigenvectors
    real(dp), intent(out), allocatable :: eigvecsReal(:,:,:)

    !> density matrix dense storage
    real(dp), intent(out), allocatable :: rhoSqrReal(:,:,:)

    !> Number of electron in each atomic shell
    real(dp), intent(out), allocatable :: chargePerShell(:,:,:)

    !> Occupations for natural orbitals
    real(dp), intent(out), allocatable :: occNatural(:)

    !> Atomic velocities
    real(dp), intent(out), allocatable :: velocities(:,:)

    !> Array for moving atom velocities
    real(dp), intent(out), allocatable :: movedVelo(:,:)

    !> moving atom accelerations
    real(dp), intent(out), allocatable :: movedAccel(:,:)

    !> moving atoms masses
    real(dp), intent(out), allocatable :: movedMass(:,:)

    !> system dipole moment
    real(dp), intent(out), allocatable :: dipoleMoment(:)


    integer :: nSpinHams, sqrHamSize

    allocate(rhoPrim(0, nSpin))
    allocate(h0(0))
    if (tImHam) then
      allocate(iRhoPrim(0, nSpin))
    end if

    allocate(excitedDerivs(0,0))
    if (tForces) then
      allocate(ERhoPrim(0))
      allocate(derivs(3, nAtom))
      if (tExtChrg) then
        allocate(chrgForces(3, nExtChrg))
      end if
      if (tLinRespZVect) then
        deallocate(excitedDerivs)
        allocate(excitedDerivs(3, nAtom))
      end if
    end if

    call init(energy, nAtom)
    call init(potential, orb, nAtom, nSpin)

    ! Nr. of independent spin Hamiltonians
    select case (nSpin)
    case (1)
      nSpinHams = 1
    case (2)
      nSpinHams = 2
    case (4)
      nSpinHams = 1
    end select

    sqrHamSize = denseDesc%fullSize
    allocate(TS(nSpinHams))
    allocate(E0(nSpinHams))
    allocate(Eband(nSpinHams))
    TS = 0.0_dp
    E0 = 0.0_dp
    Eband = 0.0_dp

    if (electronicSolver%providesEigenvals) then
      allocate(eigen(sqrHamSize, nKPoint, nSpinHams))
      allocate(filling(sqrHamSize, nKpoint, nSpinHams))
    else
      ! due to use of the shape elsewhere in determining kpoints and spin channels:
      allocate(eigen(0, nKPoint, nSpinHams))
      allocate(filling(0, nKpoint, nSpinHams))
    end if
    eigen(:,:,:) = 0.0_dp
    filling(:,:,:) = 0.0_dp


    allocate(coord0Fold(3, nAtom))

    if (tMD) then
      allocate(newCoords(3, nAtom))
    end if

    if ((tMulliken .and. tSpinOrbit) .or. tImHam) then
      allocate(orbitalL(3, orb%mShell, nAtom))
    end if

    ! If only H/S should be printed, no allocation for square HS is needed
    tLargeDenseMatrices = .not. (tWriteRealHS .or. tWriteHS)
    if (electronicSolver%isElsiSolver) then
      tLargeDenseMatrices = tLargeDenseMatrices .and. .not. electronicSolver%elsi%isSparse
    end if
    if (tLargeDenseMatrices) then
      call allocateDenseMatrices(env, denseDesc, parallelKS%localKS, t2Component, tRealHS,&
          & HSqrCplx, SSqrCplx, eigVecsCplx, HSqrReal, SSqrReal, eigvecsReal)
    end if

    if (tLinResp) then
      if (withMpi) then
        call error("Linear response calc. does not work with MPI yet")
      end if
      if (tLinRespZVect) then
        allocate(rhoSqrReal(sqrHamSize, sqrHamSize, nSpin))
      end if
    end if
    allocate(chargePerShell(orb%mShell, nAtom, nSpin))

    if (tLinResp .and. tPrintExcitedEigVecs) then
      allocate(occNatural(orb%nOrb))
    end if

    if (tMD) then
      allocate(velocities(3, nAtom))
      allocate(movedVelo(3, nMovedAtom))
      allocate(movedAccel(3, nMovedAtom))
      allocate(movedMass(3, nMovedAtom))
      movedMass(:,:) = spread(mass(indMovedAtom),1,3)
    end if

    if (tDipole) then
      allocate(dipoleMoment(3))
    end if

  end subroutine initArrays


#:if WITH_TRANSPORT

  !> initialize arrays for tranpsport
  subroutine initTransportArrays(tUpload, tPoisson, transpar, species0, orb,&
      & nAtom, nSpin, shiftPerLUp, chargeUp, poissonDerivs)

    logical, intent(in) :: tUpload, tPoisson
    type(TTransPar), intent(in) :: transpar
    integer, intent(in) :: species0(:)
    type(TOrbitals), intent(in) :: orb
    integer, intent(in) :: nAtom
    integer, intent(in) :: nSpin
    real(dp), allocatable, intent(out) :: shiftPerLUp(:,:)
    real(dp), allocatable, intent(out) :: chargeUp(:,:,:)
    real(dp), allocatable, intent(out) :: poissonDerivs(:,:)

    if (tUpload) then
      allocate(shiftPerLUp(orb%mShell, nAtom))
      allocate(chargeUp(orb%mOrb, nAtom, nSpin))
      call uploadContShiftPerL(shiftPerLUp, chargeUp, transpar, orb, species0)
    end if
    if (tPoisson) then
      allocate(poissonDerivs(3,nAtom))
    end if

  end subroutine initTransportArrays

  !> Read contact potential shifts from file
  subroutine uploadContShiftPerL(shiftPerL, charges, tp, orb, species)
    real(dp), intent(out) :: shiftPerL(:,:)
    real(dp), intent(out) :: charges(:,:,:)
    type(TTransPar), intent(in) :: tp
    type(TOrbitals), intent(in) :: orb
    integer, intent(in) :: species(:)

    real(dp), allocatable :: shiftPerLSt(:,:,:), chargesSt(:,:,:)
    integer, allocatable :: nOrbAtom(:)
    integer :: nAtomSt, mShellSt, nContAtom, mOrbSt, nSpinSt, nSpin
    integer :: iCont, iStart, iEnd, ii
    integer :: fdH
    character(lc) :: strTmp
    logical :: iexist

    nSpin = size(charges, dim=3)

    if (size(shiftPerL,dim=2) /= size(charges, dim=2)) then
      call error("Mismatch between array charges and shifts")
    endif

    shiftPerL = 0.0_dp
    charges = 0.0_dp

    do iCont = 1, tp%ncont
      inquire(file="shiftcont_"// trim(tp%contacts(iCont)%name) // ".dat", exist = iexist)
      if (.not.iexist) then
        call error("Contact shift file shiftcont_"// trim(tp%contacts(iCont)%name) &
            &  // ".dat is missing"//new_line('a')//"Run ContactHamiltonian calculations first.")
      end if

      open(newunit=fdH, file="shiftcont_" // trim(tp%contacts(iCont)%name) // ".dat",&
          & form="formatted", status="OLD", action="READ")
      read(fdH, *) nAtomSt, mShellSt, mOrbSt, nSpinSt
      iStart = tp%contacts(iCont)%idxrange(1)
      iEnd = tp%contacts(iCont)%idxrange(2)
      nContAtom = iEnd - iStart + 1

      if (nAtomSt /= nContAtom) then
        call error("Upload Contacts: Mismatch in number of atoms.")
      end if
      if (mShellSt /= orb%mShell) then
        call error("Upload Contacts: Mismatch in max shell per atom.")
      end if
      if (mOrbSt /= orb%mOrb) then
        call error("Upload Contacts: Mismatch in orbitals per atom.")
      end if
      if (nSpin /= nSpinSt) then
        write(strTmp,"(A,I0,A,I0)")'Contact spin ',nSpinSt,'. Spin channels ',nSpin
        call error(trim(strTmp))
      end if

      allocate(nOrbAtom(nAtomSt))
      read(fdH, *) nOrbAtom
      allocate(shiftPerLSt(orb%mShell, nAtomSt, nSpin))
      read(fdH, *) shiftPerLSt(:,:,:)
      allocate(chargesSt(orb%mOrb, nAtomSt, nSpin))
      read(fdH, *) chargesSt
      close(fdH)

      if (any(nOrbAtom /= orb%nOrbAtom(iStart:iEnd))) then
        call error("Incompatible orbitals in the upload file!")
      end if

      !if (nSpin == 1) then
      shiftPerL(:,iStart:iEnd) = ShiftPerLSt(:,:,1)
      !else
      !  shiftPerL(:,iStart:iEnd) = sum(ShiftPerLSt, dim=3)
      !endif

      charges(:,iStart:iEnd,:) = chargesSt(:,:,:)
      deallocate(nOrbAtom)
      deallocate(shiftPerLSt)
      deallocate(chargesSt)
    end do

  end subroutine uploadContShiftPerL

#:endif


  !> Set up storage for dense matrices, either on a single processor, or as BLACS matrices
  subroutine allocateDenseMatrices(env, denseDesc, localKS, t2Component, tRealHS, HSqrCplx,&
      & SSqrCplx, eigvecsCplx, HSqrReal, SSqrReal, eigvecsReal)

    !> Computing environment
    type(TEnvironment), intent(in) :: env

    !> Descriptor of the large square matrices in the program
    type(TDenseDescr), intent(in) :: denseDesc

    !> Index array for spin and k-point index
    integer, intent(in) :: localKS(:,:)

    !> Is this a two component calculation
    logical, intent(in) :: t2Component

    !> Is this a real hamiltonian
    logical, intent(in) :: tRealHS

    !> Square H matrix
    complex(dp), allocatable, intent(out) :: HSqrCplx(:,:)

    !> Square S matrix
    complex(dp), allocatable, intent(out) :: SSqrCplx(:,:)

    !> Eigenvectors for complex eigenproblem
    complex(dp), allocatable, intent(out) :: eigvecsCplx(:,:,:)

    !> Square H matrix
    real(dp), allocatable, intent(out) :: HSqrReal(:,:)

    !> Square S matrix
    real(dp), allocatable, intent(out) :: SSqrReal(:,:)

    !> Eigenvectors for real eigenproblem
    real(dp), allocatable, intent(out) :: eigvecsReal(:,:,:)

    integer :: nLocalCols, nLocalRows, nLocalKS

    nLocalKS = size(localKS, dim=2)
  #:if WITH_SCALAPACK
    call scalafx_getlocalshape(env%blacs%orbitalGrid, denseDesc%blacsOrbSqr, nLocalRows, nLocalCols)
  #:else
    nLocalRows = denseDesc%fullSize
    nLocalCols = denseDesc%fullSize
  #:endif

    if (t2Component .or. .not. tRealHS) then
      allocate(HSqrCplx(nLocalRows, nLocalCols))
      allocate(SSqrCplx(nLocalRows, nLocalCols))
      allocate(eigVecsCplx(nLocalRows, nLocalCols, nLocalKS))
    else
      allocate(HSqrReal(nLocalRows, nLocalCols))
      allocate(SSqrReal(nLocalRows, nLocalCols))
      allocate(eigVecsReal(nLocalRows, nLocalCols, nLocalKS))
    end if

  end subroutine allocateDenseMatrices


#:if WITH_SCALAPACK
  #!
  #! SCALAPACK related routines
  #!

  !> Initialise parallel large matrix decomposition methods
  subroutine initScalapack(blacsOpts, nAtom, nOrb, t2Component, env)

    !> BLACS settings
    type(TBlacsOpts), intent(in) :: blacsOpts

    !> Number of atoms
    integer, intent(in) :: nAtom

    !> Number of orbitals
    integer, intent(in) :: nOrb

    !> Is this a two component calculation
    logical, intent(in) :: t2Component

    !> Computing enviroment data
    type(TEnvironment), intent(inout) :: env

    integer :: sizeHS

    if (t2Component) then
      sizeHS = 2 * nOrb
    else
      sizeHS = nOrb
    end if
    call env%initBlacs(blacsOpts%blockSize, blacsOpts%blockSize, sizeHS, nAtom)

  end subroutine initScalapack


  !> Generate descriptions of large dense matrices in BLACS decomposition
  !>
  !> Note: It must be called after getDenseDescCommon() has been called.
  !>
  subroutine getDenseDescBlacs(env, rowBlock, colBlock, denseDesc)

    !> parallel environment
    type(TEnvironment), intent(in) :: env

    !> Number of matrix rows
    integer, intent(in) :: rowBlock

    !> Number of matrix columns
    integer, intent(in) :: colBlock

    !> Descriptor of the dense matrix
    type(TDenseDescr), intent(inout) :: denseDesc

    integer :: nn

    nn = denseDesc%fullSize
    call scalafx_getdescriptor(env%blacs%orbitalGrid, nn, nn, rowBlock, colBlock,&
        & denseDesc%blacsOrbSqr)

  end subroutine getDenseDescBlacs

#:endif


  !> Generate description of the total large square matrices, on the basis of atomic orbital
  !> orderings
  !>
  subroutine getDenseDescCommon(orb, nAtom, t2Component, denseDesc)

    !> Orbital information for species
    type(TOrbitals), intent(in) :: orb

    !> Number of atoms in the system
    integer, intent(in) :: nAtom

    !> Is this a two component calculation
    logical, intent(in) :: t2Component

    !> Resulting descriptor
    type(TDenseDescr), intent(out) :: denseDesc

    integer :: nOrb

    allocate(denseDesc%iAtomStart(nAtom + 1))
    call buildSquaredAtomIndex(denseDesc%iAtomStart, orb)
    nOrb = denseDesc%iAtomStart(nAtom + 1) - 1
    denseDesc%t2Component = t2Component
    denseDesc%nOrb = nOrb
    if (t2Component) then
      denseDesc%fullSize = 2 * nOrb
    else
      denseDesc%fullSize = nOrb
    end if

  end subroutine getDenseDescCommon


  subroutine ensureSolverCompatibility(iSolver, tSpin, kPoints, parallelOpts, nIndepHam, tempElec)
    integer, intent(in) :: iSolver
    logical, intent(in) :: tSpin
    real(dp), intent(in) :: kPoints(:,:)
    type(TParallelOpts), intent(in) :: parallelOpts
    integer, intent(in) :: nIndepHam
    real(dp), intent(in) :: tempElec

    logical :: tElsiSolver
    integer :: nKPoint

    tElsiSolver = any(electronicSolver%iSolver ==&
        & [electronicSolverTypes%elpa, electronicSolverTypes%omm, electronicSolverTypes%pexsi,&
        & electronicSolverTypes%ntpoly])
    if (.not. withELSI .and. tElsiSolver) then
      call error("This binary was not compiled with ELSI support enabled")
    end if

    if (electronicSolver%iSolver == electronicSolverTypes%ntpoly) then
      if (tSpin) then
        call error("The NTPoly solver currently does not support spin polarisation")
      end if

      if (any(kPoints /= 0.0_dp)) then
        call error("The NTPoly solver currently does not support k-points")
      end if
    end if

    nKPoint = size(kPoints, dim=2)
    if (tElsiSolver .and. parallelOpts%nGroup /= nIndepHam * nKPoint) then
      call error("This solver requires as many parallel processor groups as there are independent&
          & spin and k-point combinations")
    end if

    if (iSolver == electronicSolverTypes%pexsi .and. tempElec < epsilon(0.0)) then
      call error("This solver requires a finite electron broadening")
    end if

  end subroutine ensureSolverCompatibility


end module initprogram<|MERGE_RESOLUTION|>--- conflicted
+++ resolved
@@ -1676,7 +1676,7 @@
         allocate(pConjGradLat)
         call init(pConjGradLat, 9, input%ctrl%maxForce, input%ctrl%maxLatDisp)
         call init(pGeoLatOpt, pConjGradLat)
-      case (optLBFGS)
+      case (geoOptTypes%LBFGS)
         allocate(pLbfgsLat)
         call TLbfgs_init(pLbfgsLat, 9, input%ctrl%maxForce, tolSameDist, input%ctrl%maxLatDisp,&
             & input%ctrl%lbfgsInp%memory)
@@ -2261,7 +2261,6 @@
     tNegf = .false.
   #:endif
 
-    tWriteBandDat = tWriteBandDat .and. .not. tNegf
 
     if (tNegf) then
       if (tDispersion) then
@@ -2494,19 +2493,11 @@
       select case (input%ctrl%iGeoOpt)
       case (geoOptTypes%steepestDesc)
         write(stdOut, "('Mode:',T30,A)")'Steepest descent' // trim(strTmp)
-<<<<<<< HEAD
       case (geoOptTypes%conjugateGrad)
         write(stdOut, "('Mode:',T30,A)") 'Conjugate gradient relaxation' // trim(strTmp)
       case (geoOptTypes%diis)
         write(stdOut, "('Mode:',T30,A)") 'Modified gDIIS relaxation' // trim(strTmp)
       case (geoOptTypes%lbfgs)
-=======
-      case (optCG)
-        write(stdOut, "('Mode:',T30,A)") 'Conjugate gradient relaxation' // trim(strTmp)
-      case (optDIIS)
-        write(stdOut, "('Mode:',T30,A)") 'Modified gDIIS relaxation' // trim(strTmp)
-      case (optLBFGS)
->>>>>>> a818439a
         write(stdout, "('Mode:',T30,A)") 'LBFGS relaxation' // trim(strTmp)
       case default
         call error("Unknown optimisation mode")
