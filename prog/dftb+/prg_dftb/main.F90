--- conflicted
+++ resolved
@@ -230,17 +230,10 @@
 
       if (tCoordsChanged) then
         call handleCoordinateChange(env, coord0, latVec, invLatVec, species0, mCutoff, repCutoff,&
-<<<<<<< HEAD
             & skCutoff, orb, tPeriodic, sccCalc, dispersion, thirdOrd, rangeSep, img2CentCell,&
-            & iCellVec, neighbourList, nAllAtom, coord0Fold, coord, species, rCellVec, nAllOrb,&
+            & iCellVec, neighbourList, nAllAtom, coord0Fold, coord, species, rCellVec, &
             & nNeighbourSK, nNeighbourRep, ham, over, H0, rhoPrim, iRhoPrim, iHam, ERhoPrim,&
             & iSparseStart, tPoisson)
-=======
-            & skCutoff, orb, tPeriodic, sccCalc, dispersion, thirdOrd, img2CentCell, iCellVec,&
-            & neighbourList, nAllAtom, coord0Fold, coord, species, rCellVec, nNeighbourSK,&
-            & nNeighbourRep, ham, over, H0, rhoPrim, iRhoPrim, iHam, ERhoPrim, iSparseStart,&
-            & tPoisson)
->>>>>>> 4c9189d1
       end if
 
     #:if WITH_TRANSPORT
@@ -356,15 +349,13 @@
 
         call convertToUpDownRepr(ham, iHam)
 
-<<<<<<< HEAD
-        ! Compute Density Matrix
-        call getDensity(env, iSCCIter, denseDesc, ham, over, neighbourList, nNeighbourSK,&
-            & iSparseStart, img2CentCell, iCellVec, cellVec, kPoint, kWeight, orb, species, solver,&
-            & tRealHS, tSpinSharedEf, tSpinOrbit, tDualSpinOrbit, tFillKSep, tFixEf, tMulliken,&
-            & iDistribFn, tempElec, nEl, parallelKS, Ef, mu, energy, rangeSep, eigen, filling,&
-            & rhoPrim, Eband, TS, E0, iHam, xi, orbitalL, HSqrReal, SSqrReal, eigvecsReal,&
-            & iRhoPrim, HSqrCplx, SSqrCplx, eigvecsCplx, rhoSqrReal, deltaRhoInSqr,&
-            & deltaRhoOutSqr, qOutput)
+        call getDensity(env, iSccIter, denseDesc, ham, over, neighbourList, nNeighbourSK,&
+            & iSparseStart, img2CentCell, iCellVec, cellVec, kPoint, kWeight, orb, species,&
+            & electronicSolver, tRealHS, tSpinSharedEf, tSpinOrbit, tDualSpinOrbit, tFillKSep,&
+            & tFixEf, tMulliken, iDistribFn, tempElec, nEl, parallelKS, Ef, mu, energy, rangeSep,&
+            & eigen, filling, rhoPrim, Eband, TS, E0, iHam, xi, orbitalL, HSqrReal, SSqrReal,&
+            & eigvecsReal, iRhoPrim, HSqrCplx, SSqrCplx, eigvecsCplx, rhoSqrReal, deltaRhoInSqr,&
+            & deltaRhoOutSqr, qOutput, tLargeDenseMatrices)
 
         !> For rangeseparated calculations deduct atomic charges from deltaRho
         if (tRangeSep) then
@@ -376,14 +367,6 @@
             call denseSubtractDensityOfAtoms(q0, denseDesc%iAtomStart, deltaRhoOutSqr)
           end if
         end if
-=======
-        call getDensity(env, iSccIter, denseDesc, ham, over, neighbourList, nNeighbourSK,&
-            & iSparseStart, img2CentCell, iCellVec, cellVec, kPoint, kWeight, orb, species,&
-            & electronicSolver, tRealHS, tSpinSharedEf, tSpinOrbit, tDualSpinOrbit, tFillKSep,&
-            & tFixEf, tMulliken, iDistribFn, tempElec, nEl, parallelKS, Ef, mu, energy, eigen,&
-            & filling, rhoPrim, Eband, TS, E0, iHam, xi, orbitalL, HSqrReal, SSqrReal, eigvecsReal,&
-            & iRhoPrim, HSqrCplx, SSqrCplx, eigvecsCplx, rhoSqrReal, tLargeDenseMatrices)
->>>>>>> 4c9189d1
 
         if (tWriteBandDat) then
           call writeBandOut(bandOut, eigen, filling, kWeight)
@@ -980,13 +963,8 @@
 
   !> Does the operations that are necessary after atomic coordinates change
   subroutine handleCoordinateChange(env, coord0, latVec, invLatVec, species0, mCutOff, repCutOff,&
-<<<<<<< HEAD
       & skCutOff, orb, tPeriodic, sccCalc, dispersion, thirdOrd, rangeSep, img2CentCell, iCellVec,&
-      & neighbourList, nAllAtom, coord0Fold, coord, species, rCellVec, nAllOrb, nNeighbourSK,&
-=======
-      & skCutOff, orb, tPeriodic, sccCalc, dispersion, thirdOrd, img2CentCell, iCellVec,&
       & neighbourList, nAllAtom, coord0Fold, coord, species, rCellVec, nNeighbourSK,&
->>>>>>> 4c9189d1
       & nNeighbourRep, ham, over, H0, rhoPrim, iRhoPrim, iHam, ERhoPrim, iSparseStart, tPoisson)
 
     !> Environment settings
@@ -1852,15 +1830,9 @@
   subroutine getDensity(env, iScc, denseDesc, ham, over, neighbourList, nNeighbourSK, iSparseStart,&
       & img2CentCell, iCellVec, cellVec, kPoint, kWeight, orb, species, electronicSolver, tRealHS,&
       & tSpinSharedEf, tSpinOrbit, tDualSpinOrbit, tFillKSep, tFixEf, tMulliken, iDistribFn,&
-<<<<<<< HEAD
       & tempElec, nEl, parallelKS, Ef, mu, energy, rangeSep, eigen, filling, rhoPrim, Eband, TS,&
       & E0, iHam, xi, orbitalL, HSqrReal, SSqrReal, eigvecsReal, iRhoPrim, HSqrCplx, SSqrCplx,&
-      & eigvecsCplx, rhoSqrReal, deltaRhoInSqr, deltaRhoOutSqr, qOutput)
-=======
-      & tempElec, nEl, parallelKS, Ef, mu, energy, eigen, filling, rhoPrim, Eband, TS, E0, iHam,&
-      & xi, orbitalL, HSqrReal, SSqrReal, eigvecsReal, iRhoPrim, HSqrCplx, SSqrCplx, eigvecsCplx,&
-      & rhoSqrReal, tLargeDenseMatrices)
->>>>>>> 4c9189d1
+      & eigvecsCplx, rhoSqrReal, deltaRhoInSqr, deltaRhoOutSqr, qOutput, tLargeDenseMatrices)
 
     !> Environment settings
     type(TEnvironment), intent(inout) :: env
@@ -2006,7 +1978,6 @@
     !> Dense density matrix
     real(dp), intent(inout), allocatable :: rhoSqrReal(:,:,:)
 
-<<<<<<< HEAD
     !> Change in density matrix during last SCC iteration
     real(dp), pointer, intent(inout) :: deltaRhoInSqr(:,:,:)
 
@@ -2016,8 +1987,6 @@
     !> Output electrons
     real(dp), intent(inout) :: qOutput(:,:,:)
 
-    integer :: nSpin
-=======
     !> Are dense matrices for H, S, etc. being used
     logical, intent(in) :: tLargeDenseMatrices
 
@@ -2025,7 +1994,6 @@
     complex(dp), allocatable :: rhoSqrCplx(:,:)
     logical :: tImHam
     real(dp), allocatable :: rVecTemp(:), orbitalLPart(:,:,:)
->>>>>>> 4c9189d1
 
     nSpin = size(ham, dim=2)
     tImHam = allocated(iRhoPrim)
@@ -2055,9 +2023,10 @@
       call getDensityFromDenseDiag(env, denseDesc, ham, over, neighbourList, nNeighbourSK,&
           & iSparseStart, img2CentCell, iCellVec, cellVec, kPoint, kWeight, orb, species,&
           & electronicSolver, tRealHS, tSpinSharedEf, tSpinOrbit, tDualSpinOrbit, tFillKSep,&
-          & tFixEf, tMulliken, iDistribFn, tempElec, nEl, parallelKS, Ef, energy, eigen, filling,&
-          & rhoPrim, Eband, TS, E0, iHam, xi, orbitalL, HSqrReal, SSqrReal, eigvecsReal, iRhoPrim,&
-          & HSqrCplx, SSqrCplx, eigvecsCplx, rhoSqrReal)
+          & tFixEf, tMulliken, iDistribFn, tempElec, nEl, parallelKS, Ef, energy, rangeSep, eigen,&
+          & filling, rhoPrim, Eband, TS, E0, iHam, xi, orbitalL, HSqrReal, SSqrReal, eigvecsReal,&
+          & iRhoPrim, HSqrCplx, SSqrCplx, eigvecsCplx, rhoSqrReal, deltaRhoInSqr, deltaRhoOutSqr,&
+          & qOutput)
 
     case(electronicSolverTypes%omm, electronicSolverTypes%pexsi, electronicSolverTypes%ntpoly)
 
@@ -2077,9 +2046,9 @@
   subroutine getDensityFromDenseDiag(env, denseDesc, ham, over, neighbourList, nNeighbourSK,&
       & iSparseStart, img2CentCell, iCellVec, cellVec, kPoint, kWeight, orb, species,&
       & electronicSolver, tRealHS, tSpinSharedEf, tSpinOrbit, tDualSpinOrbit, tFillKSep, tFixEf,&
-      & tMulliken, iDistribFn, tempElec, nEl, parallelKS, Ef, energy, eigen, filling, rhoPrim,&
-      & Eband, TS, E0, iHam, xi, orbitalL, HSqrReal, SSqrReal, eigvecsReal, iRhoPrim, HSqrCplx,&
-      & SSqrCplx, eigvecsCplx, rhoSqrReal)
+      & tMulliken, iDistribFn, tempElec, nEl, parallelKS, Ef, energy, rangeSep, eigen, filling,&
+      & rhoPrim, Eband, TS, E0, iHam, xi, orbitalL, HSqrReal, SSqrReal, eigvecsReal, iRhoPrim,&
+      & HSqrCplx, SSqrCplx, eigvecsCplx, rhoSqrReal, deltaRhoInSqr, deltaRhoOutSqr, qOutput)
 
     !> Environment settings
     type(TEnvironment), intent(inout) :: env
@@ -2165,6 +2134,9 @@
     !> Energy contributions and total
     type(TEnergies), intent(inout) :: energy
 
+    !> Data for rangeseparated calculation
+    type(RangeSepFunc), intent(inout) :: rangeSep
+
     !> eigenvalues (level, kpoint, spin)
     real(dp), intent(out) :: eigen(:,:,:)
 
@@ -2215,6 +2187,16 @@
 
     !> Dense density matrix
     real(dp), intent(inout), allocatable :: rhoSqrReal(:,:,:)
+
+    !> Change in density matrix during last rangesep SCC cycle
+    real(dp), pointer, intent(in) :: deltaRhoInSqr(:,:,:)
+
+    !> Change in density matrix during this SCC step for rangesep
+    real(dp), pointer, intent(out) :: deltaRhoOutSqr(:,:,:)
+
+    !> Output electrons
+    real(dp), intent(inout) :: qOutput(:,:,:)
+
 
     integer :: nSpin
 
@@ -2224,13 +2206,8 @@
     if (nSpin /= 4) then
       if (tRealHS) then
         call buildAndDiagDenseRealHam(env, denseDesc, ham, over, neighbourList, nNeighbourSK,&
-<<<<<<< HEAD
-            & iSparseStart, img2CentCell, orb, solver, parallelKS, rangeSep, deltaRhoInSqr,&
-            & qOutput,HSqrReal, SSqrReal, eigVecsReal, eigen(:,1,:))
-=======
-            & iSparseStart, img2CentCell, electronicSolver, parallelKS, HSqrReal, SSqrReal,&
-            & eigVecsReal, eigen(:,1,:))
->>>>>>> 4c9189d1
+            & iSparseStart, img2CentCell, orb, electronicSolver, parallelKS, rangeSep,&
+            & deltaRhoInSqr, qOutput, HSqrReal, SSqrReal, eigVecsReal, eigen(:,1,:))
       else
         call buildAndDiagDenseCplxHam(env, denseDesc, ham, over, kPoint, neighbourList,&
             & nNeighbourSK, iSparseStart, img2CentCell, iCellVec, cellVec, electronicSolver,&
@@ -2249,15 +2226,9 @@
     call env%globalTimer%startTimer(globalTimers%densityMatrix)
     if (nSpin /= 4) then
       if (tRealHS) then
-<<<<<<< HEAD
         call getDensityFromRealEigvecs(env, denseDesc, filling(:,1,:), neighbourList, nNeighbourSK,&
             & iSparseStart, img2CentCell, orb, eigVecsReal, parallelKS, rhoPrim, SSqrReal,&
             & rhoSqrReal, deltaRhoOutSqr)
-=======
-        call getDensityFromRealEigvecs(env, denseDesc, filling(:,1,:), neighbourList,&
-            & nNeighbourSK, iSparseStart, img2CentCell, orb, eigVecsReal, parallelKS, rhoPrim,&
-            & SSqrReal, rhoSqrReal)
->>>>>>> 4c9189d1
       else
         call getDensityFromCplxEigvecs(env, denseDesc, filling, kPoint, kWeight, neighbourList,&
             & nNeighbourSK, iSparseStart, img2CentCell, iCellVec, cellVec, orb, parallelKS,&
@@ -2280,13 +2251,8 @@
 
   !> Builds and diagonalises dense Hamiltonians.
   subroutine buildAndDiagDenseRealHam(env, denseDesc, ham, over, neighbourList, nNeighbourSK,&
-<<<<<<< HEAD
-      & iSparseStart, img2CentCell, orb, solver, parallelKS, rangeSep, deltaRhoInSqr, qOutput,&
-      & HSqrReal, SSqrReal, eigvecsReal, eigen)
-=======
-      & iSparseStart, img2CentCell, electronicSolver, parallelKS, HSqrReal, SSqrReal,&
-      & eigvecsReal, eigen)
->>>>>>> 4c9189d1
+      & iSparseStart, img2CentCell, orb, electronicSolver, parallelKS, rangeSep, deltaRhoInSqr,&
+      & qOutput, HSqrReal, SSqrReal, eigvecsReal, eigen)
 
     !> Environment settings
     type(TEnvironment), intent(inout) :: env
@@ -2312,16 +2278,11 @@
     !> map from image atoms to the original unique atom
     integer, intent(in) :: img2CentCell(:)
 
-<<<<<<< HEAD
     !> Atomic orbital information
     type(TOrbitals), intent(in) :: orb
 
-    !> Eigensolver choice
-    integer, intent(in) :: solver
-=======
     !> Electronic solver information
     type(TElectronicSolver), intent(inout) :: electronicSolver
->>>>>>> 4c9189d1
 
     !> K-points and spins to be handled
     type(TParallelKS), intent(in) :: parallelKS
