--- conflicted
+++ resolved
@@ -1734,26 +1734,7 @@
       end do
     end if
 
-<<<<<<< HEAD
-    ! Solver
-    call getChildValue(node, "Eigensolver", value, "RelativelyRobust")
-    call getNodeName(value, buffer)
-    select case(char(buffer))
-    case ("qr")
-      ctrl%iSolver = 1
-    case ("divideandconquer")
-      ctrl%iSolver = 2
-    case ("relativelyrobust")
-      ctrl%iSolver = 3
-#:if WITH_GPU
-    case ("gpu")
-      ctrl%iSolver = 4
-#:endif    
-    end select
-    
-
-=======
->>>>>>> 8c6d1ad1
+
     ! Filling (temperature only read, if AdaptFillingTemp was not set for the selected MD
     ! thermostat.)
     call getChildValue(node, "Filling", value, "Fermi", child=child)
@@ -1811,6 +1792,10 @@
       ctrl%iSolver = solverDAC
     case ("relativelyrobust")
       ctrl%iSolver = solverRR
+  #:if WITH_GPU
+    case ("gpu")
+      ctrl%iSolver = solverGPU
+  #:endif
   #:if WITH_TRANSPORT
     case ("greensfunction")
       ctrl%iSolver = solverGF
