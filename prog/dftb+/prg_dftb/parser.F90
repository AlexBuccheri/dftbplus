!--------------------------------------------------------------------------------------------------!
!  DFTB+: general package for performing fast atomistic simulations                                !
!  Copyright (C) 2018  DFTB+ developers group                                                      !
!                                                                                                  !
!  See the LICENSE file for terms of usage and distribution.                                       !
!--------------------------------------------------------------------------------------------------!

#:include 'common.fypp'

!> Fills the derived type with the input parameters from an HSD or an XML file.
module parser
  use globalenv
  use assert
  use accuracy
  use constants
  use inputdata_module
  use typegeometryhsd
  use hsdparser, only : dumpHSD, dumpHSDAsXML, getNodeHSDName
  use hsdutils
  use hsdutils2
  use charmanip
  use message
  use linkedlist
  use unitconversion
  use inputconversion
  use oldcompat
  use lapackroutines, only : matinv
  use periodic
  use simplealgebra, only: cross3, determinant33
  use dispersions
  use dftbplusu
  use slakocont
  use slakoeqgrid
  use repcont
  use repspline
  use reppoly
  use commontypes
  use oldskdata
  use xmlf90
  use dftbp_forcetypes, only : forceTypes
  use mixer, only : mixerTypes
  use geoopt, only : geoOptTypes
#:if WITH_SOCKETS
  use ipisocket, only : IPI_PROTOCOLS
#:endif
  use elsiiface
  use elecsolvers, only : electronicSolverTypes
  use wrappedintrinsics
#:if WITH_TRANSPORT
  use poisson_init
  use libnegf_vars
#:endif
  implicit none

  private

  public :: parseHsdInput, parserVersion


  ! Default file names

  !> Main HSD input file
  character(len=*), parameter :: hsdInputName = "dftb_in.hsd"

  !> XML input file
  character(len=*), parameter :: xmlInputName = "dftb_in.xml"

  !> Processed HSD input
  character(len=*), parameter :: hsdProcInputName = "dftb_pin.hsd"

  !> Processed  XML input
  character(len=*), parameter :: xmlProcInputName = "dftb_pin.xml"

  !> Tag at the head of the input document tree
  character(len=*), parameter :: rootTag = "dftb_in"


  !> Version of the current parser
  integer, parameter :: parserVersion = 6


  !> Version of the oldest parser for which compatibility is still maintained
  integer, parameter :: minVersion = 1


  !> Container type for parser related flags.
  type TParserFlags

    !> stop after parsing?
    logical :: tStop

    !> Continue despite unprocessed nodes
    logical :: tIgnoreUnprocessed

    !> XML output?
    logical :: tWriteXML

    !> HSD output?
    logical :: tWriteHSD
  end type TParserFlags


contains


  !> Parse input from an HSD/XML file
  subroutine parseHsdInput(input)

    !> Returns initialised input variables on exit
    type(inputData), intent(out) :: input

    type(fnode), pointer :: hsdTree
    type(fnode), pointer :: root, tmp, hamNode, child, dummy
    type(TParserflags) :: parserFlags
    logical :: tHSD, missing

    write(stdOut, "(/, A, /)") "***  Parsing and initializing"

    ! Read in the input
    call readHSDOrXML(hsdInputName, xmlInputName, rootTag, hsdTree, tHSD, &
        &missing)

    !! If input is missing return
    if (missing) then
      call error("No input file found.")
    end if

    write(stdout, '(A,1X,I0,/)') 'Parser version:', parserVersion
    if (tHSD) then
      write(stdout, "(A)") "Interpreting input file '" // hsdInputName // "'"
    else
      write(stdout, "(A)") "Interpreting input file '" // xmlInputName //  "'"
    end if
    write(stdout, "(A)") repeat("-", 80)

    ! Get the root of all evil ;-)
    call getChild(hsdTree, rootTag, root)

    ! Handle parser options
    call getChildValue(root, "ParserOptions", dummy, "", child=child, &
        &list=.true., allowEmptyValue=.true., dummyValue=.true.)
    call readParserOptions(child, root, parserFlags)

    ! Read in the different blocks

    ! Atomic geometry and boundary conditions
    call getChild(root, "Geometry", tmp)
    call readGeometry(tmp, input)

    ! electronic Hamiltonian
    call getChildValue(root, "Hamiltonian", hamNode)

    call getChild(root, "Transport", child, requested=.false.)

  #:if WITH_TRANSPORT

    ! Read in transport and modify geometry if it is only a contact calculation
    if (associated(child)) then
      call readTransportGeometry(child, input%geom, input%transpar)
    else
      input%transpar%ncont=0
      allocate(input%transpar%contacts(0))
      ! set range of atoms in the 'device', as there are no contacts
      input%transpar%idxdevice(1) = 1
      input%transpar%idxdevice(2) = input%geom%nAtom
    end if

    call readHamiltonian(hamNode, input%ctrl, input%geom, input%slako, input%transpar,&
        & input%ginfo%greendens, input%poisson)

    call getChild(root, "Dephasing", child, requested=.false.)
    if (associated(child)) then
      call detailedError(child, "Be patient... Dephasing feature will be available soon!")    
      !call readDephasing(child, input%slako%orb, input%geom, input%transpar, input%ginfo%tundos)
    end if

  #:else

    if (associated(child)) then
      call detailedError(child, "Program had been compiled without transport enabled")
    end if

    call readHamiltonian(hamNode, input%ctrl, input%geom, input%slako)

  #:endif

    ! Geometry driver
    call getChildValue(root, "Driver", tmp, "", child=child, allowEmptyValue=.true.)
  #:if WITH_TRANSPORT
    call readDriver(tmp, child, input%geom, input%ctrl, input%transpar)
  #:else
    call readDriver(tmp, child, input%geom, input%ctrl)
  #:endif

    ! Analysis of properties
    call getChildValue(root, "Analysis", dummy, "", child=child, list=.true., &
        & allowEmptyValue=.true., dummyValue=.true.)

  #:if WITH_TRANSPORT
    call readAnalysis(child, input%ctrl, input%geom, input%slako%orb, input%transpar, &
        & input%ginfo%tundos)

    call finalizeNegf(input)
  #:else
    call readAnalysis(child, input%ctrl, input%geom, input%slako%orb)
  #:endif

    ! excited state options
    call getChildValue(root, "ExcitedState", dummy, "", child=child, list=.true., &
        & allowEmptyValue=.true., dummyValue=.true.)
    call readExcited(child, input%ctrl)

    ! Options for calculation
    call getChildValue(root, "Options", dummy, "", child=child, list=.true., &
        & allowEmptyValue=.true., dummyValue=.true.)
    call readOptions(child, input%ctrl)

    ! Read W values if needed by Hamitonian or excited state calculation
    call readSpinConstants(hamNode, input%geom, input%slako, input%ctrl)

    call readParallel(root, input)

    ! input data strucutre has been initialised
    input%tInitialized = .true.

    ! Issue warning about unprocessed nodes
    call warnUnprocessedNodes(root, parserFlags%tIgnoreUnprocessed)

    ! Dump processed tree in HSD and XML format
    if (tIoProc .and. parserFlags%tWriteHSD) then
      call dumpHSD(hsdTree, hsdProcInputName)
      write(stdout, '(/,/,A)') "Processed input in HSD format written to '" &
          &// hsdProcInputName // "'"
    end if
    if (tIoProc .and. parserFlags%tWriteXML) then
      call dumpHSDAsXML(hsdTree, xmlProcInputName)
      write(stdout, '(A,/)') "Processed input in XML format written to '" &
          &// xmlProcInputName // "'"
    end if

    ! Stop, if only parsing is required
    if (parserFlags%tStop) then
      call error("Keyword 'StopAfterParsing' is set to Yes. Stopping.")
    end if

    call destroyNode(hsdTree)

  end subroutine parseHsdInput


  !> Read in parser options (options not passed to the main code)
  subroutine readParserOptions(node, root, flags)

    !> Node to get the information from
    type(fnode), pointer :: node

    !> Root of the entire tree (in case it needs to be converted, for example because of compability
    !> options)
    type(fnode), pointer :: root

    !> Contains parser flags on exit.
    type(TParserFlags), intent(out) :: flags

    integer :: inputVersion
    type(fnode), pointer :: child

    ! Check if input needs compatibility conversion.
    call getChildValue(node, "ParserVersion", inputVersion, parserVersion, &
        &child=child)
    if (inputVersion < 1 .or. inputVersion > parserVersion) then
      call detailedError(child, "Invalid parser version (" // i2c(inputVersion)&
          &// ")")
    elseif (inputVersion < minVersion) then
      call detailedError(child, &
          &"Sorry, no compatibility mode for parser version " &
          &// i2c(inputVersion) // " (too old)")
    elseif (inputVersion /= parserVersion) then
      write(stdout, "(A,I2,A,I2,A)") "***  Converting input from version ", &
          &inputVersion, " to version ", parserVersion, " ..."
      call convertOldHSD(root, inputVersion, parserVersion)
      write(stdout, "(A,/)") "***  Done."
    end if

    call getChildValue(node, "WriteHSDInput", flags%tWriteHSD, .true.)
    call getChildValue(node, "WriteXMLInput", flags%tWriteXML, .false.)
    if (.not. (flags%tWriteHSD .or. flags%tWriteXML)) then
      call detailedWarning(node, &
          &"WriteHSDInput and WriteXMLInput both turned off. You are not&
          & guaranteed" &
          &// newline // &
          &" to able to obtain the same results with a later version of the&
          & code!")
    end if
    call getChildValue(node, "StopAfterParsing", flags%tStop, .false.)

    call getChildValue(node, "IgnoreUnprocessedNodes", &
        &flags%tIgnoreUnprocessed, .false.)

  end subroutine readParserOptions


  !> Read in Geometry
  subroutine readGeometry(node, input)

    !> Node to get the information from
    type(fnode), pointer :: node

    !> Input structure to be filled
    type(inputData), intent(inout) :: input

    type(fnode), pointer :: value1, child
    type(string) :: buffer

    call getChildValue(node, "", value1, child=child)
    call getNodeName(value1, buffer)
    select case (char(buffer))
    case ("genformat")
      call readTGeometryGen(value1, input%geom)
    case default
      call setUnprocessed(value1)
      call readTGeometryHSD(child, input%geom)
    end select

  end subroutine readGeometry


  !> Read in driver properties
#:if WITH_TRANSPORT
  subroutine readDriver(node, parent, geom, ctrl, transpar)
#:else
  subroutine readDriver(node, parent, geom, ctrl)
#:endif

    !> Node to get the information from
    type(fnode), pointer :: node

    !> Parent of node (for error messages)
    type(fnode), pointer :: parent

    !> Control structure to be filled
    type(TGeometry), intent(in) :: geom

    !> Nr. of atoms in the system
    type(control), intent(inout) :: ctrl

  #:if WITH_TRANSPORT
    !> Transport parameters
    type(TTransPar), intent(in) :: transpar
  #:endif

    type(fnode), pointer :: child, child2, child3, value1, value2, field

    type(string) :: buffer, buffer2, modifier
  #:if WITH_SOCKETS
    character(lc) :: sTmp
  #:endif

    ! range of default atoms to move
    character(mc) :: atomsRange

    atomsRange = "1:-1"
  #:if WITH_TRANSPORT
    if (transpar%defined) then
      ! only those atoms in the device region
      write(atomsRange,"(I0,':',I0)")transpar%idxdevice
    end if
  #:endif

    ctrl%tGeoOpt = .false.
    ctrl%tCoordOpt = .false.
    ctrl%tLatOpt = .false.

    ctrl%iGeoOpt = geoOptTypes%none
    ctrl%tMD = .false.
    ctrl%iThermostat = 0
    ctrl%tForces = .false.
    ctrl%tSetFillingTemp = .false.

    call getNodeName2(node, buffer)
    driver: select case (char(buffer))
    case ("")
      continue
    case ("none")
      continue
    case ("steepestdescent")
      ! Steepest downhill optimisation

      ctrl%iGeoOpt = geoOptTypes%steepestDesc
      ctrl%tForces = .true.
      ctrl%restartFreq = 1

      call getChildValue(node, "LatticeOpt", ctrl%tLatOpt, .false.)
      if (ctrl%tLatOpt) then
        call getChildValue(node, "Pressure", ctrl%pressure, 0.0_dp, &
            & modifier=modifier, child=child)
        call convertByMul(char(modifier), pressureUnits, child, &
            & ctrl%pressure)
        call getChildValue(node, "FixAngles", ctrl%tLatOptFixAng, .false.)
        if (ctrl%tLatOptFixAng) then
          call getChildValue(node, "FixLengths", ctrl%tLatOptFixLen, &
              & (/.false.,.false.,.false./))
        else
          call getChildValue(node, "Isotropic", ctrl%tLatOptIsotropic, .false.)
        end if
        call getChildValue(node, "MaxLatticeStep", ctrl%maxLatDisp, 0.2_dp)
      end if
      call getChildValue(node, "MovedAtoms", buffer2, trim(atomsRange), child=child, &
          &multiple=.true.)
      call convAtomRangeToInt(char(buffer2), geom%speciesNames, geom%species, &
          &child, ctrl%indMovedAtom)

      ctrl%nrMoved = size(ctrl%indMovedAtom)
      ctrl%tCoordOpt = (ctrl%nrMoved /= 0)
      if (ctrl%tCoordOpt) then
        call getChildValue(node, "MaxAtomStep", ctrl%maxAtomDisp, 0.2_dp)
      end if
      call getChildValue(node, "MaxForceComponent", ctrl%maxForce, 1e-4_dp, &
          &modifier=modifier, child=field)
      call convertByMul(char(modifier), forceUnits, field, ctrl%maxForce)
      call getChildValue(node, "MaxSteps", ctrl%maxRun, 200)
      call getChildValue(node, "StepSize", ctrl%deltaT, 100.0_dp, &
          &modifier=modifier, child=field)
      call convertByMul(char(modifier), timeUnits, field, ctrl%deltaT)
      call getChildValue(node, "OutputPrefix", buffer2, "geo_end")
      ctrl%outFile = unquote(char(buffer2))
      call getChildValue(node, "AppendGeometries", ctrl%tAppendGeo, .false.)
      call getChildValue(node, "ConvergentForcesOnly", ctrl%tConvrgForces, &
          & .true.)
      call readGeoConstraints(node, ctrl, geom%nAtom)
      if (ctrl%tLatOpt) then
        if (ctrl%nrConstr/=0) then
          call error("Lattice optimisation and constraints currently&
              & incompatible.")
        end if
        if (ctrl%nrMoved/=0.and.ctrl%nrMoved<geom%nAtom) then
          call error("Subset of optimising atoms not currently possible with&
              & lattice optimisation.")
        end if
      end if
      ctrl%tGeoOpt = ctrl%tLatOpt .or. ctrl%tCoordOpt

    case ("conjugategradient")
      ! Conjugate gradient location optimisation

      ctrl%iGeoOpt = geoOptTypes%conjugateGrad
      ctrl%tForces = .true.
      ctrl%restartFreq = 1
      call getChildValue(node, "LatticeOpt", ctrl%tLatOpt, .false.)
      if (ctrl%tLatOpt) then
        call getChildValue(node, "Pressure", ctrl%pressure, 0.0_dp, &
            & modifier=modifier, child=child)
        call convertByMul(char(modifier), pressureUnits, child, &
            & ctrl%pressure)
        call getChildValue(node, "FixAngles", ctrl%tLatOptFixAng, .false.)
        if (ctrl%tLatOptFixAng) then
          call getChildValue(node, "FixLengths", ctrl%tLatOptFixLen, &
              & (/.false.,.false.,.false./))
        else
          call getChildValue(node, "Isotropic", ctrl%tLatOptIsotropic, .false.)
        end if
        call getChildValue(node, "MaxLatticeStep", ctrl%maxLatDisp, 0.2_dp)
      end if
      call getChildValue(node, "MovedAtoms", buffer2, trim(atomsRange), child=child, &
          &multiple=.true.)
      call convAtomRangeToInt(char(buffer2), geom%speciesNames, geom%species, &
          &child, ctrl%indMovedAtom)

      ctrl%nrMoved = size(ctrl%indMovedAtom)
      ctrl%tCoordOpt = (ctrl%nrMoved /= 0)
      if (ctrl%tCoordOpt) then
        call getChildValue(node, "MaxAtomStep", ctrl%maxAtomDisp, 0.2_dp)
      end if
      call getChildValue(node, "MaxForceComponent", ctrl%maxForce, 1e-4_dp, &
          &modifier=modifier, child=field)
      call convertByMul(char(modifier), forceUnits, field, ctrl%maxForce)
      call getChildValue(node, "MaxSteps", ctrl%maxRun, 200)
      call getChildValue(node, "OutputPrefix", buffer2, "geo_end")
      ctrl%outFile = unquote(char(buffer2))
      call getChildValue(node, "AppendGeometries", ctrl%tAppendGeo, .false.)
      call getChildValue(node, "ConvergentForcesOnly", ctrl%tConvrgForces, &
          & .true.)
      call readGeoConstraints(node, ctrl, geom%nAtom)
      if (ctrl%tLatOpt) then
        if (ctrl%nrConstr/=0) then
          call error("Lattice optimisation and constraints currently&
              & incompatible.")
        end if
        if (ctrl%nrMoved/=0.and.ctrl%nrMoved<geom%nAtom) then
          call error("Subset of optimising atoms not currently possible with&
              & lattice optimisation.")
        end if
      end if
      ctrl%tGeoOpt = ctrl%tLatOpt .or. ctrl%tCoordOpt

    case("gdiis")
      ! Gradient DIIS optimisation, only stable in the quadratic region

      ctrl%iGeoOpt = geoOptTypes%diis
      ctrl%tForces = .true.
      ctrl%restartFreq = 1
      call getChildValue(node, "alpha", ctrl%deltaGeoOpt, 1.0E-1_dp)
      call getChildValue(node, "Generations", ctrl%iGenGeoOpt, 8)
      call getChildValue(node, "LatticeOpt", ctrl%tLatOpt, .false.)
      if (ctrl%tLatOpt) then
        call getChildValue(node, "Pressure", ctrl%pressure, 0.0_dp, &
            & modifier=modifier, child=child)
        call convertByMul(char(modifier), pressureUnits, child, &
            & ctrl%pressure)
        call getChildValue(node, "FixAngles", ctrl%tLatOptFixAng, .false.)
        if (ctrl%tLatOptFixAng) then
          call getChildValue(node, "FixLengths", ctrl%tLatOptFixLen, &
              & (/.false.,.false.,.false./))
        else
          call getChildValue(node, "Isotropic", ctrl%tLatOptIsotropic, .false.)
        end if
        call getChildValue(node, "MaxLatticeStep", ctrl%maxLatDisp, 0.2_dp)
      end if
      call getChildValue(node, "MovedAtoms", buffer2, trim(atomsRange), child=child, &
          &multiple=.true.)
      call convAtomRangeToInt(char(buffer2), geom%speciesNames, geom%species, &
          &child, ctrl%indMovedAtom)

      ctrl%nrMoved = size(ctrl%indMovedAtom)
      ctrl%tCoordOpt = (ctrl%nrMoved /= 0)
      call getChildValue(node, "MaxForceComponent", ctrl%maxForce, 1e-4_dp, &
          &modifier=modifier, child=field)
      call convertByMul(char(modifier), forceUnits, field, ctrl%maxForce)
      call getChildValue(node, "MaxSteps", ctrl%maxRun, 200)
      call getChildValue(node, "OutputPrefix", buffer2, "geo_end")
      ctrl%outFile = unquote(char(buffer2))
      call getChildValue(node, "AppendGeometries", ctrl%tAppendGeo, .false.)
      call getChildValue(node, "ConvergentForcesOnly", ctrl%tConvrgForces, &
          & .true.)
      call readGeoConstraints(node, ctrl, geom%nAtom)
      if (ctrl%tLatOpt) then
        if (ctrl%nrConstr/=0) then
          call error("Lattice optimisation and constraints currently&
              & incompatible.")
        end if
        if (ctrl%nrMoved/=0.and.ctrl%nrMoved<geom%nAtom) then
          call error("Subset of optimising atoms not currently possible with&
              & lattice optimisation.")
        end if
      end if
      ctrl%tGeoOpt = ctrl%tLatOpt .or. ctrl%tCoordOpt

    case ("lbfgs")

      ctrl%iGeoOpt = geoOptTypes%lbfgs

      ctrl%tForces = .true.
      ctrl%restartFreq = 1
      call getChildValue(node, "LatticeOpt", ctrl%tLatOpt, .false.)
      if (ctrl%tLatOpt) then
        call getChildValue(node, "Pressure", ctrl%pressure, 0.0_dp, &
            & modifier=modifier, child=child)
        call convertByMul(char(modifier), pressureUnits, child, &
            & ctrl%pressure)
        call getChildValue(node, "FixAngles", ctrl%tLatOptFixAng, .false.)
        if (ctrl%tLatOptFixAng) then
          call getChildValue(node, "FixLengths", ctrl%tLatOptFixLen, &
              & (/.false.,.false.,.false./))
        else
          call getChildValue(node, "Isotropic", ctrl%tLatOptIsotropic, .false.)
        end if
        call getChildValue(node, "MaxLatticeStep", ctrl%maxLatDisp, 0.2_dp)
      end if
      call getChildValue(node, "MovedAtoms", buffer2, trim(atomsRange), child=child, &
          &multiple=.true.)
      call convAtomRangeToInt(char(buffer2), geom%speciesNames, geom%species, &
          &child, ctrl%indMovedAtom)

      ctrl%nrMoved = size(ctrl%indMovedAtom)
      ctrl%tCoordOpt = (ctrl%nrMoved /= 0)
      if (ctrl%tCoordOpt) then
        call getChildValue(node, "MaxAtomStep", ctrl%maxAtomDisp, 0.2_dp)
      end if
      call getChildValue(node, "MaxForceComponent", ctrl%maxForce, 1e-4_dp, &
          &modifier=modifier, child=field)
      call convertByMul(char(modifier), forceUnits, field, ctrl%maxForce)
      call getChildValue(node, "MaxSteps", ctrl%maxRun, 200)
      call getChildValue(node, "OutputPrefix", buffer2, "geo_end")
      ctrl%outFile = unquote(char(buffer2))
      call getChildValue(node, "AppendGeometries", ctrl%tAppendGeo, .false.)
      call getChildValue(node, "ConvergentForcesOnly", ctrl%tConvrgForces, &
          & .true.)
      call readGeoConstraints(node, ctrl, geom%nAtom)
      if (ctrl%tLatOpt) then
        if (ctrl%nrConstr/=0) then
          call error("Lattice optimisation and constraints currently&
              & incompatible.")
        end if
        if (ctrl%nrMoved/=0.and.ctrl%nrMoved<geom%nAtom) then
          call error("Subset of optimising atoms not currently possible with&
              & lattice optimisation.")
        end if
      end if
      ctrl%tGeoOpt = ctrl%tLatOpt .or. ctrl%tCoordOpt

      allocate(ctrl%lbfgsInp)
      call getChildValue(node, "Memory", ctrl%lbfgsInp%memory, 20)

    case("secondderivatives")
      ! currently only numerical derivatives of forces is implemented

      ctrl%tDerivs = .true.
      ctrl%tForces = .true.
      call getChildValue(node, "Atoms", buffer2, trim(atomsRange), child=child, &
          &multiple=.true.)
      call convAtomRangeToInt(char(buffer2), geom%speciesNames, geom%species, &
          &child, ctrl%indMovedAtom)
      ctrl%nrMoved = size(ctrl%indMovedAtom)
      if (ctrl%nrMoved == 0) then
        call error("No atoms specified for derivatives calculation.")
      end if
      call getChildValue(node, "Delta", ctrl%deriv2ndDelta, 1.0E-4_dp, &
          & modifier=modifier, child=field)
      call convertByMul(char(modifier), lengthUnits, field, ctrl%deriv2ndDelta)
      ctrl%tConvrgForces = .true.

    case ("velocityverlet")
      ! molecular dynamics

      ctrl%tForces = .true.
      ctrl%tMD = .true.

      call getChildValue(node, "MDRestartFrequency", ctrl%restartFreq, 1)
      call getChildValue(node, "MovedAtoms", buffer2, trim(atomsRange), child=child, &
          &multiple=.true.)
      call convAtomRangeToInt(char(buffer2), geom%speciesNames, geom%species,&
          &child, ctrl%indMovedAtom)
      ctrl%nrMoved = size(ctrl%indMovedAtom)
      if (ctrl%nrMoved == 0) then
        call error("No atoms specified for molecular dynamics.")
      end if
      call readInitialVelocities(node, ctrl, geom%nAtom)

      call getChildValue(node, "KeepStationary", ctrl%tMDstill,.true.)
      if (ctrl%tMDstill .and. geom%nAtom == 1) then
        call error("Removing translational freedom with only one atom not&
            & possible.")
      end if

      call getChildValue(node, "TimeStep", ctrl%deltaT, modifier=modifier, &
          &child=field)
      call convertByMul(char(modifier), timeUnits, field, ctrl%deltaT)

      call getChildValue(node, "Thermostat", value1, child=child)
      call getNodeName(value1, buffer2)

      call getChildValue(node, "ConvergentForcesOnly", ctrl%tConvrgForces, &
          & .true.)

      thermostat: select case(char(buffer2))
      case ("berendsen")
        ctrl%iThermostat = 2
        ! Read temperature or temperature profiles
        call getChildValue(value1, "Temperature", value2, modifier=modifier, &
            &child=child2)
        call getNodeName(value2, buffer)

        select case(char(buffer))
        case (textNodeName)
          call readTemperature(child2, ctrl)
        case ("temperatureprofile")
          call readTemperatureProfile(value2, char(modifier), ctrl)
        case default
          call detailedError(value2, "Invalid method name.")
        end select

        !call getChildValue(value1, "CouplingStrength", ctrl%wvScale)
        call getChild(value1, "CouplingStrength", child=child2, &
            & requested=.false.)
        if (associated(child2)) then
          call getChildValue(child2, "", ctrl%wvScale)
          call getChild(value1, "Timescale",child=child2,modifier=modifier,&
              &requested=.false.)
          if (associated(child2)) call error("Only Coupling strength OR &
              &Timescale can be set for Berendsen thermostats.")
        else
          call getChild(value1, "Timescale",child=child2,modifier=modifier,&
              &requested=.false.)
          if (associated(child2)) then
            call getChildValue(child2, "", ctrl%wvScale, &
                & modifier=modifier, child=child3)
            call convertByMul(char(modifier), timeUnits, child3, &
                & ctrl%wvScale)
            ctrl%wvScale = ctrl%deltaT / ctrl%wvScale
          else
            call error("Either CouplingStrength or Timescale must be set&
                & for Berendsen thermostats.")
          end if
        end if

        call getChildValue(value1, "AdaptFillingTemp", ctrl%tSetFillingTemp, &
            &.false.)

      case ("nosehoover")
        ctrl%iThermostat = 3
        ! Read temperature or temperature profiles
        call getChildValue(value1, "Temperature", value2, modifier=modifier, &
            &child=child2)
        call getNodeName(value2, buffer)

        select case(char(buffer))
        case (textNodeName)
          call readTemperature(child2, ctrl)
        case ("temperatureprofile")
          call readTemperatureProfile(value2, char(modifier), ctrl)
        case default
          call detailedError(value2, "Invalid method name.")
        end select

        call getChildValue(value1, "CouplingStrength", ctrl%wvScale, &
            & modifier=modifier, child=field)
        call convertByMul(char(modifier), freqUnits, field, ctrl%wvScale)

        call getChildValue(value1, "ChainLength", ctrl%nh_npart, 3)
        call getChildValue(value1, "Order", ctrl%nh_nys, 3)
        call getChildValue(value1, "IntegratorSteps", ctrl%nh_nc, 1)

        call getChild(value1, "Restart",  child=child3, requested=.false.)
        if (associated(child3)) then
          allocate(ctrl%xnose(ctrl%nh_npart))
          allocate(ctrl%vnose(ctrl%nh_npart))
          allocate(ctrl%gnose(ctrl%nh_npart))
          call getChildValue(child3,"x",ctrl%xnose)
          call getChildValue(child3,"v",ctrl%vnose)
          call getChildValue(child3,"g",ctrl%gnose)
          ctrl%tInitNHC = .true.
        else
          ctrl%tInitNHC = .false.
        end if

        call getChildValue(value1, "AdaptFillingTemp", ctrl%tSetFillingTemp, &
            &.false.)

      case ("andersen")
        ctrl%iThermostat = 1
        ! Read temperature or temperature profiles
        call getChildValue(value1, "Temperature", value2, modifier=modifier, &
            &child=child2)
        call getNodeName(value2, buffer)

        select case(char(buffer))
        case (textNodeName)
          call readTemperature(child2, ctrl)
        case ("temperatureprofile")
          call readTemperatureProfile(value2, char(modifier), ctrl)
        case default
          call detailedError(value2, "Invalid method name.")
        end select

        call getChildValue(value1, "ReselectProbability", ctrl%wvScale, &
            &child=child3)
        if (ctrl%wvScale <= 0.0_dp .or. ctrl%wvScale > 1.0_dp) then
          call detailedError(child3, &
              &"ReselectProbability must be in the range (0,1]!")
        end if
        call getChildValue(value1, "ReselectIndividually", ctrl%tRescale)
        call getChildValue(value1, "AdaptFillingTemp", ctrl%tSetFillingTemp, &
            &.false.)

      case ("none")
        ctrl%iThermostat = 0
        allocate(ctrl%tempSteps(1))
        allocate(ctrl%tempValues(1))

        if (ctrl%tReadMDVelocities) then
          ! without a thermostat, if we know the initial velocities, we do not
          ! need a temperature, so just set it to something 'safe'
          ctrl%tempAtom = minTemp
        else
          call getChildValue(value1, "InitialTemperature", ctrl%tempAtom, &
              &modifier=modifier, child=field)
          if (ctrl%tempAtom < 0.0_dp) then
            call detailedError(field, "Negative temperature")
          end if
          call convertByMul(char(modifier), energyUnits, field, ctrl%tempAtom)
          if (ctrl%tempAtom < minTemp) then
            ctrl%tempAtom = minTemp
          end if
        end if
      case default
        call getNodeHSDName(value1, buffer2)
        call detailedError(child, "Invalid thermostat '" // char(buffer2) // "'")
      end select thermostat

      if (ctrl%maxRun < -1) then
        call getChildValue(node, "Steps", ctrl%maxRun)
      end if

      call getChildValue(node, "OutputPrefix", buffer2, "geo_end")
      ctrl%outFile = unquote(char(buffer2))

      if (geom%tPeriodic) then

        call getChild(node, "Barostat", child, requested=.false.)
        if (.not. associated(child)) then
          call setChild(node, "Barostat", child)
          ctrl%tBarostat = .false.
          ctrl%pressure = 0.0_dp
          ctrl%BarostatStrength = 0.0_dp
        else
          if (ctrl%nrMoved /= geom%nAtom) then
            call error("Dynamics for a subset of atoms is not currently&
                & possible when using a barostat")
          end if
          call getChildValue(child, "Pressure", ctrl%pressure, &
              & modifier=modifier, child=child2)
          call convertByMul(char(modifier), pressureUnits, child2, &
              & ctrl%pressure)
          call getChild(child, "Coupling", child=child2, requested=.false.)
          if (associated(child2)) then
            call getChildValue(child2, "", ctrl%BarostatStrength)
            call getChild(child, "Timescale",child=child2,modifier=modifier,&
                &requested=.false.)
            if (associated(child2)) call error("Only Coupling strength OR &
                &Timescale can be set for Barostatting.")
          else
            call getChild(child, "Timescale",child=child2,modifier=modifier,&
                &requested=.false.)
            if (associated(child2)) then
              call getChildValue(child2, "", ctrl%BarostatStrength, &
                  & modifier=modifier, child=child3)
              call convertByMul(char(modifier), timeUnits, child3, &
                  & ctrl%BarostatStrength)
              ctrl%BarostatStrength = ctrl%deltaT / ctrl%BarostatStrength
            else
              call error("Either Coupling strength or Timescale must be set&
                  & for Barostatting.")
            end if
          end if
          call getChildValue(child, "Isotropic", ctrl%tIsotropic, .true.)
          ctrl%tBarostat = .true.
        end if
      end if

      call readXlbomdOptions(node, ctrl%xlbomd)

      call getInputMasses(node, geom, ctrl%masses)

    case ("socket")
      ! external socket control of the run (once initialised from input)
    #:if WITH_SOCKETS
      ctrl%tForces = .true.
      allocate(ctrl%socketInput)
      call getChild(node, 'File', child=child2, requested=.false.)
      call getChild(node, 'Host', child=child3, requested=.false.)
      if (associated(child2) .eqv. associated(child3)) then
        call error('Either Host or File (but not both) must be set for socket&
            & communication')
      end if

      ! File communiation
      if (associated(child2)) then
        call getChildValue(child2, "", buffer2)
        ctrl%socketInput%host = unquote(char(buffer2))
        ! zero it to signal to initprogram to use a unix file
        ctrl%socketInput%port = 0
      else
        call getChildValue(child3, "", buffer2)
        ctrl%socketInput%host = unquote(char(buffer2))
        call getChildValue(node, "Port", ctrl%socketInput%port, child=field)
        if (ctrl%socketInput%port <= 0) then
          call detailedError(field, "Invalid port number")
        end if
      end if

      call getChildValue(node, "Protocol", value1, "i-PI", child=child)
      call getNodeName(value1, buffer)
      select case(char(buffer))
      case("i-pi")
        ctrl%socketInput%protocol = IPI_PROTOCOLS%IPI_1
        ! want a file path
        if (ctrl%socketInput%port == 0) then
          call getChildValue(node, "Prefix", buffer2, "/tmp/ipi_")
          sTmp = unquote(char(buffer2))
          ctrl%socketInput%host = trim(sTmp) // trim(ctrl%socketInput%host)
        end if

      case default
        call detailedError(child, "Invalid protocol '" // char(buffer) // "'")
      end select
      call getChildValue(node, "Verbosity", ctrl%socketInput%verbosity, 0)
      call getChildValue(node, "MaxSteps", ctrl%maxRun, 200)

    #:else
      call detailedError(node, "Program had been compiled without socket support")
    #:endif

    case default
      call getNodeHSDName(node, buffer)
      call detailedError(parent, "Invalid driver '" // char(buffer) // "'")

    end select driver

  end subroutine readDriver


  !> Extended lagrangian options
  subroutine readXlbomdOptions(node, input)

    !> node in the input tree
    type(fnode), pointer :: node

    !> extracted settings on exit
    type(XlbomdInp), allocatable, intent(out) :: input

    type(fnode), pointer :: pXlbomd, pXlbomdFast, pRoot, pChild
    integer :: nKappa
    logical :: tXlbomdFast

    call getChild(node, 'Xlbomd', pXlbomd, requested=.false.)
    call getChild(node, 'XlbomdFast', pXlbomdFast, requested=.false.)
    if (.not. (associated(pXlbomd) .or. associated(pXlbomdFast))) then
      return
    end if
    if (associated(pXlbomd) .and. associated(pXlbomdFast)) then
      call detailedError(pXlbomdFast, "Blocks 'Xlbomd' and 'XlbomdFast' are&
          & mutually exclusive")
    end if
    if (associated(pXlbomdFast)) then
      tXlbomdFast = .true.
      pRoot => pXlbomdFast
    else
      tXlbomdFast = .false.
      pRoot => pXlbomd
    end if
    allocate(input)
    call getChildValue(pRoot, 'IntegrationSteps', input%nKappa, 5, child=pChild)
    ! Workaround for nagfor 6.1 as the derived type in the array comparison
    ! is not recognized as such
    nKappa = input%nKappa
    if (all([5, 6, 7] /= nKappa)) then
      call detailedError(pChild, 'Invalid number of integration steps (must be&
          & 5, 6 or 7)')
    end if
    call getChildValue(pRoot, 'PreSteps', input%nPreSteps, 0)

    ! Since inverse Jacobian is not enabled, we can set FullSccSteps
    ! to its minimal value (no averaging of inverse Jacobians is done)
    !call getChildValue(child, 'FullSccSteps', input%nFullSccSteps, &
    !    & input%nKappa + 1, child=child2)
    input%nFullSccSteps = input%nKappa + 1
    !if (input%nFullSccSteps < input%nKappa + 1) then
    !  call detailedError(child2, 'Nr. of full SCC steps must be greater by&
    !      & one than integration steps')
    !end if

    if (tXlbomdFast) then
      call getChildValue(pRoot, 'TransientSteps', input%nTransientSteps, 10)
      input%minSccIter = 1
      input%maxSccIter = 1
      ! Dummy value as minSccIter and maxSccIter have been set to 1.
      input%sccTol = 1e-5_dp
      call getChildValue(pRoot, 'Scale', input%scale, 1.0_dp, child=pChild)
      if (input%scale <= 0.0_dp .or. input%scale > 1.0_dp) then
        call detailedError(pChild, 'Scaling value must be in the interval&
            & (0.0, 1.0]')
      end if

      !! Inverse Jacobian is experimental feature so far.
      !call getChildValue(child, "UseJacobianKernel", &
      !    & input%useInverseJacobian, .false.)
      !if (input%useInverseJacobian) then
      !  call getChildValue(child, "ReadJacobianKernel", &
      !      & input%readInverseJacobian, .false.)
      !end if
      input%useInverseJacobian = .false.
      input%readInverseJacobian = .false.
    else
      input%nTransientSteps = 0
      call getChildValue(pRoot, 'MinSccIterations', input%minSCCIter, 1)
      call getChildValue(pRoot, 'MaxSccIterations', input%maxSCCIter, 200)
      if (input%maxSCCIter <= 0) then
        call detailedError(pRoot,"MaxSccIterations must be >= 1");
      end if
      call getChildValue(pRoot, 'SccTolerance', input%sccTol, 1e-5_dp)
      input%scale = 1.0_dp
      input%useInverseJacobian = .false.
      input%readInverseJacobian = .false.
    end if

  end subroutine readXlbomdOptions


  !> Reads geometry constraints.
  subroutine readGeoConstraints(node, ctrl, nAtom)

    !> Node to get the information from
    type(fnode), pointer :: node

    !> Control structure to be filled
    type(control), intent(inout) :: ctrl

    !> Nr. of atoms in the system
    integer, intent(in) :: nAtom

    type(fnode), pointer :: value1, child
    type(string) :: buffer
    type(listIntR1) :: intBuffer
    type(listRealR1) :: realBuffer

    call getChildValue(node, "Constraints", value1, "", child=child, &
        &allowEmptyValue=.true.)
    call getNodeName2(value1, buffer)
    if (char(buffer) == "") then
      ctrl%nrConstr = 0
    else
      call init(intBuffer)
      call init(realBuffer)
      call getChildValue(child, "", 1, intBuffer, 3, realBuffer)
      ctrl%nrConstr = len(intBuffer)
      allocate(ctrl%conAtom(ctrl%nrConstr))
      allocate(ctrl%conVec(3, ctrl%nrConstr))
      call asVector(intBuffer, ctrl%conAtom)
      if (.not.all(ctrl%conAtom<=nAtom)) then
        call detailedError(node,"Non-existent atom specified in constraint")
      end if
      call asArray(realBuffer, ctrl%conVec)
      call destruct(intBuffer)
      call destruct(realBuffer)
    end if

  end subroutine readGeoConstraints


  !> Reads MD velocities
  subroutine readInitialVelocities(node, ctrl, nAtom)

    !> Node to get the information from
    type(fnode), pointer :: node

    !> Control structure to be filled
    type(control), intent(inout) :: ctrl

    !> Total number of all atoms
    integer, intent(in) :: nAtom

    type(fnode), pointer :: value1, child
    type(string) :: buffer, modifier
    type(listRealR1) :: realBuffer
    integer :: nVelocities
    real(dp), allocatable :: tmpVelocities(:,:)

    call getChildValue(node, "Velocities", value1, "", child=child, &
        & modifier=modifier, allowEmptyValue=.true.)
    call getNodeName2(value1, buffer)
    if (char(buffer) == "") then
      ctrl%tReadMDVelocities = .false.
    else
      call init(realBuffer)
      call getChildValue(child, "", 3, realBuffer, modifier=modifier)
      nVelocities = len(realBuffer)
      if (nVelocities /= nAtom) then
        call detailedError(node, "Incorrect number of specified velocities: " &
            & // i2c(3*nVelocities) // " supplied, " &
            & // i2c(3*nAtom) // " required.")
      end if
      allocate(tmpVelocities(3, nVelocities))
      call asArray(realBuffer, tmpVelocities)
      if (len(modifier) > 0) then
        call convertByMul(char(modifier), VelocityUnits, child, &
            & tmpVelocities)
      end if
      call destruct(realBuffer)
      allocate(ctrl%initialVelocities(3, ctrl%nrMoved))
      ctrl%initialVelocities(:,:) = tmpVelocities(:,ctrl%indMovedAtom(:))
      ctrl%tReadMDVelocities = .true.
    end if

  end subroutine readInitialVelocities


  !> Reads atomic masses from input file, eventually overwriting those in the SK files
  subroutine getInputMasses(node, geo, masses)

    !> relevant node of input data
    type(fnode), pointer :: node

    !> geometry object, which contains atomic species information
    type(TGeometry), intent(in) :: geo

    !> masses to be returned
    real(dp), allocatable, intent(out) :: masses(:)

    type(fnode), pointer :: child, child2, child3, val
    type(fnodeList), pointer :: children
    integer, allocatable :: pTmpI1(:)
    type(string) :: buffer, modifier
    real(dp) :: rTmp
    integer :: ii, jj, iAt

    call getChildValue(node, "Masses", val, "", child=child, allowEmptyValue=.true.,&
        & dummyValue=.true., list=.true.)

    ! Read individual atom specifications
    call getChildren(child, "Mass", children)
    if (getLength(children) == 0) then
      return
    end if

    allocate(masses(geo%nAtom))
    masses(:) = -1.0_dp
    do ii = 1, getLength(children)
      call getItem1(children, ii, child2)
      call getChildValue(child2, "Atoms", buffer, child=child3, multiple=.true.)
      call convAtomRangeToInt(char(buffer), geo%speciesNames, geo%species, child3, pTmpI1)
      call getChildValue(child2, "MassPerAtom", rTmp, modifier=modifier, child=child)
      call convertByMul(char(modifier), massUnits, child, rTmp)
      do jj = 1, size(pTmpI1)
        iAt = pTmpI1(jj)
        if (masses(iAt) >= 0.0_dp) then
          call detailedWarning(child3, "Previous setting for the mass  of atom" // i2c(iAt) //&
              & " overwritten")
        end if
        masses(iAt) = rTmp
      end do
      deallocate(pTmpI1)
    end do
    call destroyNodeList(children)

  end subroutine getInputMasses


  !> Reads Hamiltonian
#:if WITH_TRANSPORT
  subroutine readHamiltonian(node, ctrl, geo, slako, tp, greendens, poisson)
#:else
  subroutine readHamiltonian(node, ctrl, geo, slako)
#:endif

    !> Node to get the information from
    type(fnode), pointer :: node

    !> Control structure to be filled
    type(control), intent(inout) :: ctrl

    !> Geometry structure to be filled
    type(TGeometry), intent(in) :: geo

    !> Slater-Koster structure to be filled
    type(slater), intent(inout) :: slako

  #:if WITH_TRANSPORT
    !> Transport parameters
    type(TTransPar), intent(inout)  :: tp

    !> Green's function paramenters
    type(TNEGFGreenDensInfo), intent(inout) :: greendens

    !> Poisson solver paramenters
    type(TPoissonInfo), intent(inout) :: poisson
  #:endif

    type(string) :: buffer

    call getNodeName(node, buffer)
    select case (char(buffer))
    case ("dftb")
  #:if WITH_TRANSPORT
      call readDFTBHam(node, ctrl, geo, slako, tp, greendens, poisson)
  #:else
      call readDFTBHam(node, ctrl, geo, slako)
  #:endif
    case default
      call detailedError(node, "Invalid Hamiltonian")
    end select

  end subroutine readHamiltonian

  !> Reads DFTB-Hamiltonian
#:if WITH_TRANSPORT
  subroutine readDFTBHam(node, ctrl, geo, slako, tp, greendens, poisson)
#:else
  subroutine readDFTBHam(node, ctrl, geo, slako)
#:endif

    !> Node to get the information from
    type(fnode), pointer :: node

    !> Control structure to be filled
    type(control), intent(inout) :: ctrl

    !> Geometry structure to be filled
    type(TGeometry), intent(in) :: geo

    !> Slater-Koster structure to be filled
    type(slater), intent(inout) :: slako

  #:if WITH_TRANSPORT
    !> Transport parameters
    type(TTransPar), intent(inout)  :: tp

    !> Green's function paramenters
    type(TNEGFGreenDensInfo), intent(inout) :: greendens

    !> Poisson solver paramenters
    type(TPoissonInfo), intent(inout) :: poisson
  #:endif

    type(fnode), pointer :: value1, value2, child, child2, child3, field
    type(fnodeList), pointer :: children
    type(string) :: buffer, buffer2, modifier
    type(listInt) :: li
    type(listIntR1) :: li1
    type(listRealR1) :: lr1
    type(listInt), allocatable :: liN(:)
    type(listIntR1), allocatable :: li1N(:)
    type(listReal), allocatable :: lrN(:)
    type(listCharLc), allocatable :: skFiles(:,:)
    type(listString) :: lStr
    type(listIntR1), allocatable :: angShells(:)
    type(listRealR2) :: lCharges
    type(listRealR1) :: lBlurs
    logical, allocatable :: repPoly(:,:)
    integer :: iSp1, iSp2, iSh1, ii, jj, kk, ind
    character(lc) :: prefix, suffix, separator, elem1, elem2, strTmp
    character(lc) :: errorStr
    logical :: tLower, tExist
    real(dp), allocatable :: kpts(:,:)
    integer, allocatable :: tmpI1(:)
    integer, allocatable :: pTmpI1(:)
    real(dp), allocatable :: tmpR1(:)
    real(dp), allocatable :: tmpR2(:,:)
    real(dp) :: rTmp, rTmp3(3)
    integer, allocatable :: iTmpN(:)
    real(dp) :: coeffsAndShifts(3, 4)
    integer :: nShell, skInterMeth
    character(1) :: tmpCh
    logical :: tShellIncl(4), tFound
    integer :: angShell(maxL+1), angShellOrdered(maxL+1)
    integer :: fp, iErr
    logical :: tBadIntegratingKPoints
    integer :: nElem
    real(dp) :: rSKCutOff

    ! Read in maximal angular momenta or selected shells
    do ii = 1, maxL+1
      angShellOrdered(ii) = ii - 1
    end do
    call getChild(node, "MaxAngularMomentum", child)
    allocate(angShells(geo%nSpecies))
    do iSp1 = 1, geo%nSpecies
      call init(angShells(iSp1))
      call getChildValue(child, geo%speciesNames(iSp1), value1, child=child2)
      call getNodeName(value1, buffer)
      select case(char(buffer))
      case("selectedshells")
        call init(lStr)
        call getChildValue(value1, "", lStr)
        do ii = 1, len(lStr)
          call get(lStr, strTmp, ii)
          strTmp = tolower(unquote(trim(strTmp)))
          if (len_trim(strTmp) > 4 .or. len_trim(strTmp) < 1) then
            call detailedError(value1, "Invalid shell selection '" &
                &// trim(strTmp) &
                &// "'. Nr. of selected shells must be between 1 and 4.")
          end if
          tShellIncl(:) = .false.
          nShell = len_trim(strTmp)
          do jj = 1, nShell
            tmpCh = strTmp(jj:jj)
            tFound = .false.
            do kk = 1, size(orbitalNames)
              if (tmpCh == trim(orbitalNames(kk))) then
                if (tShellIncl(kk)) then
                  call detailedError(value1, "Double selection of the same shell&
                      & '" // tmpCh // "' in shell selection block '" &
                      &// trim(strTmp) // "'")
                end if
                tShellIncl(kk) = .true.
                angShell(jj) = kk - 1
                tFound = .true.
                exit
              end if
            end do
            if (.not. tFound) then
              call detailedError(value1, "Invalid shell name '" // tmpCh // "'")
            end if
          end do
          call append(angShells(iSp1), angShell(1:nShell))
        end do
        call destruct(lStr)

      case(textNodeName)
        call getChildValue(child2, "", buffer)
        strTmp = unquote(char(buffer))
        do jj = 1, size(orbitalNames)
          if (trim(strTmp) == trim(orbitalNames(jj))) then
            call append(angShells(iSp1), angShellOrdered(:jj))
          end if
        end do
        if (len(angShells(iSp1)) < 1) then
          call detailedError(child2, "Invalid orbital name '" // &
              &trim(strTmp) // "'")
        end if

      case default
        call getNodeHSDName(value1, buffer)
        call detailedError(child2, "Invalid shell specification method '" //&
            & char(buffer) // "'")
      end select
    end do

    ! Orbitals and angular momenta for the given shells (once the SK files contain the full
    ! information about the basis, this will be moved to the SK reading routine).
    allocate(slako%orb)
    allocate(slako%orb%nShell(geo%nSpecies))
    allocate(slako%orb%nOrbSpecies(geo%nSpecies))
    allocate(slako%orb%nOrbAtom(geo%nAtom))
    slako%orb%mOrb = 0
    slako%orb%mShell = 0
    do iSp1 = 1, geo%nSpecies
      slako%orb%nShell(iSp1) = 0
      slako%orb%nOrbSpecies(iSp1) = 0
      do ii = 1, len(angShells(iSp1))
        call intoArray(angShells(iSp1), angShell, nShell, ii)
        slako%orb%nShell(iSp1) = slako%orb%nShell(iSp1) + nShell
        do jj = 1, nShell
          slako%orb%nOrbSpecies(iSp1) = slako%orb%nOrbSpecies(iSp1) &
              &+ 2 * angShell(jj) + 1
        end do
      end do
    end do
    slako%orb%mShell = maxval(slako%orb%nShell)
    slako%orb%mOrb = maxval(slako%orb%nOrbSpecies)
    slako%orb%nOrbAtom(:) = slako%orb%nOrbSpecies(geo%species(:))
    slako%orb%nOrb = sum(slako%orb%nOrbAtom)

    allocate(slako%orb%angShell(slako%orb%mShell, geo%nSpecies))
    allocate(slako%orb%iShellOrb(slako%orb%mOrb, geo%nSpecies))
    allocate(slako%orb%posShell(slako%orb%mShell+1, geo%nSpecies))
    slako%orb%angShell(:,:) = 0
    do iSp1 = 1, geo%nSpecies
      ind = 1
      iSh1 = 1
      do ii = 1, len(angShells(iSp1))
        call intoArray(angShells(iSp1), angShell, nShell, ii)
        do jj = 1, nShell
          slako%orb%posShell(iSh1, iSp1) = ind
          slako%orb%angShell(iSh1, iSp1) = angShell(jj)
          slako%orb%iShellOrb(ind:ind+2*angShell(jj), iSp1) = iSh1
          ind = ind + 2 * angShell(jj) + 1
          iSh1 = iSh1 + 1
        end do
        slako%orb%posShell(iSh1, iSp1) = ind
      end do
    end do

    ! Slater-Koster files
    allocate(skFiles(geo%nSpecies, geo%nSpecies))
    do iSp1 = 1, geo%nSpecies
      do iSp2 = 1, geo%nSpecies
        call init(skFiles(iSp2, iSp1))
      end do
    end do
    call getChildValue(node, "SlaterKosterFiles", value1, child=child)
    call getNodeName(value1, buffer)
    select case(char(buffer))
    case ("type2filenames")
      call getChildValue(value1, "Prefix", buffer2, "")
      prefix = unquote(char(buffer2))
      call getChildValue(value1, "Suffix", buffer2, "")
      suffix = unquote(char(buffer2))
      call getChildValue(value1, "Separator", buffer2, "")
      separator = unquote(char(buffer2))
      call getChildValue(value1, "LowerCaseTypeName", tLower, .false.)
      do iSp1 = 1, geo%nSpecies
        if (tLower) then
          elem1 = tolower(geo%speciesNames(iSp1))
        else
          elem1 = geo%speciesNames(iSp1)
        end if
        do iSp2 = 1, geo%nSpecies
          if (tLower) then
            elem2 = tolower(geo%speciesNames(iSp2))
          else
            elem2 = geo%speciesNames(iSp2)
          end if
          strTmp = trim(prefix) // trim(elem1) // trim(separator) &
              &// trim(elem2) // trim(suffix)
          call append(skFiles(iSp2, iSp1), strTmp)
          inquire(file=strTmp, exist=tExist)
          if (.not. tExist) then
            call detailedError(value1, "SK file with generated name '" &
                &// trim(strTmp) // "' does not exist.")
          end if
        end do
      end do
    case default
      call setUnprocessed(value1)
      do iSp1 = 1, geo%nSpecies
        do iSp2 = 1, geo%nSpecies
          strTmp = trim(geo%speciesNames(iSp1)) // "-" &
              &// trim(geo%speciesNames(iSp2))
          call init(lStr)
          call getChildValue(child, trim(strTmp), lStr, child=child2)
          if (len(lStr) /= len(angShells(iSp1)) * len(angShells(iSp2))) then
            call detailedError(child2, "Incorrect number of Slater-Koster &
                &files")
          end if
          do ii = 1, len(lStr)
            call get(lStr, strTmp, ii)
            inquire(file=strTmp, exist=tExist)
            if (.not. tExist) then
              call detailedError(child2, "SK file '" // trim(strTmp) &
                  &// "' does not exist'")
            end if
            call append(skFiles(iSp2, iSp1), strTmp)
          end do
          call destruct(lStr)
        end do
      end do
    end select

    ! Which repulsive is defined by polynomial? (Default: None)
    allocate(repPoly(geo%nSpecies, geo%nSpecies))
    call getChildValue(node, "PolynomialRepulsive", value1, "", child=child, &
        &list=.true., allowEmptyValue=.true., dummyValue=.true.)
    call getNodeName2(value1, buffer)
    select case (char(buffer))
    case ("")
      repPoly(:,:) = .false.
    case("setforall")
      call getChildValue(value1, "", repPoly(1,1))
      repPoly(:,:) = repPoly(1,1)
    case default
      do iSp1 = 1, geo%nSpecies
        do iSp2 = 1, geo%nSpecies
          strTmp = trim(geo%speciesNames(iSp1)) // "-" &
              &// trim(geo%speciesNames(iSp2))
          call getChildValue(child, trim(strTmp), repPoly(iSp2, iSp1), .false.)
        end do
      end do
      if (.not. all(repPoly .eqv. transpose(repPoly))) then
        call detailedError(value1, "Assymetric definition (both A-B and B-A must&
            & be defined for using polynomial repulsive)")
      end if
    end select

    call getChildValue(node, "OrbitalResolvedSCC", ctrl%tOrbResolved, .false.)
    call getChildValue(node, "OldSKInterpolation", ctrl%oldSKInter, .false.)
    if (ctrl%oldSKInter) then
      skInterMeth = skEqGridOld
    else
      skInterMeth = skEqGridNew
    end if

    call getChild(node, "TruncateSKRange", child, requested=.false.)
    if (associated(child)) then
      call warning("Artificially truncating the SK table, this is normally a bad idea!")
      call SKTruncations(child, rSKCutOff, skInterMeth)
      call readSKFiles(skFiles, geo%nSpecies, slako, slako%orb, angShells, ctrl%tOrbResolved,&
          & skInterMeth, repPoly, rSKCutOff)
    else
      rSKCutOff = 0.0_dp
      call readSKFiles(skFiles, geo%nSpecies, slako, slako%orb, angShells, ctrl%tOrbResolved,&
          & skInterMeth, repPoly)
    end if

    do iSp1 = 1, geo%nSpecies
      call destruct(angShells(iSp1))
      do iSp2 = 1, geo%nSpecies
        call destruct(skFiles(iSp2, iSp1))
      end do
    end do
    deallocate(angShells)
    deallocate(skFiles)
    deallocate(repPoly)

    ! SCC parameters
    call getChildValue(node, "SCC", ctrl%tSCC, .false.)
    ifSCC: if (ctrl%tSCC) then
      call getChildValue(node, "ReadInitialCharges", ctrl%tReadChrg, .false.)
      if (.not. ctrl%tReadChrg) then
        call getInitialCharges(node, geo, ctrl%initialCharges)
      end if
      call getChildValue(node, "SCCTolerance", ctrl%sccTol, 1.0e-5_dp)

      ! temporararily removed until debugged
      !call getChildValue(node, "WriteShifts", ctrl%tWriteShifts, .false.)
      ctrl%tWriteShifts = .false.

      call getChildValue(node, "Mixer", value1, "Broyden", child=child)
      call getNodeName(value1, buffer)
      select case(char(buffer))

      case ("broyden")

        ctrl%iMixSwitch = mixerTypes%broyden
        call getChildValue(value1, "MixingParameter", ctrl%almix, 0.2_dp)
        call getChildValue(value1, "InverseJacobiWeight", ctrl%broydenOmega0, &
            &0.01_dp)
        call getChildValue(value1, "MinimalWeight", ctrl%broydenMinWeight, &
            &1.0_dp)
        call getChildValue(value1, "MaximalWeight", ctrl%broydenMaxWeight, &
            &1.0e5_dp)
        call getChildValue(value1, "WeightFactor", ctrl%broydenWeightFac, &
            &1.0e-2_dp)

      case ("anderson")
        ctrl%iMixSwitch = mixerTypes%anderson
        call getChildValue(value1, "MixingParameter", ctrl%almix, 0.05_dp)
        call getChildValue(value1, "Generations", ctrl%iGenerations, 4)
        call getChildValue(value1, "InitMixingParameter", ctrl%andersonInitMixing, 0.01_dp)
        call getChildValue(value1, "DynMixingParameters", value2, "", &
            &child=child, allowEmptyValue=.true.)
        call getNodeName2(value2, buffer2)
        if (char(buffer2) == "") then
          ctrl%andersonNrDynMix = 0
        else
          call init(lr1)
          call getChildValue(child, "", 2, lr1, child=child2)
          if (len(lr1) < 1) then
            call detailedError(child2, "At least one dynamic mixing parameter&
                & must be defined.")
          end if
          ctrl%andersonNrDynMix = len(lr1)
          allocate(ctrl%andersonDynMixParams(2, ctrl%andersonNrDynMix))
          call asArray(lr1, ctrl%andersonDynMixParams)
          call destruct(lr1)
        end if
        call getChildValue(value1, "DiagonalRescaling", ctrl%andersonOmega0, &
            &1.0e-2_dp)

      case ("simple")
        ctrl%iMixSwitch = mixerTypes%simple
        call getChildValue(value1, "MixingParameter", ctrl%almix, 0.05_dp)

      case("diis")
        ctrl%iMixSwitch = mixerTypes%diis
        call getChildValue(value1, "InitMixingParameter", ctrl%almix, 0.2_dp)
        call getChildValue(value1, "Generations", ctrl%iGenerations, 6)
        call getChildValue(value1, "UseFromStart", ctrl%tFromStart, .true.)

      case default
        call getNodeHSDName(value1, buffer)
        call detailedError(child, "Invalid mixer '" // char(buffer) // "'")
      end select

      if (geo%tPeriodic) then
        call getChildValue(node, "EwaldParameter", ctrl%ewaldAlpha, 0.0_dp)
        call getChildValue(node, "EwaldTolerance", ctrl%tolEwald, 1.0e-9_dp)
      end if

      ctrl%tMulliken = .true.
      call readHCorrection(node, geo, ctrl)

    end if ifSCC

    ! Spin calculation
    call getChildValue(node, "SpinPolarisation", value1, "", child=child, &
        &allowEmptyValue=.true.)
    call getNodeName2(value1, buffer)
    select case(char(buffer))
    case ("")
      ctrl%tSpin = .false.
      ctrl%t2Component = .false.
      ctrl%nrSpinPol = 0.0_dp

    case ("colinear", "collinear")
      ctrl%tSpin = .true.
      ctrl%t2Component = .false.
      call getChildValue(value1, 'UnpairedElectrons', ctrl%nrSpinPol, 0.0_dp)
      call getChildValue(value1, 'RelaxTotalSpin', ctrl%tSpinSharedEf, .false.)
      if (.not. ctrl%tReadChrg) then
        call getInitialSpins(value1, geo, 1, ctrl%initialSpins)
      end if

    case ("noncolinear", "noncollinear")
      ctrl%tSpin = .true.
      ctrl%t2Component = .true.
      if (.not. ctrl%tReadChrg) then
        call getInitialSpins(value1, geo, 3, ctrl%initialSpins)
      end if

    case default
      call getNodeHSDName(value1, buffer)
      call detailedError(child, "Invalid spin polarisation type '" //&
          & char(buffer) // "'")
    end select

#:if WITH_TRANSPORT
    if (ctrl%tSpin .and. tp%ncont > 0) then
       call detailedError(child, "Spin-polarized transport is under development" //&
             & "and not currently available")
    end if
#:endif

    ! temporararily removed until debugged
    !if (.not. ctrl%tscc) then
    !  !! In a non-SCC calculation it is possible to upload charge shifts
    !  !! This is useful if the calculation can jump directly to the Analysis block
    !  call getChildValue(node, "ReadShifts", ctrl%tReadShifts, .false.)
    !end if
    ctrl%tReadShifts = .false.

    ! External electric field
    call getChildValue(node, "ElectricField", value1, "", child=child, &
        &allowEmptyValue=.true., dummyValue=.true., list=.true.)

    ! external applied field
    call getChild(child, "External",child2,requested=.false.)
    if (associated(child2)) then
      call getChildValue(child2, "Strength", ctrl%EFieldStrength, &
          & modifier=modifier, child=child3)
      call convertByMul(char(modifier), EFieldUnits, child3, &
          & ctrl%EFieldStrength)
      call getChildValue(child2, "Direction", ctrl%EfieldVector)
      if (sum(ctrl%EfieldVector**2) < 1e-8_dp) then
        call detailedError(child2,"Vector too small")
      else
        ctrl%EfieldVector = ctrl%EfieldVector/sqrt(sum(ctrl%EfieldVector**2))
      end if
      ctrl%tEField = .true.
      ctrl%tMulliken = .true.
      call getChildValue(child2, "Frequency", ctrl%EFieldOmega, 0.0_dp, &
          & modifier=modifier, child=child3)
      call convertByMul(char(modifier), freqUnits, child3, &
          & ctrl%EFieldOmega)
      if (ctrl%EFieldOmega > 0.0) then
        ctrl%EFieldOmega = 2.0_dp * pi * ctrl%EFieldOmega !angular frequency
        ctrl%tTDEfield = .true.
      else
        ctrl%tTDEfield = .false.
        ctrl%EFieldOmega = 0.0_dp
      end if
      ctrl%EfieldPhase = 0
      if (ctrl%tTDEfield) then
        call getChildValue(child2, "Phase", ctrl%EfieldPhase, 0)
      end if
    else
      ctrl%tEField = .false.
    end if

    ! Point charges present
    call getChildren(child, "PointCharges", children)
    if (getLength(children) > 0) then

      if (.not.ctrl%tSCC) then
        call error("External charges can only be used in an SCC calculation")
      end if
      call init(lCharges)
      call init(lBlurs)
      ctrl%nExtChrg = 0
      do ii = 1, getLength(children)
        call getItem1(children, ii, child2)
        call getChildValue(child2, "CoordsAndCharges", value1, &
            &modifier=modifier, child=child3)
        call getNodeName(value1, buffer)
        select case(char(buffer))
        case (textNodeName)
          call init(lr1)
          call getChildValue(child3, "", 4, lr1, modifier=modifier)
          allocate(tmpR2(4, len(lr1)))
          call asArray(lr1, tmpR2)
          ctrl%nExtChrg = ctrl%nExtChrg + len(lr1)
          call destruct(lr1)
        case ("directread")
          call getChildValue(value1, "Records", ind)
          call getChildValue(value1, "File", buffer2)
          allocate(tmpR2(4, ind))
          open(newunit=fp, file=unquote(char(buffer2)), form="formatted", status="old",&
              & action="read", iostat=iErr)
          if (iErr /= 0) then
            call detailedError(value1, "Could not open file '" &
                &// trim(unquote(char(buffer2))) // "' for direct reading" )
          end if
          read(fp, *, iostat=iErr) tmpR2
          if (iErr /= 0) then
            call detailedError(value1, "Error during direct reading '" &
                &// trim(unquote(char(buffer2))) // "'")
          end if
          close(fp)
          ctrl%nExtChrg = ctrl%nExtChrg + ind
        case default
          call detailedError(value1, "Invalid block name")
        end select
        call convertByMul(char(modifier), lengthUnits, child3, tmpR2(1:3,:))
        call append(lCharges, tmpR2)
        call getChildValue(child2, "GaussianBlurWidth", rTmp, 0.0_dp, &
            &modifier=modifier, child=child3)
        if (rTmp < 0.0_dp) then
          call detailedError(child3, "Gaussian blur width may not be &
              &negative")
        end if
        call convertByMul(char(modifier), lengthUnits, child3, rTmp)
        allocate(tmpR1(size(tmpR2, dim=2)))
        tmpR1(:) = rTmp
        call append(lBlurs, tmpR1)
        deallocate(tmpR1)
        deallocate(tmpR2)
      end do

      allocate(ctrl%extChrg(4, ctrl%nExtChrg))
      ind = 1
      do ii = 1, len(lCharges)
        call intoArray(lCharges, ctrl%extChrg(:, ind:), nElem, ii)
        ind = ind + nElem
      end do
      call destruct(lCharges)

      allocate(ctrl%extChrgBlurWidth(ctrl%nExtChrg))
      ind = 1
      do ii = 1, len(lBlurs)
        call intoArray(lBlurs, ctrl%extChrgBlurWidth(ind:), nElem, ii)
        ind = ind + nElem
      end do
      call destruct(lBlurs)
    else
      ctrl%nExtChrg = 0
    end if
    call destroyNodeList(children)

    call getChild(node, "SpinOrbit", child, requested=.false.)
    if (.not. associated(child)) then
      ctrl%tSpinOrbit = .false.
      allocate(ctrl%xi(0,0))
    else
      if (ctrl%tSpin .and. .not. ctrl%t2Component) then
        call error("Spin-orbit coupling incompatible with collinear spin.")
      end if

      ctrl%tSpinOrbit = .true.
      ctrl%t2Component = .true.

      call getChildValue(child, "Dual", ctrl%tDualSpinOrbit, .true.)

      allocate(ctrl%xi(slako%orb%mShell,geo%nSpecies))
      ctrl%xi = 0.0_dp
      do iSp1 = 1, geo%nSpecies
        call getChildValue(child, geo%speciesNames(iSp1), &
            & ctrl%xi(:slako%orb%nShell(iSp1),iSp1), modifier=modifier, &
            & child=child2 )
        call convertByMul(char(modifier), energyUnits, child2, &
            & ctrl%xi(:slako%orb%nShell(iSp1),iSp1))
      end do
    end if


    ! Filling (temperature only read, if AdaptFillingTemp was not set for the selected MD
    ! thermostat.)
    call getChildValue(node, "Filling", value1, "Fermi", child=child)
    call getNodeName(value1, buffer)

    select case (char(buffer))
    case ("fermi")
      ctrl%iDistribFn = 0 ! Fermi function
    case ("methfesselpaxton")
      ! Set the order of the Methfessel-Paxton step function approximation, defaulting to 2
      call getChildValue(value1, "Order", ctrl%iDistribFn, 2)
      if (ctrl%iDistribFn < 1) then
        call getNodeHSDName(value1, buffer)
        write(errorStr, "(A,A,A,I4)")"Unsuported filling mode for '", &
            & char(buffer),"' :",ctrl%iDistribFn
        call detailedError(child, errorStr)
      end if
    case default
      call getNodeHSDName(value1, buffer)
      call detailedError(child, "Invalid filling method '" //char(buffer)// "'")
    end select

    if (.not. ctrl%tSetFillingTemp) then
      call getChildValue(value1, "Temperature", ctrl%tempElec, 0.0_dp, &
          &modifier=modifier, child=field)
      call convertByMul(char(modifier), energyUnits, field, ctrl%tempElec)
      if (ctrl%tempElec < minTemp) then
        ctrl%tempElec = minTemp
      end if
    end if

    call getChild(value1, "FixedFermiLevel", child=child2, modifier=modifier, requested=.false.)
    ctrl%tFixEf = associated(child2)
    if (ctrl%tFixEf) then
      if (ctrl%tSpin .and. .not.ctrl%t2Component) then
        allocate(ctrl%Ef(2))
      else
        allocate(ctrl%Ef(1))
      end if
      call getChildValue(child2, "", ctrl%Ef, modifier=modifier, child=child3)
      call convertByMul(char(modifier), energyUnits, child3, ctrl%Ef)
    end if

    if (geo%tPeriodic .and. .not.ctrl%tFixEf) then
      call getChildValue(value1, "IndependentKFilling", ctrl%tFillKSep, .false.)
    end if

    ! Electronic solver
    call getChildValue(node, "Eigensolver", value1, "RelativelyRobust")
    call getNodeName(value1, buffer)

    select case(char(buffer))

    case ("qr")
      ctrl%solver%isolver = electronicSolverTypes%qr

    case ("divideandconquer")
      ctrl%solver%isolver = electronicSolverTypes%divideandconquer

    case ("relativelyrobust")
<<<<<<< HEAD
      ctrl%iSolver = solverRR
  #:if WITH_GPU
    case ("gpu")
      ctrl%iSolver = solverGPU
  #:endif
=======
      ctrl%solver%isolver = electronicSolverTypes%relativelyrobust

    case ("elpa")
      ctrl%solver%isolver = electronicSolverTypes%elpa
      allocate(ctrl%solver%elsi)
      ctrl%solver%elsi%iSolver = ctrl%solver%isolver
      call getChildValue(value1, "Mode", ctrl%solver%elsi%elpaSolver, 2)

    case ("omm")
      ctrl%solver%isolver = electronicSolverTypes%omm
      allocate(ctrl%solver%elsi)
      ctrl%solver%elsi%iSolver = ctrl%solver%isolver
      call getChildValue(value1, "nIterationsELPA", ctrl%solver%elsi%ommIterationsElpa, 5)
      call getChildValue(value1, "Tolerance", ctrl%solver%elsi%ommTolerance, 1.0E-10_dp)
      call getChildValue(value1, "Choleskii", ctrl%solver%elsi%ommCholesky, .true.)

    case ("pexsi")
      ctrl%solver%isolver = electronicSolverTypes%pexsi
      allocate(ctrl%solver%elsi)
      ctrl%solver%elsi%iSolver = ctrl%solver%isolver
      call getChildValue(value1, "Poles", ctrl%solver%elsi%pexsiNPole, 20)
      call getChildValue(value1, "ProcsPerPole", ctrl%solver%elsi%pexsiNpPerPole, 1)
      call getChildValue(value1, "muPoints", ctrl%solver%elsi%pexsiNMu, 2)
      call getChildValue(value1, "SymbolicFactorProcs", ctrl%solver%elsi%pexsiNpSymbo, 1)
      call getChildValue(value1, "SpectralRadius", ctrl%solver%elsi%pexsiDeltaE, 10.0_dp,&
          & modifier=modifier, child=child)
      call convertByMul(char(modifier), energyUnits, child, ctrl%solver%elsi%pexsiDeltaE)

    case ("ntpoly")
      ctrl%solver%isolver = electronicSolverTypes%ntpoly
      allocate(ctrl%solver%elsi)
      ctrl%solver%elsi%iSolver = ctrl%solver%isolver
      if (ctrl%tSpin) then
        call detailedError(value1, "Solver does not currently support spin polarisation")
      end if
      call getChildValue(value1, "PurificationMethod", ctrl%solver%elsi%ntpolyMethod, 2)
      call getChildValue(value1, "Tolerance", ctrl%solver%elsi%ntpolyTolerance, 1.0E-5_dp)
      call getChildValue(value1, "Truncation", ctrl%solver%elsi%ntpolyTruncation, 1.0E-10_dp)

>>>>>>> ea956589
  #:if WITH_TRANSPORT
    case ("greensfunction")
      ctrl%solver%isolver = electronicSolverTypes%GF
      if (tp%defined .and. .not.tp%taskUpload) then
        call detailederror(node, "greensfunction solver cannot be used "// &
            &  "when task = contactHamiltonian")
      end if
      call readGreensFunction(value1, greendens, tp, ctrl%tempElec)
      ! fixEf also avoids checks of total charge in initQFromFile
      ctrl%tFixEf = .true.
      if (geo%tPeriodic .and. greendens%doLocalCurr) then
         call detailedError(value1, "Local Currents in periodic systems still needs" //&
              " debugging and will be available soon")
      end if
    case ("transportonly")
      if (ctrl%tGeoOpt .or. ctrl%tMD) then
        call detailederror(node, "transportonly cannot be used with relaxations or md")
      end if
      if (tp%defined .and. .not.tp%taskUpload) then
        call detailederror(node, "transportonly cannot be used when "// &
            &  "task = contactHamiltonian")
      end if
      ctrl%solver%isolver = electronicSolverTypes%OnlyTransport
      ctrl%tFixEf = .true.
  #:endif

    case default
      call detailedError(value1, "Unknown electronic solver")

    end select

    if ((ctrl%solver%isolver == electronicSolverTypes%omm .or.&
        & ctrl%solver%isolver == electronicSolverTypes%pexsi ) .and. .not.ctrl%tSpinSharedEf&
        & .and. ctrl%tSpin .and. .not. ctrl%t2Component) then
      call detailedError(value1, "This solver currently requires spin values to be relaxed")
    end if
    if (ctrl%solver%isolver == electronicSolverTypes%pexsi .and. .not.withPEXSI) then
      call error("Not compiled with PEXSI support via ELSI")
    end if
    if (any(ctrl%solver%isolver == [electronicSolverTypes%elpa, electronicSolverTypes%omm,&
        & electronicSolverTypes%pexsi, electronicSolverTypes%ntpoly])) then
      if (.not.withELSI) then
        call error("Not compiled with ELSI supported solvers")
      end if
    end if

    if (any(ctrl%solver%isolver == [electronicSolverTypes%omm, electronicSolverTypes%pexsi,&
        & electronicSolverTypes%ntpoly])) then
      call getChildValue(value1, "Sparse", ctrl%solver%elsi%elsiCsr, .false.)
      if (ctrl%t2Component) then
        call detailedError(value1,"Two-component hamiltonians currently cannot be used with sparse&
            & ELSI solvers")
      end if
    end if

  #:if WITH_TRANSPORT
    if (all(ctrl%solver%isolver /= [electronicSolverTypes%GF,electronicSolverTypes%OnlyTransport])&
        & .and. tp%taskUpload) then
      call detailedError(value1, "Eigensolver incompatible with transport calculation&
          & (GreensFunction or TransportOnly required)")
    end if
  #:endif

    ! Charge
    call getChildValue(node, "Charge", ctrl%nrChrg, 0.0_dp)

    ! Assume SCC can has usual default number of steps if needed
    tBadIntegratingKPoints = .false.

    ! K-Points
    if (geo%tPeriodic) then
      call getChildValue(node, "KPointsAndWeights", value1, child=child, &
          &modifier=modifier)
      call getNodeName(value1, buffer)
      select case(char(buffer))

      case ("supercellfolding")
        tBadIntegratingKPoints = .false.
        if (len(modifier) > 0) then
          call detailedError(child, "No modifier is allowed, if the &
              &SupercellFolding scheme is used.")
        end if
        call getChildValue(value1, "", coeffsAndShifts)
        if (abs(determinant33(coeffsAndShifts(:,1:3))) - 1.0_dp < -1e-6_dp) then
          call detailedError(value1, "Determinant of the supercell matrix must &
              &be greater than 1")
        end if
        if (any(abs(modulo(coeffsAndShifts(:,1:3) + 0.5_dp, 1.0_dp) - 0.5_dp) &
            &> 1e-6_dp)) then
          call detailedError(value1, "The components of the supercell matrix &
              &must be integers.")
        end if
        if (.not.ctrl%tSpinOrbit) then
          call getSuperSampling(coeffsAndShifts(:,1:3), modulo(coeffsAndShifts(:,4), 1.0_dp),&
              & ctrl%kPoint, ctrl%kWeight, reduceByInversion=.true.)
        else
          call getSuperSampling(coeffsAndShifts(:,1:3), modulo(coeffsAndShifts(:,4), 1.0_dp),&
              & ctrl%kPoint, ctrl%kWeight, reduceByInversion=.false.)
        end if
        ctrl%nKPoint = size(ctrl%kPoint, dim=2)

      case ("klines")
        ! probably unable to integrate charge for SCC
        tBadIntegratingKPoints = .true.
        call init(li1)
        call init(lr1)
        call getChildValue(value1, "", 1, li1, 3, lr1)
        if (len(li1) < 1) then
          call detailedError(value1, "At least one line must be specified.")
        end if
        allocate(tmpI1(len(li1)))
        allocate(kpts(3, 0:len(lr1)))
        call asVector(li1, tmpI1)
        call asArray(lr1, kpts(:,1:len(lr1)))
        kpts(:,0) = (/ 0.0_dp, 0.0_dp, 0.0_dp /)
        call destruct(li1)
        call destruct(lr1)
        if (any(tmpI1 < 0)) then
          call detailedError(value1, "Interval steps must be greater equal to &
              &zero.")
        end if
        ctrl%nKPoint = sum(tmpI1)
        if (ctrl%nKPoint < 1) then
          call detailedError(value1, "Sum of the interval steps must be greater &
              &than zero.")
        end if
        ii = 1
        do while (tmpI1(ii) == 0)
          ii = ii + 1
        end do
        allocate(ctrl%kPoint(3, ctrl%nKPoint))
        allocate(ctrl%kWeight(ctrl%nKPoint))
        ind = 1
        do jj = ii, size(tmpI1)
          if (tmpI1(jj) == 0) then
            cycle
          end if
          rTmp3 = (kpts(:,jj) - kpts(:,jj-1)) / real(tmpI1(jj), dp)
          do kk = 1, tmpI1(jj)
            ctrl%kPoint(:,ind) = kpts(:,jj-1) + real(kk, dp) * rTmp3
            ind = ind + 1
          end do
        end do
        ctrl%kWeight(:) = 1.0_dp
        if (len(modifier) > 0) then
          select case (tolower(char(modifier)))
          case ("relative")
          case ("absolute")
            ctrl%kPoint(:,:) =  matmul(transpose(geo%latVecs), ctrl%kPoint)
            kpts(:,:) = matmul(transpose(geo%latVecs), kpts)
          case default
            call detailedError(child, "Invalid modifier: '" // char(modifier) &
                &// "'")
          end select
        end if
        deallocate(tmpI1)
        deallocate(kpts)

      case (textNodeName)

        ! no idea, but assume user knows what they are doing
        tBadIntegratingKPoints = .false.

        call init(lr1)
        call getChildValue(child, "", 4, lr1, modifier=modifier)
        if (len(lr1) < 1) then
          call detailedError(child, "At least one k-point must be defined.")
        end if
        ctrl%nKPoint = len(lr1)
        allocate(kpts(4, ctrl%nKPoint))
        call asArray(lr1, kpts)
        call destruct(lr1)
        if (len(modifier) > 0) then
          select case (tolower(char(modifier)))
          case ("relative")
            continue
          case ("absolute")
            kpts(1:3,:) =  matmul(transpose(geo%latVecs), kpts(1:3,:))
          case default
            call detailedError(child, "Invalid modifier: '" // char(modifier) &
                &// "'")
          end select
        end if
        allocate(ctrl%kPoint(3, ctrl%nKPoint))
        allocate(ctrl%kWeight(ctrl%nKPoint))
        ctrl%kPoint(:,:) = kpts(1:3, :)
        ctrl%kWeight(:) = kpts(4, :)
        deallocate(kpts)
      case default
        call detailedError(value1, "Invalid K-point scheme")
      end select
    end if

    if (ctrl%tSCC) then
      if (tBadIntegratingKPoints) then
        ii = 1
      else
        ii = 100
      end if
      call getChildValue(node, "MaxSCCIterations", ctrl%maxIter, ii)
    end if

    if (tBadIntegratingKPoints .and. ctrl%tSCC .and. ctrl%maxIter /= 1) then
      write(errorStr, "(A,I3)") "SCC cycle with these k-points probably will&
          & not correctly calculate many properties, SCC iterations set to:", ctrl%maxIter
      call warning(errorStr)
    end if
    if (tBadIntegratingKPoints .and. ctrl%tSCC .and. .not.ctrl%tReadChrg) then
      call warning("It is strongly suggested you use the ReadInitialCharges option.")
    end if

    call getChild(node, "OrbitalPotential", child, requested=.false.)
    if (.not. associated(child)) then
      ctrl%tDFTBU = .false.
      ctrl%DFTBUfunc = 0
    else
      call getChildValue(child, "Functional", buffer, "fll")
      select case(tolower(char(buffer)))
      case ("fll")
        ctrl%DFTBUfunc = plusUFunctionals%fll
      case ("psic")
        ctrl%DFTBUfunc = plusUFunctionals%pSic
      case default
        call detailedError(child,"Unknown orbital functional :"// char(buffer))
      end select

      allocate(ctrl%nUJ(geo%nSpecies))
      ctrl%nUJ = 0

      ! to hold list of U-J values for each atom
      allocate(lrN(geo%nSpecies))
      ! to hold count of U-J values for each atom
      allocate(liN(geo%nSpecies))
      ! to hold list of shells for each U-J block of values
      allocate(li1N(geo%nSpecies))

      do iSp1 = 1, geo%nSpecies
        call init(lrN(iSp1))
        call init(liN(iSp1))
        call init(li1N(iSp1))
        call getChildren(child, trim(geo%speciesNames(iSp1)), children)
        ctrl%nUJ(iSp1) = getLength(children)
        do ii = 1, ctrl%nUJ(iSp1)
          call getItem1(children, ii, child2)

          call init(li)
          call getChildValue(child2,"Shells",li)
          allocate(pTmpI1(len(li)))
          call asArray(li,pTmpI1)
          call append(li1N(iSp1),pTmpI1)
          call append(liN(iSp1),size(pTmpI1))
          deallocate(pTmpI1)
          call destruct(li)

          call getChildValue(child2, "uj", rTmp, 0.0_dp, modifier=modifier, &
              & child=child3)
          call convertByMul(char(modifier), energyUnits, child3, rTmp)
          if (rTmp < 0.0_dp) then
            write(errorStr,"(F12.8)")rTmp
            call detailedError(child2,"Negative value of U-J:"//errorStr)
          end if
          if (rTmp <= 1.0E-10_dp) then
            write(errorStr,"(F12.8)")rTmp
            call detailedError(child2,"Invalid value of U-J, too small: " &
                & //errorStr)
          end if
          call append(lrN(iSp1),rTmp)
        end do
      end do

      do iSp1 = 1, geo%nSpecies
        ctrl%nUJ(iSp1) = len(lrN(iSp1))
      end do
      allocate(ctrl%UJ(maxval(ctrl%nUJ),geo%nSpecies))
      ctrl%UJ = 0.0_dp
      allocate(ctrl%niUJ(maxval(ctrl%nUJ),geo%nSpecies))
      ctrl%niUJ = 0
      do iSp1 = 1, geo%nSpecies
        call asArray(lrN(iSp1),ctrl%UJ(1:len(lrN(iSp1)),iSp1))
        allocate(iTmpN(len(liN(iSp1))))
        call asArray(liN(iSp1),iTmpN)
        ctrl%niUJ(1:len(liN(iSp1)),iSp1) = iTmpN(:)
        deallocate(iTmpN)
        call destruct(lrN(iSp1))
        call destruct(liN(iSp1))
      end do
      allocate(ctrl%iUJ(maxval(ctrl%niUJ),maxval(ctrl%nUJ),geo%nSpecies))
      ctrl%iUJ = 0
      do iSp1 = 1, geo%nSpecies
        do ii = 1, ctrl%nUJ(iSp1)
          allocate(iTmpN(ctrl%niUJ(ii,iSp1)))
          call get(li1N(iSp1),iTmpN,ii)
          ctrl%iUJ(1:ctrl%niUJ(ii,iSp1),ii,iSp1) = iTmpN(:)
          deallocate(iTmpN)
        end do
        call destruct(li1N(iSp1))
      end do

      deallocate(li1N)
      deallocate(lrN)
      deallocate(liN)

      ! sanity check time
      allocate(iTmpN(slako%orb%mShell))
      do iSp1 = 1, geo%nSpecies
        iTmpN = 0
        ! loop over number of blocks for that species
        do ii = 1, ctrl%nUJ(iSp1)
          iTmpN(ctrl%iUJ(1:ctrl%niUJ(ii,iSp1),ii,iSp1)) = &
              & iTmpN(ctrl%iUJ(1:ctrl%niUJ(ii,iSp1),ii,iSp1)) + 1
        end do
        if (any(iTmpN(:)>1)) then
          write(stdout, *)'Multiple copies of shells present in OrbitalPotential!'
          write(stdout, "(A,A3,A,I2)") &
              & 'The count for the occurance of shells of species ', &
              & trim(geo%speciesNames(iSp1)),' are:'
          write(stdout, *)iTmpN(1:slako%orb%nShell(iSp1))
          stop
        end if
      end do
      deallocate(iTmpN)

      ctrl%tDFTBU = .true.

    end if

    ! Dispersion
    call getChildValue(node, "Dispersion", value1, "", child=child, &
        &allowEmptyValue=.true., dummyValue=.true.)
    if (associated(value1)) then
      allocate(ctrl%dispInp)
      call readDispersion(child, geo, ctrl%dispInp)
    end if
    if (ctrl%tLatOpt .and. .not. geo%tPeriodic) then
      call error("Lattice optimization only applies for periodic structures.")
    end if

    ctrl%tPoisson = .false.

  #:if WITH_TRANSPORT
    ! Read in which kind of electrostatics method to use.
    call getChildValue(node, "Electrostatics", value1, "GammaFunctional", &
        &child=child)
    call getNodeName(value1, buffer)
    select case (char(buffer))
    case ("gammafunctional")
      if (tp%taskUpload .and. ctrl%tSCC) then
        call detailedError(child, "GammaFunctional not available, if you upload contacts in an SCC&
            & calculation.")
      end if
    case ("poisson")
      ctrl%tPoisson = .true.
      call readPoisson(value1, poisson, geo%tPeriodic, tp%tPeriodic1D)
    case default
      call getNodeHSDName(value1, buffer)
      call detailedError(child, "Unknown electrostatics '" // char(buffer) // "'")
    end select
  #:endif

    ! Third order stuff
    ctrl%t3rd = .false.
    ctrl%t3rdFull = .false.
    if (ctrl%tSCC) then
      call getChildValue(node, "ThirdOrder", ctrl%t3rd, .false.)
      call getChildValue(node, "ThirdOrderFull", ctrl%t3rdFull, .false.)
      if (ctrl%t3rd .and. ctrl%t3rdFull) then
        call detailedError(node, "You must choose either ThirdOrder or&
            & ThirdOrderFull")
      end if
      if (ctrl%t3rd .and. ctrl%tOrbResolved) then
        call error("Only full third-order DFTB is compatible with orbital&
            & resolved SCC")
      end if
      if (ctrl%t3rd .or. ctrl%t3rdFull) then
        call getChild(node, 'HubbardDerivs', child, requested=.true.)
        allocate(ctrl%HubDerivs(slako%orb%mShell, geo%nSpecies))
        ctrl%hubDerivs(:,:) = 0.0_dp
        do iSp1 = 1, geo%nSpecies
          nShell = slako%orb%nShell(iSp1)
          if (ctrl%tOrbResolved) then
            call getChildValue(child, geo%speciesNames(iSp1),&
                & ctrl%hubDerivs(1:nShell, iSp1))
          else
            call getChildValue(child, geo%speciesNames(iSp1),&
                & ctrl%hubDerivs(1, iSp1))
            ctrl%hubDerivs(2:nShell, iSp1) = ctrl%hubDerivs(1, iSp1)
          end if
        end do
        if (ctrl%t3rd) then
          allocate(ctrl%thirdOrderOn(geo%nAtom, 2))
          ctrl%thirdOrderOn(:,1) = 0.0_dp
          ctrl%thirdOrderOn(:,2) = ctrl%hubDerivs(1, geo%species)
        end if
      end if
    end if

    call readDifferentiation(node, ctrl)

    if (ctrl%tSCC) then ! Force type
      call getChildValue(node, "ForceEvaluation", buffer, "Traditional", &
          & child=child)
      select case (tolower(unquote(char(buffer))))
      case("traditional")
        ctrl%forceType = forceTypes%orig
      case("dynamicst0")
        ctrl%forceType = forceTypes%dynamicT0
      case("dynamics")
        ctrl%forceType = forceTypes%dynamicTFinite
      case default
        call detailedError(child, "Invalid force evaluation method.")
      end select
    else
      ctrl%forceType = forceTypes%orig
    end if

    call readCustomisedHubbards(node, geo, slako%orb, ctrl%tOrbResolved, ctrl%hubbU)

  end subroutine readDFTBHam


  !> Options for truncation of the SK data sets at a fixed distance
  subroutine SKTruncations(node, truncationCutOff, skInterMeth)

    !> Relevant node in input tree
    type(fnode), pointer :: node

    !> This is the resulting cutoff distance
    real(dp), intent(out) :: truncationCutOff

    !> Method of the sk interpolation
    integer, intent(in) :: skInterMeth

    logical :: tHardCutOff
    type(fnode), pointer :: field
    type(string) :: modifier

    ! Artificially truncate the SK table
    call getChildValue(node, "SKMaxDistance", truncationCutOff, modifier=modifier, child=field)
    call convertByMul(char(modifier), lengthUnits, field, truncationCutOff)

    call getChildValue(node, "HardCutOff", tHardCutOff, .true.)
    if (tHardCutOff) then
      ! Adjust by the length of the tail appended to the cutoff
      select case(skInterMeth)
      case(skEqGridOld)
        truncationCutOff = truncationCutOff - distFudgeOld
      case(skEqGridNew)
        truncationCutOff = truncationCutOff - distFudge
      end select
    end if
    if (truncationCutOff < epsilon(0.0_dp)) then
      call detailedError(field, "Truncation is shorter than the minimum distance over which SK data&
          & goes to 0")
    end if

  end subroutine SKTruncations


  !> Reads inital charges
  subroutine getInitialCharges(node, geo, initCharges)

    !> relevant node in input tree
    type(fnode), pointer :: node

    !> geometry, including atomic type information
    type(TGeometry), intent(in) :: geo

    !> initial atomic charges
    real(dp), allocatable :: initCharges(:)

    type(fnode), pointer :: child, child2, child3, val
    type(fnodeList), pointer :: children
    integer, allocatable :: pTmpI1(:)
    type(string) :: buffer
    real(dp) :: rTmp
    integer :: ii, jj, iAt

    call getChildValue(node, "InitialCharges", val, "", child=child, &
        &allowEmptyValue=.true., dummyValue=.true., list=.true.)

    ! Read either all atom charges, or individual atom specifications
    call getChild(child, "AllAtomCharges", child2, requested=.false.)
    if (associated(child2)) then
      allocate(initCharges(geo%nAtom))
      call getChildValue(child2, "", initCharges)
    else
      call getChildren(child, "AtomCharge", children)
      if (getLength(children) > 0) then
        allocate(initCharges(geo%nAtom))
        initCharges = 0.0_dp
      end if
      do ii = 1, getLength(children)
        call getItem1(children, ii, child2)
        call getChildValue(child2, "Atoms", buffer, child=child3, &
            &multiple=.true.)
        call convAtomRangeToInt(char(buffer), geo%speciesNames, &
            &geo%species, child3, pTmpI1)
        call getChildValue(child2, "ChargePerAtom", rTmp)
        do jj = 1, size(pTmpI1)
          iAt = pTmpI1(jj)
          if (initCharges(iAt) /= 0.0_dp) then
            call detailedWarning(child3, "Previous setting for the charge &
                &of atom" // i2c(iAt) // " overwritten")
          end if
          initCharges(iAt) = rTmp
        end do
        deallocate(pTmpI1)
      end do
      call destroyNodeList(children)
    end if

  end subroutine getInitialCharges


  !> Reads initial spins
  subroutine getInitialSpins(node, geo, nSpin, initSpins)

    !> relevant node in input data
    type(fnode), pointer :: node

    !> geometry, including atomic information
    type(TGeometry), intent(in) :: geo

    !> number of spin channels
    integer, intent(in) :: nSpin

    !> initial spins on return
    real(dp), allocatable :: initSpins(:,:)

    type(fnode), pointer :: child, child2, child3, val
    type(fnodeList), pointer :: children
    integer, allocatable :: pTmpI1(:)
    type(string) :: buffer
    real(dp), allocatable :: rTmp(:)
    integer :: ii, jj, iAt

    @:ASSERT(nSpin == 1 .or. nSpin == 3)

    call getChildValue(node, "InitialSpins", val, "", child=child, &
        &allowEmptyValue=.true., dummyValue=.true., list=.true.)

    ! Read either all atom spins, or individual spin specifications
    call getChild(child, "AllAtomSpins", child2, requested=.false.)
    if (associated(child2)) then
      allocate(initSpins(nSpin, geo%nAtom))
      call getChildValue(child2, "", initSpins)
    else
      call getChildren(child, "AtomSpin", children)
      if (getLength(children) > 0) then
        allocate(initSpins(nSpin, geo%nAtom))
        initSpins = 0.0_dp
      end if
      allocate(rTmp(nSpin))
      do ii = 1, getLength(children)
        call getItem1(children, ii, child2)
        call getChildValue(child2, "Atoms", buffer, child=child3, &
            &multiple=.true.)
        call convAtomRangeToInt(char(buffer), geo%speciesNames, &
            &geo%species, child3, pTmpI1)
        call getChildValue(child2, "SpinPerAtom", rTmp)
        do jj = 1, size(pTmpI1)
          iAt = pTmpI1(jj)
          if (any(initSpins(:,iAt) /= 0.0_dp)) then
            call detailedWarning(child3, "Previoius setting for the spin &
                &of atom" // i2c(iAt) // " overwritten")
          end if
          initSpins(:,iAt) = rTmp
        end do
        deallocate(pTmpI1)
      end do
      deallocate(rTmp)
      call destroyNodeList(children)
    end if

  end subroutine getInitialSpins


  !> Reads numerical differentiation method to be used
  subroutine readDifferentiation(node, ctrl)

    !> relevant node in input tree
    type(fnode), pointer, intent(in) :: node

    !> control structure to fill
    type(control), intent(inout) :: ctrl


    !> default of a reasonable choice for round off when using a second order finite difference
    !> formula
    real(dp), parameter :: defDelta = epsilon(1.0_dp)**0.25_dp

    type(string) :: buffer, modifier
    type(fnode), pointer :: val, child

    call getChildValue(node, "Differentiation", val, "FiniteDiff",&
        & child=child)
    call getNodeName(val, buffer)
    select case (char(buffer))
    case ("finitediff")
      ctrl%iDerivMethod = 1
      call getChildValue(val, "Delta", ctrl%deriv1stDelta, defDelta,&
          & modifier=modifier, child=child)
      call convertByMul(char(modifier), lengthUnits, child,&
          & ctrl%deriv1stDelta)
    case ("richardson")
      ctrl%iDerivMethod = 2
    case default
      call getNodeHSDName(val, buffer)
      call detailedError(child, "Invalid derivative calculation '" &
          & // char(buffer) // "'")
    end select

  end subroutine readDifferentiation


  !> Reads the H corrections (H5, Damp)
  subroutine readHCorrection(node, geo, ctrl)

    !> Node containing the h-bond correction sub-block.
    type(fnode), pointer, intent(in) :: node

    !> Geometry.
    type(TGeometry), intent(in) :: geo

    !> Control structure
    type(control), intent(inout) :: ctrl

    type(fnode), pointer :: value1, child, child2
    type(string) :: buffer
    real(dp) :: h5ScalingDef
    integer :: iSp

    ! X-H interaction corrections including H5 and damping
    ctrl%tDampH = .false.
    ctrl%h5SwitchedOn = .false.
    call getChildValue(node, "HCorrection", value1, "None", child=child)
    call getNodeName(value1, buffer)
    select case (char(buffer))
    case ("none")
      ! nothing to do
    case ("damping")
      ! Switch the correction on
      ctrl%tDampH = .true.
      call getChildValue(value1, "Exponent", ctrl%dampExp)
    case ("h5")
      ! Switch the correction on
      ctrl%h5SwitchedOn = .true.

      call getChildValue(value1, "RScaling", ctrl%h5RScale, 0.714_dp)
      call getChildValue(value1, "WScaling", ctrl%h5WScale, 0.25_dp)

      allocate(ctrl%h5ElementPara(geo%nSpecies))
      call getChild(value1, "H5Scaling", child2, requested=.false.)
      if (.not. associated(child2)) then
        call setChild(value1, "H5scaling", child2)
      end if
      do iSp = 1, geo%nSpecies
        select case (geo%speciesNames(iSp))
        case ("O")
          h5ScalingDef = 0.06_dp
        case ("N")
          h5ScalingDef = 0.18_dp
        case ("S")
          h5ScalingDef = 0.21_dp
        case default
          ! Default value is -1, this indicates that the element should be ignored
          h5ScalingDef = -1.0_dp
        end select
        call getChildValue(child2, geo%speciesNames(iSp), ctrl%h5ElementPara(iSp), h5ScalingDef)
      end do
    case default
      call getNodeHSDName(value1, buffer)
      call detailedError(child, "Invalid HCorrection '" // char(buffer) // "'")
    end select

  end subroutine readHCorrection


  !> Reads Slater-Koster files
  !> Should be replaced with a more sophisticated routine, once the new SK-format has been
  !> established
  subroutine readSKFiles(skFiles, nSpecies, slako, orb, angShells, orbRes, skInterMeth, repPoly,&
      & truncationCutOff)

    !> List of SK file names to read in for every interaction
    type(ListCharLc), intent(inout) :: skFiles(:,:)

    !> Nr. of species in the system
    integer, intent(in) :: nSpecies

    !> Data type for slako information
    type(slater), intent(inout) :: slako

    !> Information about the orbitals in the system
    type(TOrbitals), intent(in) :: orb

    !> For every species, a list of rank one arrays. Each array contains the angular momenta to pick
    !> from the appropriate SK-files.
    type(listIntR1), intent(inout) :: angShells(:)

    !> Are the Hubbard Us different for each l-shell?
    logical, intent(in) :: orbRes

    !> Method of the sk interpolation
    integer, intent(in) :: skInterMeth

    !> is this a polynomial or spline repulsive?
    logical, intent(in) :: repPoly(:,:)

    !> Distances to artificially truncate tables of SK integrals
    real(dp), intent(in), optional :: truncationCutOff

    integer :: iSp1, iSp2, nSK1, nSK2, iSK1, iSK2, ind, nInteract, iSh1
    integer :: angShell(maxL+1), nShell
    logical :: readRep, readAtomic
    character(lc) :: fileName
    real(dp), allocatable, target :: skHam(:,:), skOver(:,:)
    real(dp) :: dist
    type(TOldSKData), allocatable :: skData12(:,:), skData21(:,:)
    type(OSlakoEqGrid), allocatable :: pSlakoEqGrid1, pSlakoEqGrid2
    type(TRepSplineIn) :: repSplineIn1, repSplineIn2
    type(TRepPolyIn) :: repPolyIn1, repPolyIn2
    type(ORepSpline), allocatable :: pRepSpline
    type(ORepPoly), allocatable :: pRepPoly

    ! if artificially cutting the SK tables
    integer :: nEntries

    @:ASSERT(size(skFiles, dim=1) == size(skFiles, dim=2))
    @:ASSERT((size(skFiles, dim=1) > 0) .and. (size(skFiles, dim=1) == nSpecies))
    @:ASSERT(all(shape(repPoly) == shape(skFiles)))

    allocate(slako%skSelf(orb%mShell, nSpecies))
    allocate(slako%skHubbU(orb%mShell, nSpecies))
    allocate(slako%skOcc(orb%mShell, nSpecies))
    allocate(slako%mass(nSpecies))
    slako%skSelf(:,:) = 0.0_dp
    slako%skHubbU(:,:) = 0.0_dp
    slako%skOcc(:,:) = 0.0_dp

    allocate(slako%skHamCont)
    call init(slako%skHamCont, nSpecies)
    allocate(slako%skOverCont)
    call init(slako%skOverCont, nSpecies)
    allocate(slako%repCont)
    call init(slako%repCont, nSpecies)

    write(stdout, "(A)") "Reading SK-files:"
    lpSp1: do iSp1 = 1, nSpecies
      nSK1 = len(angShells(iSp1))
      lpSp2: do iSp2 = iSp1, nSpecies
        nSK2 = len(angShells(iSp2))
        allocate(skData12(nSK2, nSK1))
        allocate(skData21(nSK1, nSK2))
        ind = 1
        do iSK1 = 1, nSK1
          do iSK2 = 1, nSK2
            readRep = (iSK1 == 1 .and. iSK2 == 1)
            readAtomic = (iSp1 == iSp2 .and. iSK1 == iSK2)
            call get(skFiles(iSp2, iSp1), fileName, ind)
            write(stdout, "(2X,A)") trim(fileName)
            if (readRep .and. repPoly(iSp2, iSp1)) then
              call readFromFile(skData12(iSK2,iSK1), fileName, readAtomic, &
                  &repPolyIn=repPolyIn1)
            elseif (readRep) then
              call readFromFile(skData12(iSK2,iSK1), fileName, readAtomic, &
                  &iSp1, iSp2, repSplineIn=repSplineIn1)
            else
              call readFromFile(skData12(iSK2,iSK1), fileName, readAtomic)
            end if
            ind = ind + 1
          end do
        end do
        if (iSp1 == iSp2) then
          skData21 = skData12
          if (repPoly(iSp1, iSp2)) then
            repPolyIn2 = repPolyIn1
          else
            repSplineIn2 = repSplineIn1
          end if
          ind = 1
          do iSK1 = 1, nSK1
            call intoArray(angShells(iSp1), angShell, nShell, iSK1)
            do iSh1 = 1, nShell
              slako%skSelf(ind, iSp1) = &
                  &skData12(iSK1,iSK1)%skSelf(angShell(iSh1)+1)
              slako%skOcc(ind:ind, iSp1) = &
                  &skData12(iSK1,iSK1)%skOcc(angShell(iSh1)+1)
              slako%skHubbU(ind, iSp1) = &
                  &skData12(iSK1,iSK1)%skHubbU(angShell(iSh1)+1)
              ind = ind + 1
            end do
          end do
          if (.not. orbRes) then
            slako%skHubbU(2:,iSp1) = slako%skHubbU(1,iSp1)
          end if
          slako%mass(iSp1) = skData12(1,1)%mass
        else
          ind = 1
          do iSK2 = 1, nSK2
            do iSK1 = 1, nSK1
              readRep = (iSK1 == 1 .and. iSK2 == 1)
              call get(sKFiles(iSp1, iSp2), fileName, ind)
              if (readRep .and. repPoly(iSp1, iSp2)) then
                call readFromFile(skData21(iSK1,iSK2), fileName, readAtomic, &
                    &repPolyIn=repPolyIn2)
              elseif (readRep) then
                call readFromFile(skData21(iSK1,iSK2), fileName, readAtomic, &
                    &iSp2, iSp1, repSplineIn=repSplineIn2)
              else
                call readFromFile(skData21(iSK1,iSK2), fileName, readAtomic)
              end if
              ind = ind + 1
            end do
          end do
        end if

        ! Check for SK and repulsive consistentcy
        call checkSKCompElec(skData12, skData21, iSp1, iSp2)
        if (repPoly(iSp1, iSp2)) then
          call checkSKCompRepPoly(repPolyIn1, repPolyIn2, iSp1, iSp2)
        else
          call checkSKCompRepSpline(repSplineIn1, repSplineIn2, iSp1, iSp2)
        end if

        ! Create full H/S table for all interactions of iSp1-iSp2
        nInteract = getNSKIntegrals(iSp1, iSp2, orb)
        allocate(skHam(size(skData12(1,1)%skHam, dim=1), nInteract))
        allocate(skOver(size(skData12(1,1)%skOver, dim=1), nInteract))
        call getFullTable(skHam, skOver, skData12, skData21, angShells(iSp1), &
            &angShells(iSp2))

        ! Add H/S tables to the containers for iSp1-iSp2
        dist = skData12(1,1)%dist
        if (present(truncationCutOff)) then
          nEntries = floor(truncationCutOff / dist)
          nEntries = min(nEntries, size(skData12(1,1)%skHam, dim=1))
        else
          nEntries = size(skData12(1,1)%skHam, dim=1)
        end if
        allocate(pSlakoEqGrid1, pSlakoEqGrid2)
        call init(pSlakoEqGrid1, dist, skHam(:nEntries,:), skInterMeth)
        call init(pSlakoEqGrid2, dist, skOver(:nEntries,:), skInterMeth)
        call addTable(slako%skHamCont, pSlakoEqGrid1, iSp1, iSp2)
        call addTable(slako%skOverCont, pSlakoEqGrid2, iSp1, iSp2)
        deallocate(skHam)
        deallocate(skOver)
        if (iSp1 /= iSp2) then
          ! Heteronuclear interactions: the same for the reverse interaction
          allocate(skHam(size(skData12(1,1)%skHam, dim=1), nInteract))
          allocate(skOver(size(skData12(1,1)%skOver, dim=1), nInteract))
          call getFullTable(skHam, skOver, skData21, skData12, angShells(iSp2),&
              &angShells(iSp1))
          allocate(pSlakoEqGrid1, pSlakoEqGrid2)
          call init(pSlakoEqGrid1, dist, skHam(:nEntries,:), skInterMeth)
          call init(pSlakoEqGrid2, dist, skOver(:nEntries,:), skInterMeth)
          call addTable(slako%skHamCont, pSlakoEqGrid1, iSp2, iSp1)
          call addTable(slako%skOverCont, pSlakoEqGrid2, iSp2, iSp1)
          deallocate(skHam)
          deallocate(skOver)
        end if
        deallocate(skData12)
        deallocate(skData21)

        ! Add repulsives to the containers.
        if (repPoly(iSp2, iSp1)) then
          allocate(pRepPoly)
          call init(pRepPoly, repPolyIn1)
          call addRepulsive(slako%repCont, pRepPoly, iSp1, iSp2)
          deallocate(pRepPoly)
        else
          allocate(pRepSpline)
          call init(pRepSpline, repSplineIn1)
          call addRepulsive(slako%repCont, pRepSpline, iSp1, iSp2)
          deallocate(pRepSpline)
          deallocate(repSplineIn1%xStart)
          deallocate(repSplineIn1%spCoeffs)
        end if
        if (iSp1 /= iSp2) then
          if (repPoly(iSp1, iSp2)) then
            allocate(pRepPoly)
            call init(pRepPoly, repPolyIn2)
            call addRepulsive(slako%repCont, pRepPoly, iSp2, iSp1)
            deallocate(pRepPoly)
          else
            allocate(pRepSpline)
            call init(pRepSpline, repSplineIn2)
            call addRepulsive(slako%repCont, pRepSpline, iSp2, iSp1)
            deallocate(pRepSpline)
            deallocate(repSplineIn2%xStart)
            deallocate(repSplineIn2%spCoeffs)
          end if
        end if
      end do lpSp2
    end do lpSp1
    write(stdout, "(A)") "Done."

  end subroutine readSKFiles


  !> Checks if the provided set of SK-tables for a the interactions A-B and B-A are consistent.
  subroutine checkSKCompElec(skData12, skData21, sp1, sp2)

    !> Slater-Koster integral set for the interaction A-B
    type(TOldSKData), intent(in), target :: skData12(:,:)

    !> Slater-Koster integral set for the interaction B-A
    type(TOldSKData), intent(in), target :: skData21(:,:)

    !> Species number for A (for error messages)
    integer, intent(in) :: sp1

    !> Species number for B (for error messages)
    integer, intent(in) :: sp2

    integer :: iSK1, iSK2, nSK1, nSK2
    integer :: nGrid
    real(dp) :: dist
    type(TOldSKData), pointer :: pSK12, pSK21
    character(lc) :: errorStr

    nSK1 = size(skData12, dim=2)
    nSK2 = size(skData12, dim=1)

    @:ASSERT(size(skData21, dim=1) == nSK1)
    @:ASSERT(size(skData21, dim=2) == nSK2)

    nGrid = skData12(1,1)%nGrid
    dist = skData12(1,1)%dist

    ! All SK files should have the same grid separation and table length
    nGrid = skData12(1,1)%nGrid
    dist = skData12(1,1)%dist
    do iSK1 = 1, nSK1
      do iSK2 = 1, nSK2
        pSK12 => skData12(iSK2, iSK1)
        pSK21 => skData21(iSK1, iSK2)

        if (pSK12%dist /= dist .or. pSK21%dist /= dist) then
          write (errorStr, "(A,I2,A,I2)") "Incompatible SK grid separations &
              &for species ", sp1, ", ", sp2
          call error(errorStr)
        end if
        if (pSK12%nGrid /= nGrid .or. pSK21%nGrid /= nGrid) then
          write (errorStr, "(A,I2,A,I2)") "Incompatible SK grid lengths for &
              &species pair ", sp1, ", ", sp2
          call error(errorStr)
        end if
      end do
    end do

  end subroutine checkSKCompElec


  !> Checks if the provided repulsive splines for A-B and B-A are compatible
  subroutine checkSKCompRepSpline(repIn1, repIn2, sp1, sp2)

    !> Repulsive spline for interaction A-B
    type(TRepSplineIn), intent(in) :: repIn1

    !> Repulsive spline for interaction B-A
    type(TRepSplineIn), intent(in) :: repIn2

    !> Number of species A (for error messages only)
    integer, intent(in) :: sp1

    !> Number of species B (for error messages only)
    integer, intent(in) :: sp2


    !> Tolerance for the agreement in the repulsive data
    real(dp), parameter :: tolRep = 1.0e-8_dp


    !> string for error return
    character(lc) :: errorStr

    ! Repulsives for A-B and B-A should be the same
    if (size(repIn1%xStart) /= size(repIn2%xStart)) then
      write(errorStr, "(A,I2,A,I2,A)") "Incompatible nr. of repulsive &
          &intervals for species pair ", sp1, "-", sp2, "."
      call error(errorStr)
    end if
    if (maxval(abs(repIn1%xStart - repIn2%xStart)) > tolRep) then
      write(errorStr, "(A,I2,A,I2,A)") "Incompatible repulsive spline &
          &intervals for species pair ", sp1, "-", sp2, "."
      call error(errorStr)
    end if
    if (maxval(abs(repIn1%spCoeffs - repIn2%spCoeffs)) > tolRep &
        &.or. maxval(abs(repIn1%spLastCoeffs - repIn2%spLastCoeffs)) &
        &> tolRep) then
      write(errorStr, "(A,I2,A,I2,A)") "Incompatible repulsive spline &
          &coefficients for species pair ", sp1, "-", sp2, "."
      call error(errorStr)
    end if
    if (maxval(abs(repIn1%expCoeffs - repIn2%expCoeffs)) > tolRep) then
      write(errorStr, "(A,I2,A,I2,A)") "Incompatible repulsive spline &
          &exp. coefficients for species pair ", sp1, "-", sp2, "."
      call error(errorStr)
    end if
    if (abs(repIn1%cutoff - repIn2%cutoff) > tolRep) then
      write(errorStr, "(A,I2,A,I2,A)") "Incompatible repulsive spline &
          &cutoffs for species pair ", sp1, "-", sp2, "."
      call error(errorStr)
    end if

  end subroutine checkSKCompRepSpline


  !> Checks if repulsive polynomials for A-B and B-A are compatible
  subroutine checkSKCompRepPoly(repIn1, repIn2, sp1, sp2)

    !> Repulsive polynomial for interaction A-B
    type(TRepPolyIn), intent(in) :: repIn1

    !> Repulsive polynomial for interaction B-A
    type(TRepPolyIn), intent(in) :: repIn2

    !> Number of species A (for error messages only)
    integer, intent(in) :: sp1

    !> Number of species B (for error messages only)
    integer, intent(in) :: sp2


    !> for error string return
    character(lc) :: errorStr

    if (any(repIn1%polyCoeffs /= repIn2%polyCoeffs)) then
      write(errorStr, "(A,I2,A,I2,A)") "Incompatible repulsive polynomial &
          &coefficients  for the species pair ", sp1, "-", sp2, "."
      call error(errorStr)
    end if
    if (repIn1%cutoff /= repIn2%cutoff) then
      write(errorStr, "(A,I2,A,I2,A)") "Incompatible repulsive cutoffs  &
          &for the species pair ", sp1, "-", sp2, "."
      call error(errorStr)
    end if

  end subroutine checkSKCompRepPoly


  !> Returns the nr. of Slater-Koster integrals necessary to describe the interactions between two
  !> species
  pure function getNSKIntegrals(sp1, sp2, orb) result(nInteract)

    !> Index of the first species
    integer, intent(in) :: sp1

    !> Index of the second species
    integer, intent(in) :: sp2

    !> Information about the orbitals in the system
    type(TOrbitals), intent(in) :: orb

    !> Nr. of Slater-Koster interactions
    integer :: nInteract

    integer :: iSh1, iSh2

    nInteract = 0
    do iSh1 = 1, orb%nShell(sp1)
      do iSh2 = 1, orb%nShell(sp2)
        nInteract = nInteract + min(orb%angShell(iSh2, sp2), orb%angShell(iSh1, sp1)) + 1
      end do
    end do

  end function getNSKIntegrals


  !> Creates from the columns of the Slater-Koster files for A-B and B-A a full table for A-B,
  !> containing all integrals.
  subroutine getFullTable(skHam, skOver, skData12, skData21, angShells1, &
      &angShells2)

    !> Resulting table of H integrals
    real(dp), intent(out) :: skHam(:,:)

    !> Resulting table of S integrals
    real(dp), intent(out) :: skOver(:,:)

    !> Contains all SK files describing interactions for A-B
    type(TOldSKData), intent(in), target :: skData12(:,:)

    !> Contains all SK files describing interactions for B-A
    type(TOldSKData), intent(in), target :: skData21(:,:)

    !> Angular momenta to pick from the SK-files for species A
    type(listIntR1), intent(inout) :: angShells1

    !> Angular momenta to pick from the SK-files for species B
    type(listIntR1), intent(inout) :: angShells2

    integer :: ind, iSK1, iSK2, iSh1, iSh2, nSh1, nSh2, l1, l2, lMin, lMax, mm
    integer :: angShell1(maxL+1), angShell2(maxL+1)
    real(dp), pointer :: pHam(:,:), pOver(:,:)


    !> Maps (mm, l1, l2 ) onto an element in the SK table.
    !> l2 >= l1 (l1 = 0, 1, ...; l2 = 0, 1, ...), m <= l1.
    integer, parameter :: skMap(0:maxL, 0:maxL, 0:maxL) &
        &= reshape((/&
        &20, 0,  0,  0,  19,  0,  0,  0,  18,  0,  0,  0,  17,  0,  0,  0,&
        & 0, 0,  0,  0,  15, 16,  0,  0,  13, 14,  0,  0,  11, 12,  0,  0,&
        & 0, 0,  0,  0,   0,  0,  0,  0,   8,  9, 10,  0,   5,  6,  7,  0,&
        & 0, 0,  0,  0,   0,  0,  0,  0,   0,  0,  0,  0,   1,  2,  3,  4/),&
        &(/maxL + 1, maxL + 1, maxL + 1/))

    ind = 1
    do iSK1 = 1, len(angShells1)
      call intoArray(angShells1, angShell1, nSh1, iSK1)
      do iSh1 = 1, nSh1
        l1 = angShell1(iSh1)
        do iSK2 = 1, len(angShells2)
          call intoArray(angShells2, angShell2, nSh2, iSK2)
          do iSh2 = 1, nSh2
            l2 = angShell2(iSh2)
            if (l1 <= l2) then
              pHam => skData12(iSK2,iSK1)%skHam
              pOver => skData12(iSK2,iSK1)%skOver
              lMin = l1
              lMax = l2
            else
              pHam => skData21(iSK1,iSK2)%skHam
              pOver => skData21(iSK1,iSK2)%skOver
              lMin = l2
              lMax = l1
            end if
            do mm = 0, lMin
              ! Safety check, if array size are appropriate
              @:ASSERT(all(shape(skHam) >= (/ size(pHam, dim=1), ind /)))
              @:ASSERT(all(shape(skOver) >= (/ size(pOver, dim=1), ind /)))
              @:ASSERT(size(pHam, dim=1) == size(pOver, dim=1))
              skHam(:,ind) = pHam(:,skMap(mm,lMax,lMin))
              skOver(:,ind) = pOver(:,skMap(mm,lMax,lMin))
              ind = ind + 1
            end do
          end do
        end do
      end do
    end do

  end subroutine getFullTable


  !> Reads the option block
  subroutine readOptions(node, ctrl)

    !> Node to parse
    type(fnode), pointer :: node

    !> Control structure to fill
    type(control), intent(inout) :: ctrl

    type(fnode), pointer :: child
    logical :: tWriteDetailedOutDef

  #:if WITH_SOCKETS
    tWriteDetailedOutDef = .not. allocated(ctrl%socketInput)
  #:else
    tWriteDetailedOutDef = .true.
  #:endif
    call getChildValue(node, "WriteDetailedOut", ctrl%tWriteDetailedOut, tWriteDetailedOutDef)

    call getChildValue(node, "WriteAutotestTag", ctrl%tWriteTagged, .false.)
    call getChildValue(node, "WriteDetailedXML", ctrl%tWriteDetailedXML, &
        &.false.)
    call getChildValue(node, "WriteResultsTag", ctrl%tWriteResultsTag, &
        &.false.)


    if (.not.(ctrl%tMD.or.ctrl%tGeoOpt)) then
      if (ctrl%tSCC) then
        call getChildValue(node, "RestartFrequency", ctrl%restartFreq, 20)
      else
        ctrl%restartFreq = 0
      end if
    end if
    call getChildValue(node, "RandomSeed", ctrl%iSeed, 0, child=child)
    if (ctrl%iSeed < 0) then
      call detailedError(child, "Random seed must be greater or equal zero")
    end if
    call getChildValue(node, "WriteHS", ctrl%tWriteHS, .false.)
    call getChildValue(node, "WriteRealHS", ctrl%tWriteRealHS, .false.)
    call getChildValue(node, "MinimiseMemoryUsage", ctrl%tMinMemory, .false., child=child)
    if (ctrl%tMinMemory) then
      call detailedWarning(child, "Memory minimisation is not working currently, normal calculation&
          & will be used instead")
    end if
    call getChildValue(node, "ShowFoldedCoords", ctrl%tShowFoldedCoord, .false.)
  #:if DEBUG > 0
    call getChildValue(node, "TimingVerbosity", ctrl%timingLevel, -1)
  #:else
    call getChildValue(node, "TimingVerbosity", ctrl%timingLevel, 1)
  #:endif

    if (ctrl%tReadChrg) then
      call getChildValue(node, "ReadChargesAsText", ctrl%tReadChrgAscii, .false.)
    end if
    call getChildValue(node, "WriteChargesAsText", ctrl%tWriteChrgAscii, .false.)

    ctrl%tSkipChrgChecksum = .false.
    if (.not. ctrl%tFixEf .and. ctrl%tReadChrg) then
      call getChildValue(node, "SkipChargeTest", ctrl%tSkipChrgChecksum, .false.)
    end if

  end subroutine readOptions


  !> Reads in dispersion related settings
  subroutine readDispersion(node, geo, input)

    !> Node to parse
    type(fnode), pointer :: node

    !> geometry, including atomic information
    type(TGeometry), intent(in) :: geo

    !> dispersion data on exit
    type(DispersionInp), intent(out) :: input

    type(fnode), pointer :: dispModel
    type(string) :: buffer

    call getChildValue(node, "", dispModel)
    call getNodeName(dispModel, buffer)
    select case (char(buffer))
    case ("slaterkirkwood")
      allocate(input%slakirk)
      call readDispSlaKirk(dispModel, geo, input%slakirk)
    case ("lennardjones")
      allocate(input%uff)
      call readDispVdWUFF(dispModel, geo, input%uff)
    case ("dftd3")
  #:if WITH_DFTD3
      allocate(input%dftd3)
      call readDispDFTD3(dispModel, input%dftd3)
  #:else
      call detailedError(node, "Program had been compiled without DFTD3 support")
  #:endif
    case default
      call detailedError(node, "Invalid dispersion model name.")
    end select

  end subroutine readDispersion


  !> Reads in the dispersion input data for the Slater-Kirkwood dispersion modell.
  subroutine readDispSlaKirk(node, geo, input)

    !> Node to process
    type(fnode), pointer :: node

    !> Geometry of the current system
    type(TGeometry), intent(in) :: geo

    !> Contains the input for the dispersion module on exit
    type(DispSlaKirkInp), intent(out) :: input

    type(fnode), pointer :: value1, value2, child, child2, child3
    type(string) :: buffer, modif, modif2, modifs(3)
    real(dp), allocatable :: tmpR2(:,:), tmp2R2(:,:), rCutoffs(:)
    real(dp) :: mCutoff, rTmp
    integer :: iAt1, iAt2f, iSp1, iSp2, iNeigh
    integer, allocatable :: nNeighs(:)
    real(dp), allocatable :: cellVec(:,:), rCellVec(:,:)
    real(dp), allocatable :: coords(:,:)
    integer, allocatable :: img2CentCell(:), iCellVec(:)
    integer :: nAllAtom
    type(TNeighbourList) :: neighs

    allocate(tmpR2(3, geo%nAtom))
    allocate(input%polar(geo%nAtom))
    allocate(input%rWaals(geo%nAtom))
    allocate(input%charges(geo%nAtom))
    call getChildValue(node, "PolarRadiusCharge", value1, child=child, &
        &modifier=modif)
    call getNodeName(value1, buffer)
    select case (char(buffer))
    case (textNodeName)
      call getChildValue(child, "", tmpR2, modifier=modif)
      if (len(modif) > 0) then
        call splitModifier(char(modif), child, modifs)
        call convertByMul(char(modifs(1)), volumeUnits, child, tmpR2(1,:),&
            &.false.)
        call convertByMul(char(modifs(2)), lengthUnits, child, tmpR2(2,:),&
            &.false.)
        call convertByMul(char(modifs(3)), chargeUnits, child, tmpR2(3,:),&
            &.false.)
      end if

    case ("hybriddependentpol")
      if (len(modif) > 0) then
        call detailedError(child, "PolarRadiusCharge is not allowed to carry &
            &a modifier, if the HybridDependentPol method is used.")
      end if
      allocate(rCutoffs(geo%nSpecies))
      allocate(tmp2R2(13, geo%nSpecies))
      do iSp1 = 1, geo%nSpecies
        call getChildValue(value1, geo%speciesNames(iSp1), value2, &
            &child=child2, dummyValue=.true.)
        call getChildValue(child2, "CovalentRadius", rCutoffs(iSp1), &
            &modifier=modif2, child=child3)
        call convertByMul(char(modif2), lengthUnits, child3, &
            &rCutoffs(iSp1))
        call getChildValue(child2, "HybridPolarisations", tmp2R2(:, iSp1), &
            &modifier=modif2, child=child3)
        if (len(modif2) > 0) then
          call splitModifier(char(modif2), child, modifs)
          call convertByMul(char(modifs(1)), volumeUnits, child, &
              &tmp2R2(1:6, iSp1), .false.)
          call convertByMul(char(modifs(2)), lengthUnits, child, &
              &tmp2R2(7:12, iSp1), .false.)
          call convertByMul(char(modifs(3)), chargeUnits, child, &
              &tmp2R2(13, iSp1), .false.)
        end if
      end do
      mCutoff = 2.0_dp * maxval(rCutoffs)
      if (geo%tPeriodic) then
        call getCellTranslations(cellVec, rCellVec, geo%latVecs, &
            & geo%recVecs2p, mCutoff)
      else
        allocate(cellVec(3, 1))
        allocate(rCellVec(3, 1))
        cellVec(:, 1) = (/ 0.0_dp, 0.0_dp, 0.0_dp /)
        rCellVec(:, 1) = (/ 0.0_dp, 0.0_dp, 0.0_dp /)
      end if
      call init(neighs, geo%nAtom, 10)
      if (geo%tPeriodic) then
        ! Make some guess for the nr. of all interacting atoms
        nAllAtom = int((real(geo%nAtom, dp)**(1.0_dp/3.0_dp) + 3.0_dp)**3)
      else
        nAllAtom = geo%nAtom
      end if
      allocate(coords(3, nAllAtom))
      allocate(img2CentCell(nAllAtom))
      allocate(iCellVec(nAllAtom))
      call updateNeighbourList(coords, img2CentCell, iCellVec, neighs, &
          &nAllAtom, geo%coords, mCutoff, rCellVec)
      allocate(nNeighs(geo%nAtom))
      nNeighs(:) = 0
      do iAt1 = 1, geo%nAtom
        iSp1 = geo%species(iAt1)
        do iNeigh = 1, neighs%nNeighbourSK(iAt1)
          iAt2f = img2CentCell(neighs%iNeighbour(iNeigh, iAt1))
          iSp2 = geo%species(iAt2f)
          rTmp = rCutoffs(iSp1) + rCutoffs(iSp2)
          if (neighs%neighDist2(iNeigh, iAt1) <= rTmp**2) then
            nNeighs(iAt1) = nNeighs(iAt1) + 1
            nNeighs(iAt2f) = nNeighs(iAt2f) + 1
          end if
        end do
      end do
      do iAt1 = 1, geo%nAtom
        iSp1 = geo%species(iAt1)
        if (nNeighs(iAt1) <= 4 ) then
          tmpR2(1, iAt1) = tmp2R2(1+nNeighs(iAt1), iSp1)
          tmpR2(2, iAt1) = tmp2R2(7+nNeighs(iAt1), iSp1)
        else
          tmpR2(1, iAt1) = tmp2R2(6, iSp1)
          tmpR2(2, iAt1) = tmp2R2(12, iSp1)
        end if
        tmpR2(3, iAt1) = tmp2R2(13, iSp1)
      end do

    case default
      call detailedError(value1, "Invalid method for PolarRadiusCharge.")
    end select

    input%polar(:) = tmpR2(1,:)
    input%rWaals(:) = tmpR2(2,:)
    input%charges(:) = tmpR2(3,:)

  end subroutine readDispSlaKirk


  !> Reads in initialization data for the UFF dispersion model
  subroutine readDispVdWUFF(node, geo, input)

    !> Node to process
    type(fnode), pointer :: node

    !> Geometry of the system
    type(TGeometry), intent(in) :: geo

    !> Filled input structure on exit
    type(DispUffInp), intent(out) :: input

    type(string) :: buffer
    type(fnode), pointer :: child, value1, child2
    integer :: iSp
    logical :: found

    call getChildValue(node, "Parameters", value1, child=child)
    allocate(input%distances(geo%nSpecies))
    allocate(input%energies(geo%nSpecies))
    call getNodeName(value1, buffer)
    select case(char(buffer))
    case("uffparameters")
      do iSp = 1, geo%nSpecies
        call getUffValues(geo%speciesNames(iSp), input%distances(iSp), &
            &input%energies(iSp), found)
        if (.not. found) then
          call detailedError(value1, "UFF parameters for species '" // geo&
              &%speciesNames(iSp) // "' not found.")
        end if
      end do
    case default
      call setUnprocessed(value1)
      do iSp = 1, geo%nSpecies
        call getChild(child, geo%speciesNames(iSp), child2)
        call getChildValue(child2, "Distance", input%distances(iSp), &
            &modifier=buffer)
        call convertByMul(char(buffer), lengthUnits, child, &
            &input%distances(iSp))
        call getChildValue(child2, "Energy", input%energies(iSp), &
            &modifier=buffer)
        call convertByMul(char(buffer), energyUnits, child, &
            &input%energies(iSp))
      end do
    end select

  end subroutine readDispVdWUFF

#:if WITH_DFTD3


  !> Reads in initialization data for the DFTD3 dispersion module.
  subroutine readDispDFTD3(node, input)

    !> Node to process.
    type(fnode), pointer :: node

    !> Filled input structure on exit.
    type(DispDftD3Inp), intent(out) :: input

    type(fnode), pointer :: child, childval
    type(string) :: buffer

    call getChildValue(node, "Damping", childval, default="BeckeJohnson", &
        & child=child)
    call getNodeName(childval, buffer)
    select case (char(buffer))
    case ("beckejohnson")
      input%tBeckeJohnson = .true.
      call getChildValue(childval, "a1", input%a1, default=0.5719_dp)
      call getChildValue(childval, "a2", input%a2, default=3.6017_dp)
      ! Alpha is not used in BJ-damping, however, there are unused terms,
      ! which are calculated with alpha nevertheless, so set the default
      ! as found in dftd3 code.
      input%alpha6 = 14.0_dp
    case ("zerodamping")
      input%tBeckeJohnson = .false.
      call getChildValue(childval, "sr6", input%sr6)
      ! Although according to the documentation, this parameter is not used
      ! when calculating zero damping, results do change, when this parameter
      ! is changed. We set it to the value found in dftd3 code
      input%sr8 = 1.0_dp
      call getChildValue(childval, "alpha6", input%alpha6, default=14.0_dp)
    case default
      call getNodeHSDName(childval, buffer)
      call detailedError(child, "Invalid damping method '" // char(buffer) // "'")
    end select
    call getChildValue(node, "s6", input%s6, default=1.0_dp)
    call getChildValue(node, "s8", input%s8, default=0.5883_dp)
    call getChildValue(node, "cutoff", input%cutoff, default=sqrt(9000.0_dp), &
        & modifier=buffer, child=child)
    call convertByMul(char(buffer), lengthUnits, child, input%cutoff)
    call getChildValue(node, "cutoffcn", input%cutoffCN, default=40.0_dp, &
        & modifier=buffer, child=child)
    call convertByMul(char(buffer), lengthUnits, child, input%cutoffCN)
    call getChildValue(node, "threebody", input%threebody, default=.false.)
    ! D3H5 - additional H-H repulsion
    call getChildValue(node, "hhrepulsion", input%hhrepulsion, default=.false.)

    input%numgrad = .false.

  end subroutine readDispDFTD3

#:endif


  !> reads in value of temperature for MD with sanity checking of the input
  subroutine readTemperature(node, ctrl)

    !> data to parse
    type(fnode), pointer :: node

    !> control data coming back
    type(control), intent(inout) :: ctrl

    type(string) :: modifier

    allocate(ctrl%tempSteps(1))
    allocate(ctrl%tempValues(1))
    allocate(ctrl%tempMethods(1))
    ctrl%tempMethods(1) = 1
    ctrl%tempSteps(1) = 1
    call getChildValue(node, "", ctrl%tempValues(1), modifier=modifier)
    call convertByMul(char(modifier), energyUnits, node, ctrl%tempValues(1))
    if (ctrl%tempValues(1) < 0.0_dp) then
      call detailedError(node, "Negative temperature.")
    end if
    if (ctrl%tempValues(1) < minTemp) then
      ctrl%tempValues(1) = minTemp
    end if

  end subroutine readTemperature


  !> reads a temperature profile for MD with sanity checking of the input
  subroutine readTemperatureProfile(node, modifier, ctrl)

    !> parser node contaning the relevant part of the user input
    type(fnode), pointer :: node

    !> unit modifier for the profile
    character(len=*), intent(in) :: modifier

    !> Control structure to populate
    type(control), intent(inout) :: ctrl


    !> Names of thermal profiles
    character(len=*), parameter :: tempMethodNames(3) = (/ 'constant   ', &
        &'linear     ', 'exponential' /)

    type(listString) :: ls
    type(listIntR1) :: li1
    type(listRealR1) :: lr1
    character(len=20), allocatable :: tmpC1(:)
    integer :: ii, jj

    call init(ls)
    call init(li1)
    call init(lr1)
    call getChildValue(node, "", ls, 1, li1, 1, lr1)
    if (len(ls) < 1) then
      call detailedError(node, "At least one annealing step must be &
          &specified.")
    end if
    allocate(tmpC1(len(ls)))
    allocate(ctrl%tempSteps(len(li1)))
    allocate(ctrl%tempValues(len(lr1)))
    call asArray(ls, tmpC1)
    call asVector(li1, ctrl%tempSteps)
    call asVector(lr1, ctrl%tempValues)
    call destruct(ls)
    call destruct(li1)
    call destruct(lr1)
    allocate(ctrl%tempMethods(size(tmpC1)))
    lp2: do ii = 1, size(tmpC1)
      do jj = 1, size(tempMethodNames)
        if (trim(tmpC1(ii)) == tolower(trim(tempMethodNames(jj)))) then
          ctrl%tempMethods(ii) = jj
          cycle lp2
        end if
      end do
      call detailedError(node, "Invalid annealing method name '" &
          &// trim(tmpC1(ii)) // "'.")
    end do lp2

    if (any(ctrl%tempSteps < 0)) then
      call detailedError(node, "Step values must not be negative.")
    end if

    ii = sum(ctrl%tempSteps)
    if (ii < 1) then
      call detailedError(node, "Sum of steps in the profile must be &
          &greater than zero.")
    end if
    ctrl%maxRun = ii - 1

    if (any(ctrl%tempValues < 0.0_dp)) then
      call detailedError(node, "Negative temperature.")
    end if

    call convertByMul(modifier, energyUnits, node, ctrl%tempValues)
    if (any(ctrl%tempValues < minTemp)) then
      ctrl%tempValues = max(ctrl%tempValues, minTemp)
    end if
    deallocate(tmpC1)

  end subroutine readTemperatureProfile


  !> Reads the excited state data block
  subroutine readExcited(node, ctrl)

    !> Node to parse
    type(fnode), pointer :: node

    !> Control structure to fill
    type(control), intent(inout) :: ctrl

    type(fnode), pointer :: child
  #:if WITH_ARPACK
    type(fnode), pointer :: child2
    type(string) :: buffer
    type(string) :: modifier
  #:endif

    ! Linear response stuff
    call getChild(node, "Casida", child, requested=.false.)

  #:if not WITH_ARPACK

    if (associated(child)) then
      call detailedError(child, 'This DFTB+ binary has been compiled without support for linear&
          & response calculations (requires the ARPACK/ngARPACK library).')
    end if

  #:else

    if (associated(child)) then

      ctrl%lrespini%tInit = .true.

      if (ctrl%tSpin) then
        ctrl%lrespini%sym = ' '
      else
        call getChildValue(child, "Symmetry", buffer, child=child2)
        select case (unquote(char(buffer)))
        case ("Singlet" , "singlet")
          ctrl%lrespini%sym = 'S'
        case ("Triplet" , "triplet")
          ctrl%lrespini%sym = 'T'
        case ("Both" , "both")
          ctrl%lrespini%sym = 'B'
        case default
          call detailedError(child2, "Invalid symmetry value '"  // char(buffer) // &
              & "' (must be 'Singlet', 'Triplet' or 'Both').")
        end select
      end if

      call getChildValue(child, "NrOfExcitations", ctrl%lrespini%nexc)

      call getChild(child, "StateOfInterest", child2, requested=.false.)
      if (.not. associated(child2)) then
        ctrl%lrespini%nstat = 0
        call setChildValue(child, "StateOfInterest", 0)
      else
        call getChildValue(child2, "", buffer)
        if (tolower(unquote(char(buffer))) == "brightest") then
          if (ctrl%lrespini%sym /= "S" .or. ctrl%tSpin) then
            call detailedError(child2, "Brightest mode only allowed for spin unpolarised singlet&
                & excitations.")
          end if
          ctrl%lrespini%nstat = -1
        else
          call getChildValue(child2, "", ctrl%lrespini%nstat)
          if (ctrl%lrespini%nstat > ctrl%lrespini%nexc) then
            call detailedError(child2, "Invalid value, must be within range of NrOfExcitations")
          elseif (ctrl%lrespini%sym == "B" .and. ctrl%lrespini%nstat /= 0) then
            call detailedError(child2, "You cannot specify a particular excited state if symmetry&
                & is 'B'")
          end if
        end if
      end if

      call getChildValue(child, "EnergyWindow", ctrl%lrespini%energyWindow, 0.0_dp, &
          & modifier=modifier, child=child2)
      ctrl%lrespini%tEnergyWindow = ctrl%lrespini%energyWindow /= 0.0_dp
      call convertByMul(char(modifier), energyUnits, child2, ctrl%lrespini%energyWindow)
      call getChildValue(child, "OscillatorWindow", ctrl%lrespini%oscillatorWindow, 0.0_dp, &
          & modifier=modifier,  child=child2)
      ctrl%lrespini%tOscillatorWindow = ctrl%lrespini%oscillatorWindow /= 0.0_dp
      call convertByMul(char(modifier), dipoleUnits, child2, ctrl%lrespini%oscillatorWindow)
      call getChildValue(child, "CacheCharges", ctrl%lrespini%tCacheCharges, default=.true.)
      call getChildValue(child, "WriteMulliken", ctrl%lrespini%tMulliken, default=.false.)
      call getChildValue(child, "WriteCoefficients", ctrl%lrespini%tCoeffs, default=.false.)
      ctrl%lrespini%tGrndState = .false.
      if (ctrl%lrespini%tCoeffs) then
        call getChildValue(child, "TotalStateCoeffs", ctrl%lrespini%tGrndState, .false.)
      end if
      call getChildValue(child, "WriteEigenvectors", ctrl%lrespini%tPrintEigVecs, .false.)
      call getChildValue(child, "WriteXplusY", ctrl%lrespini%tXplusY, default=.false.)
      call getChildValue(child, "WriteSPTransitions", ctrl%lrespini%tSPTrans, default=.false.)
      call getChildValue(child, "WriteTransitions", ctrl%lrespini%tTrans, default=.false.)
      call getChildValue(child, "WriteTransitionDipole", ctrl%lrespini%tTradip, default=.false.)
      call getChildValue(child, "WriteStatusArnoldi", ctrl%lrespini%tArnoldi, default=.false.)
      call getChildValue(child, "TestArnoldi", ctrl%lrespini%tDiagnoseArnoldi, default=.false.)

      if (ctrl%tForces .or. ctrl%tPrintForces) then
        call getChildValue(child, "ExcitedStateForces", ctrl%tCasidaForces, default=.true.)
      end if

    end if

  #:endif

  end subroutine readExcited


  !> Reads the analysis block
#:if WITH_TRANSPORT
  subroutine readAnalysis(node, ctrl, geo, orb, transpar, tundos)
#:else
  subroutine readAnalysis(node, ctrl, geo, orb)
#:endif

    !> Node to parse
    type(fnode), pointer :: node

    !> Control structure to fill
    type(control), intent(inout) :: ctrl

    !> Geometry of the system
    type(TGeometry), intent(in) :: geo

    !> Orbital
    type(TOrbitals), intent(in) :: orb

  #:if WITH_TRANSPORT
    !> Transport parameters
    type(TTransPar), intent(inout) :: transpar

    !> Tunneling and Dos parameters
    type(TNEGFTunDos), intent(inout) :: tundos
  #:endif

    type(fnode), pointer :: val, child, child2, child3
    type(fnodeList), pointer :: children
    integer, allocatable :: pTmpI1(:)
    type(string) :: buffer
    integer :: nReg, iReg
    character(lc) :: strTmp
    type(listRealR1) :: lr1
    logical :: tPipekDense
    logical :: tWriteBandDatDef, tHaveEigenDecomposition

    tHaveEigenDecomposition = .false.
    if (any(ctrl%solver%isolver == [electronicSolverTypes%qr,&
        & electronicSolverTypes%divideandconquer, electronicSolverTypes%relativelyrobust,&
        & electronicSolverTypes%elpa])) then
      tHaveEigenDecomposition = .true.
    end if

    if (tHaveEigenDecomposition) then

      call getChildValue(node, "ProjectStates", val, "", child=child, &
          & allowEmptyValue=.true., list=.true.)
      call getChildren(child, "Region", children)
      nReg = getLength(children)
      ctrl%tProjEigenvecs = (nReg > 0)
      if (ctrl%tProjEigenvecs) then
        allocate(ctrl%tShellResInRegion(nReg))
        allocate(ctrl%tOrbResInRegion(nReg))
        allocate(ctrl%RegionLabel(nReg))
        call init(ctrl%iAtInRegion)
        do iReg = 1, nReg
          call getItem1(children, iReg, child2)
          call getChildValue(child2, "Atoms", buffer, child=child3, &
              &multiple=.true.)
          call convAtomRangeToInt(char(buffer), geo%speciesNames, &
              &geo%species, child3, pTmpI1)
          call append(ctrl%iAtInRegion, pTmpI1)
          call getChildValue(child2, "ShellResolved", &
              & ctrl%tShellResInRegion(iReg), .false., child=child3)
          if (ctrl%tShellResInRegion(iReg)) then
            if (.not. all(geo%species(pTmpI1) == geo%species(pTmpI1(1)))) then
              call detailedError(child3, "Shell resolved PDOS only allowed for &
                  &regions where all atoms belong to the same species")
            end if
          end if
          call getChildValue(child2, "OrbitalResolved", &
              & ctrl%tOrbResInRegion(iReg), .false., child=child3)
          if (ctrl%tOrbResInRegion(iReg)) then
            if (.not. all(geo%species(pTmpI1) == geo%species(pTmpI1(1)))) then
              call detailedError(child3, "Orbital resolved PDOS only allowed for &
                  &regions where all atoms belong to the same species")
            end if
          end if
          deallocate(pTmpI1)
          write(strTmp, "('region',I0)") iReg
          call getChildValue(child2, "Label", buffer, trim(strTmp))
          ctrl%RegionLabel(iReg) = unquote(char(buffer))
        end do
      end if

      call getChild(node, "Localise", child=val, requested=.false.)
      if (associated(val)) then
        ctrl%tLocalise = .true.
        call getChild(val, "PipekMezey", child=child2, requested=.false.)
        if (associated(child2)) then
          allocate(ctrl%pipekMezeyInp)
          associate(inp => ctrl%pipekMezeyInp)
            call getChildValue(child2, "MaxIterations", inp%maxIter, 100)
            tPipekDense = .true.
            if (.not. geo%tPeriodic) then
              call getChildValue(child2, "Dense", tPipekDense, .false.)
              if (.not. tPipekDense) then
                call init(lr1)
                call getChild(child2, "SparseTolerances", child=child3, requested=.false.)
                if (associated(child3)) then
                  call getChildValue(child3, "", 1, lr1)
                  if (len(lr1) < 1) then
                    call detailedError(child2, "Missing values of tolerances.")
                  end if
                  allocate(inp%sparseTols(len(lr1)))
                  call asVector(lr1, inp%sparseTols)
                else
                  allocate(inp%sparseTols(4))
                  inp%sparseTols = [0.1_dp, 0.01_dp, 1.0E-6_dp, 1.0E-12_dp]
                  call setChildValue(child2, "SparseTolerances", inp%sparseTols)
                end if
                call destruct(lr1)
              end if
            end if
            if (tPipekDense) then
              call getChildValue(child2, "Tolerance", inp%tolerance, 1.0E-4_dp)
            end if
          end associate
        else
          call detailedError(val, "No localisation method chosen")
        end if
      end if

      call getChildValue(node, "WriteEigenvectors", ctrl%tPrintEigVecs, .false.)
      if (ctrl%tPrintEigVecs .or. ctrl%lrespini%tPrintEigVecs) then
        call getChildValue(node, "EigenvectorsAsTxt", ctrl%tPrintEigVecsTxt, &
            & .false.)
      end if

    #:if WITH_SOCKETS
      tWriteBandDatDef = .not. allocated(ctrl%socketInput)
    #:else
      tWriteBandDatDef = .true.
    #:endif

      call getChildValue(node, "WriteBandOut", ctrl%tWriteBandDat, tWriteBandDatDef)

    end if

    ! Is this compatible with Poisson solver use?
    call readElectrostaticPotential(node, geo, ctrl)

    call getChildValue(node, "MullikenAnalysis", ctrl%tPrintMulliken, .true.)
    call getChildValue(node, "AtomResolvedEnergies", ctrl%tAtomicEnergy, &
        &.false.)

    call getChildValue(node, "CalculateForces", ctrl%tPrintForces, .false.)

  #:if WITH_TRANSPORT
    call getChild(node, "TunnelingAndDOS", child, requested=.false.)
    if (associated(child)) then
      if (.not.transpar%defined) then
        call error("Block TunnelingAndDos requires Transport block.")
      end if
      if (.not.transpar%taskUpload) then
        call error("Block TunnelingAndDos not compatible with task=contactHamiltonian")
      end if
      call readTunAndDos(child, orb, geo, tundos, transpar, ctrl%tempElec)
    endif
  #:endif

  end subroutine readAnalysis


  !> Reads W values if required by settings in the Hamiltonian or the excited state
  subroutine readSpinConstants(hamNode, geo, slako, ctrl)

    !> node for Hamitonian data
    type(fnode), pointer :: hamNode

    !> geometry of the system
    type(TGeometry), intent(in) :: geo

    !> Slater-Koster structure
    type(slater), intent(in) :: slako

    !> control structure
    type(control), intent(inout) :: ctrl

    type(fnode), pointer :: child
    logical :: tLRNeedsSpinConstants, tOrbResolvedW
    integer :: iSp1

    tLRNeedsSpinConstants = .false.

    if (ctrl%lrespini%tInit) then
      select case (ctrl%lrespini%sym)
      case ("T", "B", " ")
        tLRNeedsSpinConstants = .true.
      case ("S")
        tLRNeedsSpinConstants = .false.
      case default
      end select
    end if

    if (tLRNeedsSpinConstants .or. ctrl%tSpin) then
      allocate(ctrl%spinW(slako%orb%mShell, slako%orb%mShell, geo%nSpecies))
      ctrl%spinW(:,:,:) = 0.0_dp

      call getChild(hamNode, "SpinConstants", child)
      if (.not.ctrl%tOrbResolved) then
        call getChildValue(child, "ShellResolvedSpin", tOrbResolvedW, .false.)
      else
        tOrbResolvedW = .true.
      end if

      if (tOrbResolvedW) then
        ! potentially unique values for each shell
        do iSp1 = 1, geo%nSpecies
          call getChildValue(child, geo%speciesNames(iSp1),&
              & ctrl%spinW(:slako%orb%nShell(iSp1), :slako%orb%nShell(iSp1), iSp1))
        end do
      else
        ! only one value per atom
        do iSp1 = 1, geo%nSpecies
          call getChildValue(child, geo%speciesNames(iSp1),ctrl%spinW(1, 1, iSp1))
          ctrl%spinW(:slako%orb%nShell(iSp1), :slako%orb%nShell(iSp1), iSp1) =&
              & ctrl%spinW(1, 1, iSp1)
        end do
      end if
    end if

  end subroutine readSpinConstants


  !> Reads customised Hubbard U values that over-ride the SK file values
  subroutine readCustomisedHubbards(node, geo, orb, tShellResolvedScc, hubbU)

    !> input data to parse
    type(fnode), pointer, intent(in) :: node

    !> geometry of the system
    type(TGeometry), intent(in) :: geo

    !> atomic orbital information
    type(TOrbitals), intent(in) :: orb

    !> is this a shell resolved calculation, or only one U value per atom
    logical, intent(in) :: tShellResolvedScc

    !> hubbard U values on exit
    real(dp), allocatable, intent(out) :: hubbU(:,:)

    type(fnode), pointer :: child, child2
    integer :: iSp1

    call getChild(node, "CustomisedHubbards", child, requested=.false.)
    if (associated(child)) then
      allocate(hubbU(orb%mShell, geo%nSpecies))
      hubbU(:,:) = 0.0_dp
      do iSp1 = 1, geo%nSpecies
        call getChild(child, geo%speciesNames(iSp1), child2, requested=.false.)
        if (.not. associated(child2)) then
          cycle
        end if
        if (tShellResolvedScc) then
          call getChildValue(child2, "", hubbU(:orb%nShell(iSp1), iSp1))
        else
          call getChildValue(child2, "", hubbU(1, iSp1))
          hubbU(:orb%nShell(iSp1), iSp1) = hubbU(1, iSp1)
        end if
      end do
    end if

  end subroutine readCustomisedHubbards

#:if WITH_TRANSPORT
  !> Read geometry information for transport calculation
  subroutine readTransportGeometry(root, geom, transpar)

    !> Root node containing the current block
    type(fnode), pointer :: root

    !> geometry of the system, which may be modified for some types of calculation
    type(TGeometry), intent(inout) :: geom

    !> Parameters of the transport calculation
    type(TTransPar), intent(inout) :: transpar

    type(fnode), pointer :: pGeom, pDevice, pNode, pTask, pTaskType
    type(string) :: buffer, modif
    type(fnode), pointer :: pTmp, field
    type(fnodeList), pointer :: pNodeList
    integer :: ii, contact
    real(dp) :: acc, contactRange(2), lateralContactSeparation
    type(listInt) :: li

    transpar%defined = .true.
    transpar%tPeriodic1D = .not. geom%tPeriodic
    call getChild(root, "Device", pDevice)
    call getChildValue(pDevice, "AtomRange", transpar%idxdevice)
    call getChild(pDevice, "FirstLayerAtoms", pTmp, requested=.false.)
    call readFirstLayerAtoms(pTmp, transpar%PL, transpar%nPLs, transpar%idxdevice)
    if (.not.associated(pTmp)) then
      call setChildValue(pDevice, "FirstLayerAtoms", transpar%PL)
    end if

    call getChild(pDevice, "ContactPLs", pTmp, requested=.false.)
    if (associated(pTmp)) then
      call init(li)
      call getChildValue(pTmp, "", li)
      allocate(transpar%cblk(len(li)))
      call asArray(li,transpar%cblk)
      call destruct(li)
    end if

    !! Note: we parse first the task because we need to know it to defined the
    !! mandatory contact entries. On the other hand we need to wait that
    !! contacts are parsed to resolve the name of the contact for task =
    !! contacthamiltonian
    call getChildValue(root, "Task", pTaskType, child=pTask, default='uploadcontacts')
    call getNodeName(pTaskType, buffer)

    call getChildren(root, "Contact", pNodeList)
    transpar%ncont = getLength(pNodeList)
    if (transpar%ncont < 2) then
      call detailedError(root, "At least two contacts must be defined")
    end if
    allocate(transpar%contacts(transpar%ncont))
    !! Parse contact geometry

    call readContacts(pNodeList, transpar%contacts, geom, (buffer .eq. "uploadcontacts"))

    select case (char(buffer))

    case ("contacthamiltonian")

      transpar%taskUpload = .false.
      call getChildValue(pTaskType, "ContactId", buffer, child=pTmp)
      contact = getContactByName(transpar%contacts(:)%name, tolower(trim(unquote(char(buffer)))),&
          & pTmp)
      transpar%taskContInd = contact
      transpar%contacts(contact)%output = "shiftcont_" // trim(transpar%contacts(contact)%name) //&
          & ".dat"
      if (.not. geom%tPeriodic) then
        call getChildValue(pTaskType, "ContactSeparation", lateralContactSeparation, 1000.0_dp,&
            & modifier=modif, child=field)
        call convertByMul(char(modif),lengthUnits,field,lateralContactSeparation)
      end if
      transpar%tPeriodic1D = .not. geom%tPeriodic

      call reduceGeometry(transpar%contacts(contact)%lattice, transpar%contacts(contact)%idxrange,&
          & lateralContactSeparation, geom)

      transpar%ncont = 0

    case ("uploadcontacts")

      transpar%taskUpload = .true.

    case default

      call getNodeHSDName(pTaskType, buffer)
      call detailedError(pTask, "Invalid task '" // char(buffer) // "'")

   end select

   call destroyNodeList(pNodeList)

  end subroutine readTransportGeometry


  !> Reduce the geometry for the contact calculation
  subroutine reduceGeometry(contactVec, contactRange, lateralContactSeparation, geom)

    !> Vector between principle layers in the contact
    real(dp), intent(in) :: contactVec(3)

    !> Range of atoms in the contact
    integer, intent(in) :: contactRange(2)

    !> Lateral separation distance between contacts in a periodic box
    real(dp), intent(in) :: lateralContactSeparation

    !> atomic geometry
    type(TGeometry), intent(inout) :: geom

    real(dp) :: contUnitVec(3), dots(3), newLatVecs(3, 3), newOrigin(3)
    real(dp) :: minProj, maxProj
    logical :: mask(3)
    integer :: ind, ii

    if (geom%tPeriodic) then
      contUnitVec = contactVec / sqrt(sum(contactVec**2, dim=1))
      dots = abs(matmul(contUnitVec, geom%latVecs))
      mask = (abs(dots - sqrt(sum(geom%latVecs, dim=1)**2)) < 1e-8_dp)
      if (count(mask) /= 1) then
        call error("Too many lattice vectors parallel to the contact")
      end if
      ! Workaround for bug in Intel compiler (can not use index function)
      ind = 1
      do while (.not. mask(ind))
        ind = ind + 1
      end do
      newLatVecs = geom%latVecs
      newLatVecs(:,ind) = 2.0_dp * contactVec
      newOrigin = geom%origin
    else
      newLatVecs(:,1) = 2.0_dp * contactVec
      mask = abs(contactVec) > 1e-8_dp
      ! Workaround for bug in Intel compiler (can not use index function)
      ind = 1
      do while (.not. mask(ind))
        ind = ind + 1
      end do
      newLatVecs(modulo(ind+1,3)+1, 2) = -newLatVecs(ind,1)
      newLatVecs(ind,2) = 0.0_dp !newLatVecs(modulo(ind+1,3)+1, 1)
      newLatVecs(modulo(ind-1,3)+1, 2) = 0.0_dp
      call cross3(newLatVecs(:,3), newLatVecs(:,1), newLatVecs(:,2))
      newLatVecs(:,2) = newLatVecs(:,2) / sqrt(sum(newLatVecs(:,2)**2))
      newLatVecs(:,3) = newLatVecs(:,3) / sqrt(sum(newLatVecs(:,3)**2))
      newOrigin = 0.0_dp
    end if
    call reduce(geom, contactRange(1), contactRange(2))
    if (.not. geom%tPeriodic) then
      do ii = 2, 3
        minProj = 0_dp !minval(matmul(newLatVecs(:,ii), geom%coords))
        maxProj = 0_dp !maxval(matmul(newLatVecs(:,ii), geom%coords))
        newLatVecs(:,ii) = ((maxProj - minProj) + lateralContactSeparation) * newLatVecs(:,ii)
      end do
    end if
    call setLattice(geom, newOrigin, newLatVecs)

  end subroutine reduceGeometry


  subroutine readFirstLayerAtoms(pnode, pls, npl, idxdevice, check)
    logical, optional :: check
    type(fnode), pointer, intent(in) :: pnode
    integer :: idxdevice(2)
    integer, allocatable :: pls(:)
    integer :: npl

    type(listInt) :: li
    logical :: checkidx

    checkidx = .true.
    if (present(check)) checkidx = check

    if (associated(pnode)) then
        call init(li)
        call getChildValue(pnode, "", li)
        npl = len(li)
        allocate(pls(npl))
        call asArray(li, pls)
        call destruct(li)
        if (checkidx) then
          if (any(pls < idxdevice(1) .or. &
                  pls > idxdevice(2))) then
             call detailedError(pnode, "First layer atoms must be between " &
               &// i2c(idxdevice(1)) // " &
               & and " // i2c(idxdevice(2)) // ".")
          end if
        end if
      else
         npl = 1
         allocate(pls(npl))
         pls = (/ 1 /)
      end if

  end subroutine readFirstLayerAtoms


  subroutine readGreensFunction(pNode, greendens, transpar, tempElec)
    type(TNEGFGreenDensInfo), intent(inout) :: greendens
    type(TTransPar), intent(inout) :: transpar
    real(dp), intent(in) :: tempElec

    type(fnode), pointer :: pGeom, pDevice, pNode, pTask, pTaskType
    type(fnodeList), pointer :: pNodeList
    type(fnode), pointer :: pTmp, field, child1, child2
    real(dp) :: Estep
    integer :: defValue, ii, nfermi
    type(string) :: buffer, modif
    logical :: realAxisConv, equilibrium

    type(listInt) :: li
    type(listReal) :: fermiBuffer

    greendens%defined = .true.

    if (.not. transpar%defined) then
      !! Fermi level: in case of collinear spin we accept two values
      !! (up and down)
      call init(fermiBuffer)
      call getChildValue(pNode, "FermiLevel", fermiBuffer, modifier=modif)
      if ( len(fermiBuffer) .eq. 1) then
        call asArray(fermiBuffer, greendens%oneFermi)
        greendens%oneFermi(2) = greendens%oneFermi(1)
      else if ( len(fermiBuffer) .eq. 2) then
        call asArray(fermiBuffer, greendens%oneFermi)
      else
        call detailedError(pNode, &
            & "FermiLevel accepts 1 or 2 (for collinear spin) values")
      end if
      call destruct(fermiBuffer)
      call convertByMul(char(modif), energyUnits, pNode, greendens%oneFermi)

      call getChild(pNode, "FirstLayerAtoms", pTmp, requested=.false.)
      call readFirstLayerAtoms(pTmp, greendens%PL, greendens%nPLs,&
                                &transpar%idxdevice, check = .false.)
      if (.not.associated(pTmp)) then
        call setChildValue(pNode, "FirstLayerAtoms", greendens%PL)
      end if
      !call getChild(pNode, "ContactPLs", pTmp, requested=.false.)
      !if (associated(pTmp)) then
      !  call init(li)
      !  call getChildValue(pTmp, "", li)
      !  allocate(transpar%cblk(len(li)))
      !  call asArray(li,transpar%cblk)
      !  call destruct(li)
      !end if
      allocate(greendens%kbT(1))
      greendens%kbT(:) = tempElec
    else
      if (transpar%ncont > 0) then
        allocate(greendens%kbT(transpar%ncont))
        do ii = 1, transpar%ncont
          if (transpar%contacts(ii)%kbT .ge. 0.0_dp) then
            greendens%kbT(ii) = transpar%contacts(ii)%kbT
          else
            greendens%kbT(ii) = tempElec
          end if
        enddo
      end if
    end if

    call getChildValue(pNode, "LocalCurrents", greendens%doLocalCurr, .false.)
    call getChildValue(pNode, "Verbosity", greendens%verbose, 51)
    call getChildValue(pNode, "Delta", greendens%delta, 1.0e-5_dp, modifier=modif, child=field)
    call convertByMul(char(modif), energyUnits, field, greendens%delta)
    call getChildValue(pNode, "SaveSurfaceGFs", greendens%saveSGF, .true.)
    call getChildValue(pNode, "ReadSurfaceGFs", greendens%readSGF, .false.)
    call getChildValue(pNode, "ContourPoints", greendens%nP(1:2), [ 20, 20 ])
    call getChildValue(pNode, "EnclosedPoles",  greendens%nPoles, 3)
    call getChildValue(pNode, "LowestEnergy", greendens%enLow, -2.0_dp, modifier=modif, child=field)
    call convertByMul(char(modif), energyUnits, field, greendens%enLow)
    call getChildValue(pNode, "FermiCutoff", greendens%nkT, 10)
      ! Fermi energy had not been set by other means yet

      ! Non equilibrium integration along real axis:
      ! The code will perform the integration if the number of points is larger
      ! than zero, no matter if there's bias or not.
      ! Therefore I restored the default on the energy step, as it works at zero
      ! bias and it scales flawlessy with increasing bias
      ! It is still allowed to directly set the number of points, if prefered
      ! libNEGF only wants the number of points in input
      call getChild(pNode, "RealAxisPoints", child1, requested=.false.)
      call getChild(pNode, "RealAxisStep", child2, requested=.false., &
          & modifier=buffer)
      realAxisConv = .false.
      ! Set a bool to verify if all contacts are at the same potential (if so,
      ! no points are needed)
      equilibrium = .true.
      do ii = 2, transpar%ncont
        if (transpar%contacts(1)%potential .ne. transpar%contacts(ii)%potential &
           & .or. transpar%contacts(1)%kbT .ne. transpar%contacts(ii)%kbT ) then
           equilibrium = .false.
        end if
      end do

      ! Both Points and Step cannot be specified
      if  (associated (child1) .and. associated(child2)) then
        call detailedError(child1, "RealAxisPoints and RealAxisStep " &
                            &// " cannot be specified together.")
      ! If only one is specified, take it as valid value
      else if (associated(child1)) then
        call getChildValue(pNode, "RealAxisPoints", greendens%nP(3))
      else if (associated(child2)) then
        call getChildValue(pNode, "RealAxisStep", Estep, child=child2, &
             & modifier=modif)
        call convertByMul(char(modif), energyUnits, child2, Estep)
        realAxisConv = .true.
      ! If the system is under equilibrium we set the number of
      ! points to zero
      else if (equilibrium) then
        call getChildValue(pNode, "RealAxisPoints", greendens%nP(3), &
          & 0, child=child1)
      else
        !Default is a point every 1500H
        call getChildValue(pNode, "RealAxisStep", Estep, 6.65e-4_dp, &
                          &modifier=modif, child=child2)
        realAxisConv = .true.
      end if
      ! RealAxisConv means that we have a step and we convert it in a number
      ! of points
      if (realAxisConv) then
        defValue = int(1.0_dp/Estep &
          & * (maxval(transpar%contacts(:)%potential) &
          & - minval(transpar%contacts(:)%potential) + &
          & 2 * greendens%nKT * maxval(greendens%kbT)))
        greendens%nP(3) = defvalue
        !call getChildValue(pNode, "RealAxisPoints", greendens%nP(3), &
        !    & defvalue, child=child1)
      end if


  end subroutine readGreensFunction


  !> Read in Poisson related data
  subroutine readPoisson(pNode, poisson, tPeriodic, tPeriodic1D)
    type(fnode), pointer :: pNode
    type(TPoissonInfo), intent(inout) :: poisson
    logical, intent(in) :: tPeriodic, tPeriodic1D

    type(fnode), pointer :: pTmp, pTmp2, pChild, field
    type(string) :: buffer, modif
    character(lc) :: strTmp
    real(dp) :: denstol, gatelength_l
    integer :: ii, ibc, bctype
    logical :: needsPoissonBox

    poisson%defined = .true.
    needsPoissonBox = (.not. tPeriodic) .or. tPeriodic1D
    if (needsPoissonBox) then
      call getChildValue(pNode, "PoissonBox", poisson%poissBox, &
          & modifier=modif, child=field)
      call convertByMul(char(modif), lengthUnits, field, &
          & poisson%poissBox)
    end if
    poisson%foundBox = needsPoissonBox
    call getChildValue(pNode, "MinimalGrid", poisson%poissGrid, &
        & [ 0.3_dp, 0.3_dp, 0.3_dp ], modifier=modif, child=field)
    call convertByMul(char(modif), lengthUnits, field, &
        & poisson%poissGrid)
    call getChildValue(pNode, "NumericalNorm", poisson%numericNorm, .false.)
    call getChild(pNode, "AtomDensityCutoff", pTmp, requested=.false., &
        & modifier=modif)
    call getChild(pNode, "AtomDensityTolerance", pTmp2, requested=.false.)
    if (associated(pTmp) .and. associated(pTmp2)) then
      call detailedError(pNode, "Either one of the tags AtomDensityCutoff or&
          & AtomDensityTolerance can be specified.")
    else if (associated(pTmp)) then
      call getChildValue(pTmp, "", poisson%maxRadAtomDens, default=14.0_dp, &
          &  modifier=modif)
      call convertByMul(char(modif), lengthUnits, pTmp, poisson%maxRadAtomDens)
      if (poisson%maxRadAtomDens <= 0.0_dp) then
        call detailedError(pTmp2, "Atom density cutoff must be > 0")
      end if
    else
      call getChildValue(pNode, "AtomDensityTolerance", denstol, 1e-6_dp, &
          & child=pTmp2)
      if (denstol <= 0.0_dp) then
        call detailedError(pTmp2, "Atom density tolerance must be > 0")
      end if
      ! Negative value to signalize automatic determination
      poisson%maxRadAtomDens = -denstol
    end if

    call getChildValue(pNode, "CutoffCheck", poisson%cutoffcheck,&
        & .true.)
    call getChildValue(pNode, "Verbosity", poisson%verbose, 51)
    call getChildValue(pNode, "SavePotential", poisson%savePotential,&
        & .false.)
    call getChildValue(pNode, "PoissonAccuracy", poisson%poissAcc,&
        & 1.0e-6_dp)
    call getChildValue(pNode, "BuildBulkPotential", poisson%bulkBC,&
        & .true.)
    call getChildValue(pNode, "ReadOldBulkPotential", &
        & poisson%readBulkPot, .false.)
    call getChildValue(pNode, "RecomputeAfterDensity",&
        & poisson%solvetwice, .false.)
    call getChildValue(pNode, "MaxPoissonIterations",&
        & poisson%maxPoissIter, 60)

    call getChild(pNode, "OverrideDefaultBC", pTmp, requested=.false.)
    poisson%overrideBC(:) = 0
    if (associated(pTmp)) then
      call getPoissonBoundaryConditionOverrides(pTmp, [ 1, 2 ], &
          & poisson%overrideBC)
    end if

    call getChildValue(pNode, "OverrideBulkBC", pTmp, "none")
    poisson%overrBulkBC(:) = -1
    if (associated(pNode)) then
      call getPoissonBoundaryConditionOverrides(pTmp, [ 0, 1, 2 ], &
          & poisson%overrBulkBC)
    end if

    call getChildValue(pNode, "BoundaryRegion", pTmp, "global")
    call getNodeName(pTmp, buffer)
    select case(char(buffer))
    case ("global")
      poisson%localBCType = "G"
    case ("square")
      poisson%localBCType = "S"
      call getChildValue(pTmp, "BufferLength", poisson%bufferLocBC, &
          &9.0_dp, modifier=modif, child=field)
      call convertByMul(char(modif), lengthUnits, field, &
          & poisson%bufferLocBC)
    case ("circle")
      poisson%localBCType = "C"
      call getChildValue(pTmp, "BufferLength", poisson%bufferLocBC, &
          &9.0_dp, modifier=modif, child=field)
      call convertByMul(char(modif), lengthUnits, field, poisson%bufferLocBC)
    case default
      call getNodeHSDName(pTmp, buffer)
      call detailedError(pTmp, "Invalid boundary region type '" &
          &// char(buffer) // "'")
    end select

    call getChildValue(pNode, "BoxExtension", poisson%bufferBox, &
         &0.0_dp, modifier=modif, child=field)
    call convertByMul(char(modif), lengthUnits, field, poisson%bufferBox)
    if (poisson%bufferBox.lt.0.0_dp) then
      call detailedError(pNode, "BoxExtension must be a positive number")
    endif

    ! PARSE GATE OPTIONS
    call getChildValue(pNode,"Gate",pTmp2,"none",child=pChild)
    call getNodeName(pTmp2, buffer)

    select case(char(buffer))
    case ("none")
      poisson%gateType = "N"
    case ("planar")
      poisson%gateType = "P"
      call getChildValue(pTmp2, "GateLength", poisson%gateLength_l,&
          & 0.0_dp, modifier= modif, child=field)
      call convertByMul(char(modif), lengthUnits, field, &
          &poisson%gateLength_l)

      gatelength_l = poisson%gateLength_l !avoids a warning on intents
      call getChildValue(pTmp2, "GateLength_l", poisson%gateLength_l, &
          & gateLength_l, modifier=modif, child=field)
      call convertByMul(char(modif), lengthUnits, field, &
          &poisson%gateLength_l)

      call getChildValue(pTmp2, "GateLength_t", poisson%gateLength_t, &
          &poisson%gateLength_l, modifier=modif, child=field)
      call convertByMul(char(modif), lengthUnits, field, &
          &poisson%gateLength_t)

      call getChildValue(pTmp2, "GateDistance", poisson%gateRad, &
          &0.0_dp, modifier=modif, child=field)
      call convertByMul(char(modif), lengthUnits, field, &
          &poisson%gateRad)

      call getChildValue(pTmp2, "GatePotential", poisson%gatepot, &
          &0.0_dp, modifier=modif, child=field)
      call convertByMul(char(modif), energyUnits, field, &
          &poisson%gatepot)

      !call getChildValue(pTmp2, "GateDirection", poisson%gatedir, 2)
      poisson%gatedir = 2

    case ("cylindrical")
      poisson%gateType = "C"
      call getChildValue(pTmp2, "GateLength",poisson%gateLength_l,&
          & 0.0_dp, modifier= modif, child=field)
      call convertByMul(char(modif), lengthUnits, field, &
          &poisson%gateLength_l)

      call getChildValue(pTmp2, "GateRadius", poisson%gateRad, &
          &0.0_dp, modifier=modif, child=field)
      call convertByMul(char(modif), lengthUnits, field, &
          &poisson%gateRad)

      call getChildValue(pTmp2, "GatePotential", poisson%gatepot, &
          &0.0_dp, modifier=modif, child=field)
      call convertByMul(char(modif), lengthUnits, field, &
          &poisson%gatepot)

    case default
      call getNodeHSDName(pTmp2, buffer)
      call detailedError(pTmp2, "Invalid gate type '" &
          &// char(buffer) // "'")

    end select

    call getChildValue(pNode, "MaxParallelNodes", poisson%maxNumNodes, 1)

    poisson%scratch = "contacts"

  end subroutine readPoisson


  subroutine getPoissonBoundaryConditionOverrides(pNode, availableConditions, overrideBC)
    type(fnode), pointer, intent(in) :: pNode
    integer, intent(in) :: availableConditions(:)
    integer, intent(inout) :: overrideBC(:)

    integer, parameter :: PERIODIC_BC = 0
    integer, parameter :: DIRICHLET_BC = 1
    integer, parameter :: NEUMANN_BC = 2
    character(10), parameter :: bcstr(0:2) = &
        & [ character(10) :: "Periodic", "Dirichlet", "Neumann" ]
    integer :: bctype, iBC
    integer :: faceBC, oppositeBC
    integer :: ii
    type(listString) :: lStr
    type(fnode), pointer :: pNode2, pChild
    character(lc) :: strTmp

    do iBC = 1, size(availableConditions)
      bctype = availableConditions(iBC)
      call getChild(pNode, trim(bcstr(bctype)), pNode2, requested=.false.)
      if (associated(pNode2)) then
        call init(lStr)
        call getChildValue(pNode2, "boundaries", lStr, child=pChild)
        if (len(lStr).gt.6) then
          call detailedError(pChild,"boundaries must be 6 or less")
        end if
        do ii = 1, len(lStr)
          call get(lStr, strTmp, ii)
          select case(trim(strTmp))
          case("x")
            overrideBC(1) = bctype
            overrideBC(2) = bctype
          case("xmin")
            overrideBC(1) = bctype
          case("xmax")
            overrideBC(2) = bctype
          case("y")
            overrideBC(3) = bctype
            overrideBC(4) = bctype
          case("ymin")
            overrideBC(3) = bctype
          case("ymax")
            overrideBC(4) = bctype
          case("z")
            overrideBC(5) = bctype
            overrideBC(6) = bctype
          case("zmin")
            overrideBC(5) = bctype
          case("zmax")
            overrideBC(6) = bctype
          end select
        end do
        call destruct(lStr)
      end if
    end do

    ! If face is set to periodic, opposite one should be the same
    do ii = 1, 3
      faceBC = overrideBC(2 * ii)
      oppositeBC = overrideBC(2 * ii - 1)
      if (faceBC == PERIODIC_BC &
          & .and. oppositeBC /= faceBC) then
        call detailedError(pChild, &
            & "periodic override must be set both min max")
      end if
    end do

  end subroutine getPoissonBoundaryConditionOverrides


  !> Sanity checking of atom ranges and returning contact vector and direction.
  subroutine getContactVector(atomrange, geom, id, name, pContact, contactLayerTol, contactVec,&
      & contactDir)

    !> Range of atoms in the contact
    integer, intent(in) :: atomrange(2)

    !> Atomic geometry, including the contact atoms
    type(TGeometry), intent(in) :: geom

    !> Index for this contact
    integer, intent(in) :: id

    !> Contact name
    character(mc), intent(in) :: name

    !> Node in the parser, needed for error handling
    type(fnode), pointer :: pContact

    !> Allowed discrepancy in positions of atoms between the contact's two  principle layers
    real(dp), intent(in) :: contactLayerTol

    !> Vector direction between principal layers in the contact
    real(dp), intent(out) :: contactVec(3)

    !> Which supercell vector the contact vector is parallel to
    integer, intent(out) :: contactDir

    integer :: iStart, iStart2, iEnd, ii
    logical :: mask(3)
    character(lc) :: errorStr

    !! Sanity check for the atom ranges
    iStart = atomrange(1)
    iEnd = atomrange(2)
    if (iStart < 1 .or. iEnd < 1 .or. iStart > geom%nAtom .or. iEnd > geom%nAtom) then
      call detailedError(pContact, "Invalid atom range '" // i2c(iStart) &
          &// " " // i2c(iEnd) // "', values should be between " // i2c(1) &
          &// " and " // i2c(geom%nAtom) // ".")
    end if
    if (iEnd < iStart) then
      call detailedError(pContact, "Invalid atom order in contact '" // i2c(iStart) // " " //&
          & i2c(iEnd) // "', should be asscending order.")
    end if

    if (mod(iEnd - iStart + 1, 2) /= 0) then
      call detailedError(pContact, "Nr. of atoms in the contact must be even")
    end if

    ! Determining intra-contact layer vector
    iStart2 = iStart + (iEnd - iStart + 1) / 2
    contactVec = geom%coords(:,iStart) - geom%coords(:,iStart2)

    if (any(sum( (geom%coords(:,iStart:iStart2-1) - geom%coords(:,iStart2:iEnd)&
        & - spread(contactVec, dim=2, ncopies=iStart2-iStart))**2, dim=1) > contactLayerTol**2))&
        & then
      write(stdout,"(1X,A,I0,A,I0)")'Contact vector defined from atoms ', iStart, ' and ',iStart2
      write(stdout,"(1X,A,I0,'-',I0)")'Contact layer 1 atoms: ',iStart, iStart2-1
      write(stdout,"(1X,A,I0,'-',I0)")'Contact layer 2 atoms: ',iStart2, iEnd
      do ii = 0, iStart2 -1 -iStart
        if (sum((geom%coords(:,ii+iStart)-geom%coords(:,ii+iStart2) - contactVec)**2)&
            & > contactLayerTol**2) then
          write(stdout,"(1X,A,I0,A,I0,A)")'Atoms ',iStart+ii, ' and ', iStart2+ii,&
              & ' inconsistent with the contact vector.'
          exit
        end if
      end do
      write(stdout,*)'Mismatches in atomic positions in the two layers:'
      write(stdout,"(3F20.12)")((geom%coords(:,iStart:iStart2-1) - geom%coords(:,iStart2:iEnd)&
          & - spread(contactVec(:), dim=2, ncopies=iStart2-iStart))) * Bohr__AA

      write (errorStr,"('Contact ',A,' (',A,') does not consist of two rigidly shifted layers')")&
          & i2c(id), trim(name)
      call error(errorStr)

    end if

    ! Determine to which axis the contact vector is parallel.
    mask = (abs(abs(contactVec) - sqrt(sum(contactVec**2))) < 1.0e-8_dp)
    if (count(mask) /= 1) then
      call warning("Contact vector " // i2c(id) // " not parallel to any of the coordinate axis.")
      contactDir = 0
    else
      ! Workaround for bug in Intel compiler (can not use index function)
      contactDir = 1
      do while (.not. mask(contactDir))
        contactDir = contactDir + 1
      end do
    end if

  end subroutine getContactVector

  !> Read dephasing block
  subroutine readDephasing(node, orb, geom, tp, tundos)
    type(fnode), pointer :: node
    !> Atomic orbital information
    type(TOrbitals), intent(in) :: orb
    !> Atomic geometry, including the contact atoms
    type(TGeometry), intent(in) :: geom
    !> Parameters of the transport calculation
    type(TTransPar), intent(inout) :: tp
    !> Parameters of tunneling and dos calculation
    type(TNEGFTunDos), intent(inout) :: tundos

    type(string) :: model
    type(fnode), pointer :: value1, child

    call getChild(node, "VibronicElastic", child, requested=.false.)
    if (associated(child)) then
      tp%tDephasingVE = .true.
      call readElPh(child, tundos%elph, geom, orb, tp)
    end if

    call getChildValue(node, "BuettikerProbes", value1, "", child=child, &
        &allowEmptyValue=.true., dummyValue=.true.)
    if (associated(value1)) then
      tp%tDephasingBP = .true.
      call readDephasingBP(child, tundos%bp, geom, orb, tp)
    end if

    ! Lowdin transformations involve dense matrices and works only in small systems
    ! For the dftb+ official release the options are disabled
    tp%tOrthonormal = .false.
    tp%tOrthonormalDevice = .false.
    !call getChildValue(node, "Orthonormal", tp%tOrthonormal, .false.)
    !call getChildValue(node, "OrthonormalDevice", tp%tOrthonormalDevice, .false.)
    tp%tNoGeometry = .false.
    tp%NumStates = 0

  end subroutine readDephasing

  !> Read Electron-Phonon blocks (for density and/or current calculation)
  subroutine readElPh(node, elph, geom, orb, tp)
    type(fnode), pointer :: node
    !> container for electron-phonon parameters
    type(TElPh), intent(inout) :: elph
    !> Geometry type
    type(TGeometry), intent(in) :: geom
    !> Orbitals infos
    type(TOrbitals), intent(in) :: orb
    !> Transport parameter type
    type(TTransPar), intent(in) :: tp


    logical :: block_model, semilocal_model

    elph%defined = .true.
    !! Only local el-ph model is defined (elastic for now)
    elph%model = 1

    call getChildValue(node, "MaxSCBAIterations", elph%scba_niter, default=100)
    call getChildValue(node, "atomBlock", block_model, default=.false.)
    if (block_model) then
      elph%model = 2
    endif

    !BUG: semilocal model crashes because of access of S before its allocation
    !     this because initDephasing was moved into initprogram
    call getChildValue(node, "semiLocal", semilocal_model, default=.false.)
    if (semilocal_model) then
      call detailedError(node, "semilocal dephasing causes crash and has been "//&
           & "temporarily disabled")
      elph%model = 3
    endif

    call readCoupling(node, elph, geom, orb, tp)

  end subroutine readElPh


  !> Read Buettiker probe dephasing blocks (for density and/or current calculation)
  subroutine readDephasingBP(node, elph, geom, orb, tp)
    type(fnode), pointer :: node
    !> container for buttiker-probes parameters
    type(TElPh), intent(inout) :: elph
    !> Geometry type
    type(TGeometry), intent(in) :: geom
    !> Orbitals infos
    type(TOrbitals), intent(in) :: orb
    !> Transport parameter type
    type(TTransPar), intent(inout) :: tp

    logical :: block_model, semilocal_model
    type(string) :: model
    type(fnode), pointer :: dephModel

    call detailedError(node,"Buettiker probes are still under development")

    elph%defined = .true.
    call getChildValue(node, "", dephModel)
    call getNodeName2(dephModel, model)

    select case(char(model))
    case("dephasingprobes")
      !! Currently only zeroCurrent condition is implemented
      !! This corresponds to elastic dephasing probes
      tp%tZeroCurrent=.true.
      !! Only local bp model is defined (elastic for now)
    case("voltageprobes")
      call detailedError(dephModel,"voltageProbes have been not implemented yet")
      tp%tZeroCurrent=.false.
    case default
      call detailedError(dephModel,"unkown model")
    end select

    elph%model = 1

    call getChildValue(dephModel, "MaxSCBAIterations", elph%scba_niter, default=100)

    call getChildValue(dephModel, "atomBlock", block_model, default=.false.)
    if (block_model) then
      elph%model = 2
    endif

    !BUG: semilocal model crashes because of access of S before its allocation
    !     this because initDephasing occurs in initprogram
    call getChildValue(dephModel, "semiLocal", semilocal_model, default=.false.)
    if (semilocal_model) then
      call detailedError(dephModel, "semilocal dephasing is not working yet")
      elph%model = 3
    endif

    call readCoupling(dephModel, elph, geom, orb, tp)

  end subroutine readDephasingBP

  !!-----------------------------------------------------------------------------
  !! Read Coupling
  !! 2 modes support, constant or specified per each orbital
  !!-----------------------------------------------------------------------------
  subroutine readCoupling(node, elph, geom, orb, tp)
    type(fnode), pointer :: node
    !> container for buttiker-probes parameters
    type(TElPh), intent(inout) :: elph
    !> Geometry type
    type(TGeometry), intent(in) :: geom
    !> Orbitals infos
    type(TOrbitals), intent(in) :: orb
    !> Transport parameter type
    type(TTransPar), intent(in) :: tp

    type(string) :: buffer, method, modif, modif2
    type(fnode), pointer :: val, child, child2, child3, child4, field
    type(fnodeList), pointer :: children
    integer :: norbs, ii, jj, iAt
    integer :: atm_range(2)
    real(dp) :: rTmp
    integer, allocatable :: tmpI1(:)
    real(dp), allocatable :: atmCoupling(:)

    !! Allocate coupling array
    norbs = 0
    if (tp%defined) then
      atm_range(1) = tp%idxdevice(1)
      atm_range(2) = tp%idxdevice(2)
    else
      atm_range(1) = 1
      atm_range(2) = geom%nAtom
    endif
    do ii=atm_range(1), atm_range(2)
      norbs = norbs + orb%nOrbAtom(ii)
    enddo
    allocate(elph%coupling(norbs))
    elph%coupling(:) = 0.d0

    elph%orbsperatm = orb%nOrbAtom(atm_range(1):atm_range(2))

    call getChildValue(node, "Coupling", val, "", child=child, &
        & allowEmptyValue=.true., modifier=modif, dummyValue=.true., list=.false.)

    call getNodeName(val, method)

    ! This reads also things like:  "Coupling [eV] = 0.34"
    !if (is_numeric(char(method))) then
    !  call getChildValue(node, "Coupling", rTmp, child=field)
    !  call convertByMul(char(modif), energyUnits, field, rTmp)
    !  elph%coupling = rTmp
    !  return
    !end if

    select case (char(method))
    case ("allorbitals")
      call getChild(child, "AllOrbitals", child2, requested=.false.)
      call getChildValue(child2, "", elph%coupling, child=field)
      call convertByMul(char(modif), energyUnits, field, elph%coupling)

    case ("atomcoupling")
      call getChild(child, "AtomCoupling", child2, requested=.false.)
      allocate(atmCoupling(atm_range(2)-atm_range(1)+1))
      atmCoupling = 0.d0
      call getChildren(child2, "AtomList", children)
      do ii = 1, getLength(children)
        call getItem1(children, ii, child3)
        call getChildValue(child3, "Atoms", buffer, child=child4, &
            &multiple=.true.)
        call convAtomRangeToInt(char(buffer), geom%speciesNames, &
            &geom%species, child4, tmpI1)
        call getChildValue(child3, "Value", rTmp, child=field, modifier=modif2)
        ! If not defined, use common unit modifier defined after Coupling
        if (len(modif2)==0) then
          call convertByMul(char(modif), energyUnits, field, rTmp)
        else
          call convertByMul(char(modif2), energyUnits, field, rTmp)
        end if
        do jj=1, size(tmpI1)
          iAt = tmpI1(jj)
          if (atmCoupling(iAt) /= 0.0_dp) then
            call detailedWarning(child3, "Previous setting of coupling &
                &for atom" // i2c(iAt) // " has been overwritten")
          end if
          atmCoupling(iAt) = rTmp
        enddo
      enddo
      ! Transform atom coupling in orbital coupling
      norbs = 0
      do ii=atm_range(1), atm_range(2)
        elph%coupling(norbs + 1:norbs + orb%nOrbAtom(ii)) = atmCoupling(ii)
        norbs = norbs + orb%nOrbAtom(ii)
      enddo
      deallocate(atmCoupling)

    case ("constant")
      call getChildValue(child, "Constant", rtmp, child=field)
      call convertByMul(char(modif), energyUnits, field, rTmp)
      elph%coupling = rTmp

    case default
      call detailedError(node, "Coupling definition unknown")
    end select

  end subroutine readCoupling

  !> Read Tunneling and Dos options from analysis block
  subroutine readTunAndDos(root, orb, geo, tundos, transpar, tempElec)
    type(fnode), pointer :: root
    type(TOrbitals), intent(in) :: orb
    type(TGeometry), intent(in) :: geo

    !> tundos is the container to be filled
    type(TNEGFTunDos), intent(inout) :: tundos
    type(TTransPar), intent(inout) :: transpar
    real(dp), intent(in) :: tempElec

    type(fnode), pointer :: pTmp, field
    type(fnode), pointer :: pGeom, pDevice, pNode
    type(fnodeList), pointer :: pNodeList
    integer :: ii, jj, ind, ncont, nKT
    real(dp) :: eRange(2), eRangeDefault(2)
    type(string) :: buffer, modif
    type(WrappedInt1), allocatable :: iAtInRegion(:)
    logical, allocatable :: tShellResInRegion(:)
    character(lc), allocatable :: regionLabelPrefixes(:)
    type(listReal) :: temperature

    tundos%defined = .true.

    ! ncont is needed for contact option allocation
    ncont = transpar%ncont

    call getChildValue(root, "Verbosity", tundos%verbose, 51)
    call getChildValue(root, "WriteLDOS", tundos%writeLDOS, .true.)
    call getChildValue(root, "WriteTunn", tundos%writeTunn, .true.)

    ! Read Temperature. Can override contact definition
    allocate(tundos%kbT(ncont))
    call getChild(root, "ContactTemperature", pTmp, modifier=modif, requested=.false.)
    if (associated(pTmp)) then
      call init(temperature)
      call getChildValue(pTmp, "", temperature)
      if (len(temperature) .ne. ncont) then
        call detailedError(root, "ContactTemperature does not match the number of contacts")
      end if
      call asArray(temperature, tundos%kbT)
      call destruct(temperature)
      call convertByMul(char(modif), energyUnits, pTmp, tundos%kbT)
    else
      do ii = 1, ncont
        if (transpar%contacts(ii)%kbT >= 0) then
          tundos%kbT(ii) = transpar%contacts(ii)%kbT
        else
          tundos%kbT(ii) = tempElec
        end if
      end do
    end if

    ! Parsing of energy range
    ! If the calculation is in equilibrium (all potentials to 0.0)
    ! then an energy range and step must be specified (it is assumed
    ! that the user use this filed to calculate a DOS or T(E) )
    ! If the calculation is out of equilibrium, a default similar to
    ! GreensFunction RealAxisStep is set to ensure that the current
    ! can be calculated without manually specify the energy parameters.

    if (all(transpar%contacts(:)%potential.eq.0.0)) then
      ! No default meaningful
      call getChildValue(root, "EnergyRange", eRange, modifier=modif,&
      & child=field)
      call convertByMul(char(modif), energyUnits, field, eRange)
      call getChildValue(root, "EnergyStep", tundos%estep,&
      & modifier=modif, child=field)
      call convertByMul(char(modif), energyUnits, field, tundos%estep)
    else
      ! Default meaningful
      ! nKT is set to GreensFunction default, i.e. 10
      ! I avoid an explicit nKT option because I find it confusing here
      ! (it makes sense only out of equilibrium)
      ! Emin = min(-mu); Emax=max(-mu) where mu is Vi-min(Efi)
      ! Note: if Efi != min(Efi) a built in potential is added in poisson
      ! to aling the leads, we don't need to include it here
      nKT = 10
      eRangeDefault(1) = minval(-1.0*transpar%contacts(:)%potential) + &
                        & minval(1.0*transpar%contacts(:)%eFermi(1)) -   &
                        & nKT * maxval(tundos%kbT)
      eRangeDefault(2) = maxval(-1.0*transpar%contacts(:)%potential) + &
                        & minval(transpar%contacts(:)%eFermi(1)) +   &
                        & nKT * maxval(tundos%kbT)
      call getChildValue(root, "EnergyStep", tundos%estep, 6.65e-4_dp, &
                          &modifier=modif, child=field)
      call convertByMul(char(modif), energyUnits, field, tundos%estep)
      call getChildValue(root, "EnergyRange", eRange, eRangeDefault, &
                          modifier=modif, child=field)
      call convertByMul(char(modif), energyUnits, field, eRange)
    end if

    tundos%emin = eRange(1)
    tundos%emax = eRange(2)
    ! Terminal currents
    call getChild(root, "TerminalCurrents", pTmp, requested=.false.)
      if (associated(pTmp)) then
        call getChildren(pTmp, "EmitterCollector", pNodeList)
        allocate(tundos%ni(getLength(pNodeList)))
        allocate(tundos%nf(getLength(pNodeList)))
        do ii = 1, getLength(pNodeList)
          call getItem1(pNodeList, ii, pNode)
          call getEmitterCollectorByName(pNode, tundos%ni(ii),&
              & tundos%nf(ii), transpar%contacts(:)%name)
        end do
        call destroyNodeList(pNodeList)
      else
        allocate(tundos%ni(ncont-1) )
        allocate(tundos%nf(ncont-1) )
        call setChild(root, "TerminalCurrents", pTmp)
        ind = 1
        do ii = 1, 1
          do jj = ii + 1, ncont
            call setChildValue(pTmp, "EmitterCollector", &
                &(/ transpar%contacts(ii)%name, transpar%contacts(jj)%name /))
            tundos%ni(ind) = ii
            tundos%nf(ind) = jj
            ind = ind + 1
          end do
        end do
      end if
      call getChildValue(root, "Delta", tundos%delta, &
          &1.0e-5_dp, modifier=modif, child=field)
      call convertByMul(char(modif), energyUnits, field, &
          &tundos%delta)
      call getChildValue(root, "BroadeningDelta", tundos%broadeningDelta, &
          &0.0_dp, modifier=modif, child=field)
      call convertByMul(char(modif), energyUnits, field, &
          &tundos%broadeningDelta)

      call getChildren(root, "Region", pNodeList)
      call readPDOSRegions(pNodeList, geo, iAtInRegion, tShellResInRegion, &
          & regionLabelPrefixes)
      call destroyNodeList(pNodeList)
      call transformPdosRegionInfo(iAtInRegion, tShellResInRegion, &
          & regionLabelPrefixes, orb, geo%species, tundos%dosOrbitals, &
          & tundos%dosLabels)

  end subroutine readTunAndDos

  !> Read bias information, used in Analysis and Green's function eigensolver
  subroutine readContacts(pNodeList, contacts, geom, upload)
    type(ContactInfo), allocatable, dimension(:), intent(inout) :: contacts
    type(fnodeList), pointer :: pNodeList
    type(TGeometry), intent(in) :: geom
    logical, intent(in) :: upload

    real(dp) :: contactLayerTol
    integer :: ii, jj
    type(fnode), pointer :: field, pNode, pTmp, pWide
    type(string) :: buffer, modif
    type(listReal) :: fermiBuffer


    do ii = 1, size(contacts)

      contacts(ii)%wideBand = .false.
      contacts(ii)%wideBandDos = 0.0_dp

      call getItem1(pNodeList, ii, pNode)
      call getChildValue(pNode, "Id", buffer, child=pTmp)
      buffer = tolower(trim(unquote(char(buffer))))
      if (len(buffer) > mc) then
        call detailedError(pTmp, "Contact id may not be longer than " // i2c(mc) // " characters.")
      end if
      contacts(ii)%name = char(buffer)
      if (any(contacts(1:ii-1)%name == contacts(ii)%name)) then
        call detailedError(pTmp, "Contact id '" // trim(contacts(ii)%name) &
            &//  "' already in use")
      end if

      call getChildValue(pNode, "PLShiftTolerance", contactLayerTol, 1e-5_dp, modifier=modif,&
          & child=field)
      call convertByMul(char(modif), lengthUnits, field, contactLayerTol)
      call getChildValue(pNode, "AtomRange", contacts(ii)%idxrange, child=pTmp)
      call getContactVector(contacts(ii)%idxrange, geom, ii, contacts(ii)%name, pTmp,&
          & contactLayerTol, contacts(ii)%lattice, contacts(ii)%dir)
      contacts(ii)%length = sqrt(sum(contacts(ii)%lattice**2))

      ! Contact temperatures. A negative default is used so it is quite clear when the user sets a
      ! different value. In such a case this overrides values defined in the Filling block
      call getChild(pNode,"Temperature", field, modifier=modif, requested=.false.)
      if (associated(field)) then
        call getChildValue(pNode, "Temperature", contacts(ii)%kbT, 0.0_dp, modifier=modif,&
            & child=field)
        call convertByMul(char(modif), energyUnits, field, contacts(ii)%kbT)
      else
        contacts(ii)%kbT = -1.0_dp ! -1.0 simply means 'not defined'
      end if

      if (upload) then
        call getChildValue(pNode, "Potential", contacts(ii)%potential, 0.0_dp, modifier=modif,&
            & child=field)
        call convertByMul(char(modif), energyUnits, field, contacts(ii)%potential)

        call getChildValue(pNode, "WideBand", contacts(ii)%wideBand, .false.)

        if (contacts(ii)%wideBand) then

          ! WideBandApproximation is defined as energy spacing between levels of the contact. In the
          ! code the inverse value (Density of states) is used. Convert the negf input
          ! value. Default is 20 / e eV.
          call getChildValue(pNode, "LevelSpacing", contacts(ii)%wideBandDos, 0.735_dp,&
              & modifier=modif, child=field)
          call convertByMul(char(modif), energyUnits, field, contacts(ii)%wideBandDos)
          contacts(ii)%wideBandDos = 1.d0 / contacts(ii)%wideBandDos

        end if

        ! Fermi level: in case of collinear spin we accept two values (up and down)
        call init(fermiBuffer)
        call getChildValue(pNode, "FermiLevel", fermiBuffer, modifier=modif)
        if ( len(fermiBuffer) .eq. 1) then
          call asArray(fermiBuffer, contacts(ii)%eFermi)
          contacts(ii)%eFermi(2) = contacts(ii)%eFermi(1)
        else if ( len(fermiBuffer) .eq. 2) then
          call asArray(fermiBuffer, contacts(ii)%eFermi)
        else
          call detailedError(pNode, "FermiLevel accepts 1 or 2 (for collinear spin) values")
        end if
        call destruct(fermiBuffer)
        call convertByMul(char(modif), energyUnits, pNode, contacts(ii)%eFermi)
        ! NOTE: These options have been commented out: there is a problem in parallel execution
        ! since one single file is accessed by all processors causing rush conditions
        ! The options are therefore disabled for the official dftb+ release
        !call getChildValue(pNode, "WriteSelfEnergy", contacts(ii)%tWriteSelfEnergy, .false.)
        !call getChildValue(pNode, "WriteSurfaceGF", contacts(ii)%tWriteSurfaceGF, .false.)
        !call getChildValue(pNode, "ReadSelfEnergy", contacts(ii)%tReadSelfEnergy, .false.)
        !call getChildValue(pNode, "ReadSurfaceGF", contacts(ii)%tReadSurfaceGF, .false.)
        contacts(ii)%tWriteSelfEnergy = .false.
        contacts(ii)%tWriteSurfaceGF = .false.
        contacts(ii)%tReadSelfEnergy = .false.
        contacts(ii)%tReadSurfaceGF = .false.
      end if

    end do

  end subroutine readContacts



  !> Read in Fermi levels
  subroutine getFermiLevels(pNode, eFermis, nodeModifier)
    type(fnode), pointer :: pNode
    real(dp), intent(out) :: eFermis(:)
    type(string), intent(in) :: nodeModifier

    real(dp) :: eFermi
    type(fnode), pointer :: pChild
    type(string) :: modifier

    call getChild(pNode, "SetForAll", pChild, requested=.false.)
    if (associated(pChild)) then
      call getChildValue(pChild, "", eFermi)
      call convertByMul(char(nodeModifier), energyUnits, pNode, eFermi)
      eFermis(:) = eFermi
    else
      call getChildValue(pNode, "", eFermis, modifier=modifier,&
          & child=pChild)
      call convertByMul(char(modifier), energyUnits, pChild, eFermis)
    end if

  end subroutine getFermiLevels


  !> Get contacts for terminal currents by name
  subroutine getEmitterCollectorByName(pNode, emitter, collector, contactNames)
    type(fnode), pointer :: pNode
    integer, intent(out) :: emitter, collector
    character(len=*), intent(in) :: contactNames(:)

    type(listString) :: lString
    character(len=mc) :: buffer
    integer :: ind
    logical :: tFound

    call init(lString)
    call getChildValue(pNode, "", lString)
    if (len(lString) /= 2) then
      call detailedError(pNode, "You must provide two contacts")
    end if
    call get(lString, buffer, 1)
    emitter = getContactByName(contactNames, buffer, pNode)
    call get(lString, buffer, 2)
    collector = getContactByName(contactNames, buffer, pNode)
    call destruct(lString)

  end subroutine getEmitterCollectorByName


  !> Getting the contact by name
  function getContactByName(contactNames, contName, pNode) result(contact)
    character(len=*), intent(in) :: contactNames(:)
    character(len=*), intent(in) :: contName
    type(fnode), pointer :: pNode
    integer :: contact

    logical :: tFound

    tFound = .false.
    do contact = 1, size(contactNames)
      tFound = (contactNames(contact) == contName)
      if (tFound) then
        exit
      end if
    end do
    if (.not. tFound) then
      call detailedError(pNode, "Invalid collector contact name '" // trim(contName) // "'")
    end if

  end function getContactByName


  !> Read the names of regions to calculate PDOS for
  subroutine readPDOSRegions(children, geo, iAtInregion, tShellResInRegion, regionLabels)
    type(fnodeList), pointer :: children
    type(TGeometry), intent(in) :: geo
    type(WrappedInt1), allocatable, intent(out) :: iAtInRegion(:)
    logical, allocatable, intent(out) :: tShellResInRegion(:)
    character(lc), allocatable, intent(out) :: regionLabels(:)

    integer :: nReg, iReg
    integer, allocatable :: tmpI1(:)
    type(fnode), pointer :: child, child2
    type(string) :: buffer
    character(lc) :: strTmp

    nReg = getLength(children)
    allocate(tShellResInRegion(nReg))
    allocate(regionLabels(nReg))
    allocate(iAtInRegion(nReg))
    do iReg = 1, nReg
      call getItem1(children, iReg, child)
      call getChildValue(child, "Atoms", buffer, child=child2, &
          & multiple=.true.)
      call convAtomRangeToInt(char(buffer), geo%speciesNames, &
          & geo%species, child2, tmpI1)
      iAtInRegion(iReg)%data = tmpI1
      call getChildValue(child, "ShellResolved", &
          & tShellResInRegion(iReg), .false., child=child2)
      if (tShellResInRegion(iReg)) then
        if (.not. all(geo%species(tmpI1) == geo%species(tmpI1(1)))) then
          call detailedError(child2, "Shell resolved PDOS can only summed up &
              & over atoms of the same type")
        end if
      end if
      write(strTmp, "('region',I0)") iReg
      call getChildValue(child, "Label", buffer, trim(strTmp))
      regionLabels(iReg) = unquote(char(buffer))
    end do

  end subroutine readPDOSRegions


  !> Some assignment and consistency check in negf/poisson containers before calling initialization
  subroutine finalizeNegf(input)
    type(inputData), intent(inout) :: input

    integer :: ii

    !! Check consistency between different deltas
    if (input%ginfo%tundos%defined.and.input%ginfo%greendens%defined) then
      if (input%ginfo%tundos%delta.ne.input%ginfo%greendens%delta) then
        call error("Delta parameter must be the same in GreensFunction and TunnelingAndDos")
      end if
    end if

    !! Assign spin degeneracy to every block which may use it
    if (input%ginfo%tundos%defined) then
      if (input%ctrl%tSpin) input%ginfo%tundos%gSpin = 1
      if (.not.input%ctrl%tSpin) input%ginfo%tundos%gSpin = 2
    end if
    if (input%ginfo%greendens%defined) then
      if (input%ctrl%tSpin) input%ginfo%greendens%gSpin = 1
      if (.not.input%ctrl%tSpin) input%ginfo%greendens%gSpin = 2
    end if
    !!!!!!!!!!!!!!!!!!!!!!!!!!!!!!!!!!!!!!!!!!!!!!!!!!!!!!!!!!!!!!!!!!!!!!!!

    !! Inheritance of first layer indexes to green solver when transport is defined
    if (input%transpar%defined .and. input%ginfo%greendens%defined) then
      input%ginfo%greendens%nPLs = input%transpar%nPLs
      input%ginfo%greendens%PL = input%transpar%PL
    end if

    !! Not orthogonal directions in transport are only allowed if no Poisson
    if (input%poisson%defined.and.input%transpar%defined) then
      do ii = 1, input%transpar%ncont
        ! If dir is  any value but x,y,z (1,2,3) it is considered oriented along
        ! a direction not parallel to any coordinate axis
        if (input%transpar%contacts(ii)%dir.lt.1 .or. &
          &input%transpar%contacts(ii)%dir.gt.3 ) then
          call error("Contact " // i2c(ii) // " not parallel to any &
            & coordinate axis is not compatible with Poisson solver")
        end if
      end do
    end if

    !! Temporarily not supporting surface green function read/load
    !! for spin polarized, because spin is handled outside of libnegf
    if (input%ginfo%greendens%defined) then
      if (input%ctrl%tSpin .and. input%ginfo%greendens%saveSGF) then
        call error("SaveSurfaceGFs must be disabled in collinear spin calculations")
      end if
      if  (input%ctrl%tSpin .and. input%ginfo%greendens%readSGF) then
        call error("ReadSurfaceGFs must be disabled in collinear spin calculations")
      end if
    end if

  end subroutine finalizeNegf
#:endif


  !> Reads the parallel block.
  subroutine readParallel(root, input)

    !> Root node eventually containing the current block
    type(fnode), pointer, intent(in) :: root

    !> Input structure to be filled
    type(inputData), intent(inout) :: input

    type(fnode), pointer :: node, pTmp

    call getChild(root, "Parallel", child=node, requested=.false.)
    if (withMpi .and. .not. associated(node)) then
      call setChild(root, "Parallel", node)
    end if
    if (associated(node)) then
      if (.not. withMpi) then
        call detailedWarning(node, "Settings will be read but ignored (compiled without MPI&
            & support)")
      end if
      allocate(input%ctrl%parallelOpts)
      call getChildValue(node, "Groups", input%ctrl%parallelOpts%nGroup, 1, child=pTmp)
    #:if WITH_TRANSPORT
      if (input%transpar%ncont > 0 .and. input%ctrl%parallelOpts%nGroup > 1) then
        call detailedError(pTmp, "Multiple processor groups are currently incompatible with&
            & transport.")
      end if
    #:endif
      call getChildValue(node, "UseOmpThreads", input%ctrl%parallelOpts%tOmpThreads, .not. withMpi)
      call readBlacs(node, input%ctrl%parallelOpts%blacsOpts)
    end if

  end subroutine readParallel


  !> Reads the blacs block.
  subroutine readBlacs(root, blacsOpts)

    !> Root node eventually containing the current block
    type(fnode), pointer, intent(in) :: root

    !> Blacs settings
    type(TBlacsOpts), intent(inout) :: blacsOpts

    type(fnode), pointer :: node

    call getChild(root, "Blacs", child=node, requested=.false.)
    if (withScalapack .and. .not. associated(node)) then
      call setChild(root, "Blacs", node)
    end if
    if (associated(node)) then
      if (.not. withScalapack) then
        call detailedWarning(node, "Settings will be read but ignored (compiled without SCALAPACK&
            & support)")
      end if
      call getChildValue(node, "BlockSize", blacsOpts%blockSize, 32)
    end if

  end subroutine readBlacs


  subroutine readElectrostaticPotential(node, geo, ctrl)

    !> Node containing optional electrostatic settings
    type(fnode), pointer, intent(in) :: node

    !> geometry of the system
    type(TGeometry), intent(in) :: geo

    !> Control structure
    type(control), intent(inout) :: ctrl

    type(fnode), pointer :: child, child2, child3
    type(string) :: buffer, modifier
    type(listRealR1) :: lr1

    call getChild(node, "ElectrostaticPotential", child, requested=.false.)
    if (.not. associated(child)) then
      return
    end if

    if (.not. ctrl%tSCC) then
      call error("Electrostatic potentials only available in an SCC calculation")
    end if
    allocate(ctrl%elStatPotentialsInp)
    call getChildValue(child, "OutputFile", buffer, "ESP.dat")
    ctrl%elStatPotentialsInp%espOutFile = unquote(char(buffer))
    ctrl%elStatPotentialsInp%tAppendEsp = .false.
    if (ctrl%tGeoOpt .or. ctrl%tMD) then
      call getChildValue(child, "AppendFile", ctrl%elStatPotentialsInp%tAppendEsp, .false.)
    end if
    call init(lr1)
    ! discrete points
    call getChildValue(child, "Points", child2, "", child=child3, &
        & modifier=modifier, allowEmptyValue=.true.)
    call getNodeName2(child2, buffer)
    if (char(buffer) /= "") then
      call getChildValue(child3, "", 3, lr1, modifier=modifier)
      allocate(ctrl%elStatPotentialsInp%espGrid(3,len(lr1)))
      call asArray(lr1, ctrl%elStatPotentialsInp%espGrid)
      if (geo%tPeriodic .and. (char(modifier) == "F" .or. char(modifier) == "f")) then
        ctrl%elStatPotentialsInp%espGrid = matmul(geo%latVecs, ctrl%elStatPotentialsInp%espGrid)
      else
        call convertByMul(char(modifier), lengthUnits, child3,&
            & ctrl%elStatPotentialsInp%espGrid)
      end if
    end if
    call destruct(lr1)

    ! grid specification for points instead
    call getChild(child, "Grid", child=child2, modifier=modifier, requested=.false.)
    if (associated(child2)) then
      if (allocated(ctrl%elStatPotentialsInp%espGrid)) then
        call error("Both grid and point specification not both currently possible")
      end if
      if (geo%tPeriodic) then
        call readGrid(ctrl%elStatPotentialsInp%espGrid, child2, modifier,&
            & latVecs=geo%latVecs, nPoints=ctrl%elStatPotentialsInp%gridDimensioning,&
            & origin=ctrl%elStatPotentialsInp%origin,&
            & axes=ctrl%elStatPotentialsInp%axes)
      else
        call readGrid(ctrl%elStatPotentialsInp%espGrid, child2, modifier,&
            & nPoints=ctrl%elStatPotentialsInp%gridDimensioning,&
            & origin=ctrl%elStatPotentialsInp%origin,&
            & axes=ctrl%elStatPotentialsInp%axes)
      end if
    end if
    if (.not.allocated(ctrl%elStatPotentialsInp%espGrid)) then
      call detailedError(child,"Either a grid or set of points must be specified")
    end if
    call getChildValue(child, "Softening", ctrl%elStatPotentialsInp%softenESP, 1.0E-6_dp,&
        & modifier=modifier, child=child2)
    call convertByMul(char(modifier), lengthUnits, child2, ctrl%elStatPotentialsInp%softenEsp)

  end subroutine readElectrostaticPotential


  !> Read in a grid specification
  subroutine readGrid(points, node, modifier, latVecs, nPoints, origin, axes)

    !> Points in the grid
    real(dp), allocatable, intent(out) :: points(:,:)

    !> input data to parse
    type(fnode), pointer, intent(in) :: node

    !> unit modifier for the grid
    type(string), intent(in) :: modifier

    !> geometry of the system
    real(dp), intent(in), optional :: latVecs(:,:)

    !> Number of grid points in each direction, if required
    integer, intent(out), optional :: nPoints(3)

    !> origin of grid if required
    real(dp), intent(out), optional :: origin(3)

    !> axes of the grid if required
    real(dp), intent(out), optional :: axes(3,3)

    type(fnode), pointer :: child
    real(dp) :: r3Tmp(3), r3Tmpb(3)
    integer :: i3Tmp(3), iPt, ii, jj, kk
    logical :: tPeriodic
    real(dp) :: axes_(3,3), r33Tmp(3,3)

    tPeriodic = present(latvecs)

    if (.not.tPeriodic .and. (char(modifier) == "F" .or. char(modifier) == "f")) then
      call detailedError(node, "Fractional grid specification only available for periodic&
          & geometries")
    end if

    call getChildValue(node, "Spacing", r3Tmp, child=child)
    call getChildValue(node, "Origin", r3Tmpb, child=child)
    call getChildValue(node, "GridPoints", i3Tmp, child=child)
    if (any(i3Tmp < 1)) then
      call detailedError(child,"Grid must be at least 1x1x1")
    end if
    if (any(abs(r3Tmp) < epsilon(1.0_dp) .and. i3Tmp > 1)) then
      call detailedError(child,"Grid spacings must be non-zero")
    end if
    allocate(points(3,product(i3Tmp)))
    if (present(nPoints)) then
      nPoints = i3Tmp
    end if

    !  length not fraction modifier
    if (.not.(tPeriodic .and. (char(modifier) == "F" .or. char(modifier) == "f"))) then
      call convertByMul(char(modifier), lengthUnits, child, r3Tmp)
      call convertByMul(char(modifier), lengthUnits, child, r3Tmpb)
    end if

    points = 0.0_dp
    iPt = 0
    do ii = 0, i3Tmp(1)-1
      do jj = 0, i3Tmp(2)-1
        do kk = 0, i3Tmp(3)-1
          iPt = iPt + 1
          points(1,iPt) = ii * r3Tmp(1) + r3Tmpb(1)
          points(2,iPt) = jj * r3Tmp(2) + r3Tmpb(2)
          points(3,iPt) = kk * r3Tmp(3) + r3Tmpb(3)
        end do
      end do
    end do

    ! transformation matrix on directions, could use a 4x4 homogeneous coordinate transform instead
    if (.not.(char(modifier) == "F" .or. char(modifier) == "f") .or. .not.tPeriodic) then
      r33Tmp = reshape([1,0,0,0,1,0,0,0,1],[3,3])
      call getChildValue(node, "Directions", axes_, r33Tmp, child=child)
      if (abs(determinant33(axes_)) < epsilon(1.0_dp)) then
        call detailedError(child, "Dependent axis directions")
      end if
      do ii = 1, 3
        axes_(:,ii) = axes_(:,ii) / sqrt(sum(axes_(:,ii)**2))
      end do
      points = matmul(axes_,points)
      if (present(axes)) then
        axes = axes_*spread(r3Tmp,2,3)
      end if
    end if

    if (present(origin)) then
      origin = r3Tmpb
    end if

    ! Fractional specification of points
    if (tPeriodic .and. (char(modifier) == "F" .or. char(modifier) == "f")) then
      points = matmul(latVecs,points)
      if (present(origin)) then
        origin = matmul(latVecs,origin)
      end if
      if (present(axes)) then
        axes = latVecs * spread(r3Tmp,2,3)
      end if
    end if

  end subroutine readGrid

  function is_numeric(string) result(is)
    character(len=*), intent(in) :: string
    logical :: is

    real :: x
    integer :: err

    print*,string

    read(string,*,iostat=err) x
    is = (err == 0)
    print*, x, err, is

  end function is_numeric

end module parser<|MERGE_RESOLUTION|>--- conflicted
+++ resolved
@@ -1800,14 +1800,12 @@
       ctrl%solver%isolver = electronicSolverTypes%divideandconquer
 
     case ("relativelyrobust")
-<<<<<<< HEAD
-      ctrl%iSolver = solverRR
+      ctrl%solver%isolver = electronicSolverTypes%relativelyrobust
+
   #:if WITH_GPU
     case ("gpu")
-      ctrl%iSolver = solverGPU
+      ctrl%solver%isolver = electronicSolverTypes%magma_gvd
   #:endif
-=======
-      ctrl%solver%isolver = electronicSolverTypes%relativelyrobust
 
     case ("elpa")
       ctrl%solver%isolver = electronicSolverTypes%elpa
@@ -1846,7 +1844,6 @@
       call getChildValue(value1, "Tolerance", ctrl%solver%elsi%ntpolyTolerance, 1.0E-5_dp)
       call getChildValue(value1, "Truncation", ctrl%solver%elsi%ntpolyTruncation, 1.0E-10_dp)
 
->>>>>>> ea956589
   #:if WITH_TRANSPORT
     case ("greensfunction")
       ctrl%solver%isolver = electronicSolverTypes%GF
