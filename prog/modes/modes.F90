!--------------------------------------------------------------------------------------------------!
!  DFTB+: general package for performing fast atomistic simulations                                !
!  Copyright (C) 2018  DFTB+ developers group                                                      !
!                                                                                                  !
!  See the LICENSE file for terms of usage and distribution.                                       !
!--------------------------------------------------------------------------------------------------!

#:include 'common.fypp'

!> Program for calculating system normal modes from a Hessian
program modes
<<<<<<< HEAD
  use dftbp_assert
  use dftbp_io
  use dftbp_initmodes
  use dftbp_accuracy, only : dp, lc
  use dftbp_constants, only : Hartree__cm, Bohr__AA, pi
  use dftbp_typegeometry
  use dftbp_eigensolver, only : heev
  use dftbp_taggedoutput
=======
  use assert
  use io
  use initmodes
  use accuracy, only : dp, lc
  use constants, only : Hartree__cm, Bohr__AA, pi
  use typegeometry
  use eigensolver, only : heev
  use taggedoutput
  use message
  use modeprojection
>>>>>>> ea956589
  implicit none

  integer :: ii, jj, kk, ll, iMode, iAt, iAtMoved, nAtom
  integer :: iCount, jCount
  real(dp), allocatable :: eigenValues(:)
  real(dp), allocatable :: displ(:,:,:)

  character(lc) :: lcTmp, lcTmp2

  ! Allocate resources
  call initProgramVariables()
  write(stdout, "(/,A,/)") "Starting main program"

  allocate(eigenValues(3 * nMovedAtom))

  ! mass weight the Hessian matrix to get the dynamical matrix
  iCount = 0
  do ii = 1, nMovedAtom
    do kk = 1, 3
      iCount = iCount + 1
      jCount = 0
      do jj = 1, nMovedAtom
        do ll = 1, 3
          jCount = jCount + 1
          dynMatrix(jCount,iCount) = dynMatrix(jCount,iCount) &
              & / (sqrt(atomicMasses(ii)) * sqrt(atomicMasses(jj)))
        end do
      end do
    end do
  end do

  ! remove translations or rotations if neccessary
  call project(dynMatrix, tRemoveTranslate, tRemoveRotate, nDerivs, nMovedAtom, geo, atomicMasses)

  ! solve the eigenproblem
  if (tPlotModes) then
    call heev(dynMatrix,eigenValues,'U','V')
  else
    call heev(dynMatrix,eigenValues,'U','N')
  end if

  ! take square root of modes (allowing for imaginary modes) and print
  eigenValues =  sign(sqrt(abs(eigenValues)),eigenValues)
  write(stdout, *)'Vibrational modes (cm-1):'
  do ii = 1, 3 * nMovedAtom
    write(stdout, '(i5,f8.2)')ii,eigenValues(ii)*Hartree__cm
  end do
  write(stdout, *)

  call initTaggedWriter()
  open(12, file="vibrations.tag", form="formatted", status="replace")
  call writeTagged(12, "frequencies", eigenValues)

  if (tPlotModes) then
    call writeTagged(12, "saved_modes", modesToPlot)
    write(stdout, *) "Writing eigenmodes to vibrations.tag"
    call writeTagged(12, "eigenmodes", dynMatrix(:,ModesToPlot))

    write(stdout, *)'Plotting eigenmodes:'
    write(stdout, *)ModesToPlot(:)
    ! scale mode components on each atom by mass and then normalise total mode
    do ii = 1, nModesToPlot
      iMode = ModesToPlot(ii)
      jCount = 0
      do jj = 1, nMovedAtom
        do ll = 1, 3
          jCount = jCount + 1
          dynMatrix(jCount,iMode) = dynMatrix(jCount,iMode) &
              & /sqrt(atomicMasses(jj))
        end do
      end do
      dynMatrix(:,iMode) = dynMatrix(:,iMode) &
          & / sqrt(sum(dynMatrix(:,iMode)**2))
    end do
    call writeTagged(12, "eigenmodes_scaled", dynMatrix(:,ModesToPlot))
    close(12)

    ! Create displacment vectors for every atom in every mode.
    nAtom = geo%nAtom
    allocate(displ(3, nAtom, nModesToPlot))
    displ(:,:,:) = 0.0_dp
    do iAt = 1, nAtom
      if (any(iMovedAtoms == iAt)) then
        ! Index of atom in the list of moved atoms
        iAtMoved = minloc(abs(iMovedAtoms - iAt), 1)
        do ii = 1, nModesToPlot
          iMode = ModesToPlot(ii)
          displ(:,iAt, ii) =  dynMatrix(3*iAtMoved-2:3*iAtMoved, iMode)
        end do
      end if
    end do

    if (tAnimateModes) then
      do ii = 1, nModesToPlot
        iMode = ModesToPlot(ii)
        write(lcTmp,"('mode_',I0)")iMode
        write(lcTmp2, "(A,A)") trim(lcTmp), ".xyz"
        open(123, file=trim(lcTmp2), position="rewind", status="replace")
        do kk = 1, nCycles
          do ll = 1, nSteps
            write(123,*)nAtom
            write(123,*)'Eigenmode',iMode,eigenValues(iMode)*Hartree__cm,'cm-1'
            do iAt = 1, nAtom
              write(123,'(A3,T4,3F10.6)') &
                  & geo%speciesNames(geo%species(iAt)), &
                  & (geo%coords(:,iAt)&
                  & + cos(2.0_dp * pi * real(ll) / real(nSteps))&
                  & * displ(:,iAt,ii)) * Bohr__AA
            end do
          end do
        end do
        close(123)
      end do
    else
      open(123, file="modes.xyz", position="rewind", status="replace")
      do ii = 1, nModesToPlot
        iMode = ModesToPlot(ii)
        write(123,*)nAtom
        write(123,*)'Eigenmode',iMode,eigenValues(iMode)*Hartree__cm,'cm-1'
        if (tXmakeMol) then
          ! need to account for its non-standard xyz vector format:
          do iAt = 1, nAtom
            write(123,'(A3,T4,3F10.6,A,3F10.6)') &
                & geo%speciesNames(geo%species(iAt)), &
                & geo%coords(:,iAt)* Bohr__AA, ' atom_vector ',&
                & displ(:,iAt,ii)
          end do
        else
          ! genuine xyz format
          do iAt = 1, nAtom
            write(123,'(A3,T4,6F10.6)') &
                & geo%speciesNames(geo%species(iAt)), &
                & geo%coords(:,iAt)* Bohr__AA, &
                & displ(:,iAt,ii)
          end do
        end if
      end do
      close(123)
    end if

  end if

end program modes<|MERGE_RESOLUTION|>--- conflicted
+++ resolved
@@ -9,7 +9,6 @@
 
 !> Program for calculating system normal modes from a Hessian
 program modes
-<<<<<<< HEAD
   use dftbp_assert
   use dftbp_io
   use dftbp_initmodes
@@ -18,19 +17,11 @@
   use dftbp_typegeometry
   use dftbp_eigensolver, only : heev
   use dftbp_taggedoutput
-=======
-  use assert
-  use io
-  use initmodes
-  use accuracy, only : dp, lc
-  use constants, only : Hartree__cm, Bohr__AA, pi
-  use typegeometry
-  use eigensolver, only : heev
-  use taggedoutput
-  use message
-  use modeprojection
->>>>>>> ea956589
+  use dftbp_message
+  use dftbp_modeprojection
   implicit none
+
+  type(TTaggedWriter) :: taggedWriter
 
   integer :: ii, jj, kk, ll, iMode, iAt, iAtMoved, nAtom
   integer :: iCount, jCount
@@ -79,14 +70,14 @@
   end do
   write(stdout, *)
 
-  call initTaggedWriter()
+  call TTaggedWriter_init(taggedWriter)
   open(12, file="vibrations.tag", form="formatted", status="replace")
-  call writeTagged(12, "frequencies", eigenValues)
+  call taggedWriter%write(12, "frequencies", eigenValues)
 
   if (tPlotModes) then
-    call writeTagged(12, "saved_modes", modesToPlot)
+    call taggedWriter%write(12, "saved_modes", modesToPlot)
     write(stdout, *) "Writing eigenmodes to vibrations.tag"
-    call writeTagged(12, "eigenmodes", dynMatrix(:,ModesToPlot))
+    call taggedWriter%write(12, "eigenmodes", dynMatrix(:,ModesToPlot))
 
     write(stdout, *)'Plotting eigenmodes:'
     write(stdout, *)ModesToPlot(:)
@@ -104,7 +95,7 @@
       dynMatrix(:,iMode) = dynMatrix(:,iMode) &
           & / sqrt(sum(dynMatrix(:,iMode)**2))
     end do
-    call writeTagged(12, "eigenmodes_scaled", dynMatrix(:,ModesToPlot))
+    call taggedWriter%write(12, "eigenmodes_scaled", dynMatrix(:,ModesToPlot))
     close(12)
 
     ! Create displacment vectors for every atom in every mode.
