# -*- makefile -*-
############################################################################
# gfortran/gcc 5.4 - 7.1
############################################################################

# Directory where standard packages are installed in the system
PREFIX = /usr


ifeq ($(strip $(WITH_MPI)),1)
############################################################################
# MPI settings
############################################################################

# Compilers
# Replace mpifort with mpif90 in case your MPI does not support it yet
FXX = mpifort
CC = gcc

# Compiler options
<<<<<<< HEAD
FXXOPT = -O2 -funroll-all-loops -fopenmp
=======
FXXOPT = -O2 -funroll-all-loops -fopenmp -fall-intrinsics
>>>>>>> ea956589
CCOPT = -O2 -funroll-all-loops

# Linker
LN = $(FXX)
LNOPT = -fopenmp

# How to link specific libraries

# ScaLAPACK
SCALAPACKDIR = $(PREFIX)/lib
LIB_SCALAPACK = -L$(SCALAPACKDIR) -lscalapack

# LAPACK/BLAS
LIB_LAPACK = -llapack -lblas

# ELSI
ifeq ($(strip $(WITH_ELSI)),1)

# Include directory for ELSI
ELSIINCDIR =

# Library path and files for libOMM and ELPA parts of ELSI
ELSIDIR =
LIB_ELSI = -L$(ELSIDIR) -lelsi -lOMM -lMatrixSwitch -lelpa -lNTPoly -lfortjson

ifeq ($(strip $(WITH_PEXSI)),1)

# Scotch and PEXSI libraries
SCOTCHDIR =
LIB_PEXSI = -lpexsi -lsuperlu_dist -L$(SCOTCHDIR) -lptscotchparmetis    \
-lptscotch -lptscotcherr -lscotchmetis -lscotch -lscotcherr -lstdc++

endif
endif


# Any other libraries to be linked
OTHERLIBS = -lgomp -lpthread

# M4 preprocessor settings
M4 = m4
M4OPT =

# Command to run the test binary
TESTRUNNER = env OMP_NUM_THREADS=$(TEST_OMP_THREADS) mpiexec -n $(TEST_MPI_PROCS)

else
############################################################################
# NON-MPI settings
############################################################################

# Compilers
FXX = gfortran
CC = gcc

# Compiler options
<<<<<<< HEAD
FXXOPT = -O2 -funroll-all-loops -fopenmp
=======
FXXOPT = -O2 -funroll-all-loops -fopenmp -fall-intrinsics
>>>>>>> ea956589
CCOPT = -O2 -funroll-all-loops

# Linker
LN = $(FXX)
LNOPT = -fopenmp

# How to link specific libraries

# LAPACK/BLAS
# Make sure you use threaded LAPACK/BLAS (e.g. openBLAS) for full performance!
LIB_LAPACK = -llapack -lblas

# Any other libraries to be linked
OTHERLIBS =

# Command to run a binary
TESTRUNNER = env OMP_NUM_THREADS=$(TEST_OMP_THREADS)

endif

############################################################################
# General settings
############################################################################

# Linker for c executables
LN_C = $(CC)
LNOPT_C =

# Preprocessor
FYPP = $(ROOT)/external/fypp/bin/fypp
FYPPOPT =

# Library options in general
LIBOPT =

<<<<<<< HEAD
# Additional libraries needed to be linked when linking C-executables
OTHERLIBS_C = -lgfortran -lm -lgomp
=======
# Whether DFTD3 should be compiled during the build process. If set to 1 (yes),
# you will have to download the dftd3 library before starting the build using
# the utils/get_opt_externals tool.
# (Only active, if WITH_DFTB3 was set in make.config.)
COMPILE_DFTD3 = 1

# Set the compile time include and the link time library options for
# dftd3-lib. Ignored if WITH_DFTD3 has been disabled or COMPILE_DFTD3 enabled.
DFTD3_INCS = -I$(PREFIX)/include/dftd3-lib
DFTD3_LIBS = -L$(PREFIX)/lib -ldftd3

# Link time library options for linking ARPACK. Ignored if WITH_ARPACK was
# disabled.
ARPACK_LIBS = -larpack

# Whether ARPACK depends on the external LAPACK and BLAS libraries
ARPACK_NEEDS_LAPACK = 0

>>>>>>> ea956589

############################################################################
# Developer settings
############################################################################

# Override options for different DEBUG modes
ifeq ($(strip $(DEBUG)),1)
<<<<<<< HEAD
    OTHERLIBS = 
    FXXOPT = -fopenmp -g -Wall -pedantic #-std=f2008 
=======
    OTHERLIBS =
    FXXOPT = -fopenmp -g -Wall -std=f2008 -pedantic -fall-intrinsics
>>>>>>> ea956589
    CCOPT = -g -Wall -pedantic
endif

ifeq ($(strip $(DEBUG)),2)
<<<<<<< HEAD
    OTHERLIBS = 
    FXXOPT = -fopenmp -g -Wall -pedantic -fbounds-check #-std=f2008
    CCOPT = -g -Wall -pedantic -fbounds-check
=======


    OTHERLIBS =
    FXXOPT = -fopenmp -g -Wall -std=f2008 -pedantic -fbounds-check
    FXXOPT += -Wno-unused-variable -Wno-unused-dummy-argument -Wno-unused-function -Wno-uninitialized
    FXXOPT += -fall-intrinsics
    CCOPT = -g -Wall -pedantic -fbounds-check

>>>>>>> ea956589
endif<|MERGE_RESOLUTION|>--- conflicted
+++ resolved
@@ -18,11 +18,7 @@
 CC = gcc
 
 # Compiler options
-<<<<<<< HEAD
-FXXOPT = -O2 -funroll-all-loops -fopenmp
-=======
 FXXOPT = -O2 -funroll-all-loops -fopenmp -fall-intrinsics
->>>>>>> ea956589
 CCOPT = -O2 -funroll-all-loops
 
 # Linker
@@ -79,11 +75,7 @@
 CC = gcc
 
 # Compiler options
-<<<<<<< HEAD
-FXXOPT = -O2 -funroll-all-loops -fopenmp
-=======
 FXXOPT = -O2 -funroll-all-loops -fopenmp -fall-intrinsics
->>>>>>> ea956589
 CCOPT = -O2 -funroll-all-loops
 
 # Linker
@@ -119,10 +111,9 @@
 # Library options in general
 LIBOPT =
 
-<<<<<<< HEAD
 # Additional libraries needed to be linked when linking C-executables
 OTHERLIBS_C = -lgfortran -lm -lgomp
-=======
+
 # Whether DFTD3 should be compiled during the build process. If set to 1 (yes),
 # you will have to download the dftd3 library before starting the build using
 # the utils/get_opt_externals tool.
@@ -141,7 +132,6 @@
 # Whether ARPACK depends on the external LAPACK and BLAS libraries
 ARPACK_NEEDS_LAPACK = 0
 
->>>>>>> ea956589
 
 ############################################################################
 # Developer settings
@@ -149,29 +139,18 @@
 
 # Override options for different DEBUG modes
 ifeq ($(strip $(DEBUG)),1)
-<<<<<<< HEAD
-    OTHERLIBS = 
-    FXXOPT = -fopenmp -g -Wall -pedantic #-std=f2008 
-=======
     OTHERLIBS =
     FXXOPT = -fopenmp -g -Wall -std=f2008 -pedantic -fall-intrinsics
->>>>>>> ea956589
     CCOPT = -g -Wall -pedantic
 endif
 
 ifeq ($(strip $(DEBUG)),2)
-<<<<<<< HEAD
-    OTHERLIBS = 
-    FXXOPT = -fopenmp -g -Wall -pedantic -fbounds-check #-std=f2008
-    CCOPT = -g -Wall -pedantic -fbounds-check
-=======
 
 
     OTHERLIBS =
-    FXXOPT = -fopenmp -g -Wall -std=f2008 -pedantic -fbounds-check
+    FXXOPT = -fopenmp -g -Wall -pedantic -fbounds-check #-std=f2008
     FXXOPT += -Wno-unused-variable -Wno-unused-dummy-argument -Wno-unused-function -Wno-uninitialized
     FXXOPT += -fall-intrinsics
     CCOPT = -g -Wall -pedantic -fbounds-check
 
->>>>>>> ea956589
 endif