# -*- makefile -*-
############################################################################
# ifort/icc 17.0
############################################################################

# Directory where standard packages are installed in the system
PREFIX = /usr


ifeq ($(strip $(WITH_MPI)),1)
############################################################################
# MPI settings
############################################################################

# Compilers
# Note that mpif90 or mpiifort may be more suitable depending on your
# system configuration
FXX = mpifort
CC = icc

# Compiler options
FXXOPT = -O2 -qopenmp -ip -standard-semantics -heap-arrays 10
CCOPT = -O2 -ip

# Linker
LN = $(FXX)
LNOPT =

# How to link specific libraries

# ScaLAPACK
# Make sure you link the correct flavour of mkl_blacs for your MPI-environment
MKL_LIBDIR = $(MKLROOT)/lib/intel64
LIB_SCALAPACK = -L$(MKL_LIBDIR) -lmkl_scalapack_lp64 -lmkl_blacs_intelmpi_lp64

# LAPACK/BLAS
LIB_LAPACK = -L$(MKL_LIBDIR) -lmkl_intel_lp64 -lmkl_intel_thread -lmkl_core

# ELSI
ifeq ($(strip $(WITH_ELSI)),1)

# Include directory for ELSI
ELSIINCDIR =

# Library path and files for libOMM and ELPA parts of ELSI
ELSIDIR =
LIB_ELSI = -L$(ELSIDIR) -lelsi -lOMM -lMatrixSwitch -lelpa -lNTPoly -lfortjson

ifeq ($(strip $(WITH_PEXSI)),1)

# Scotch and PEXSI libraries
SCOTCHDIR =
LIB_PEXSI = -lpexsi -lsuperlu_dist -L$(SCOTCHDIR) -lptscotchparmetis    \
-lptscotch -lptscotcherr -lscotchmetis -lscotch -lscotcherr -lstdc++

endif
endif

# Any other libraries to be linked
OTHERLIBS = -liomp5

# M4 preprocessor settings
M4 = m4
M4OPT =

# Command to run the test binary
TESTRUNNER = env OMP_NUM_THREADS=$(TEST_OMP_THREADS) mpiexec -n $(TEST_MPI_PROCS)

else
############################################################################
# NON-MPI settings
############################################################################

# Compilers
FXX = ifort
CC = icc

# Compile options
FXXOPT = -O2 -ip -standard-semantics -heap-arrays 10
CCOPT = -O2 -ip

# Linker
LN = $(FXX)
LNOPT =

# How to link specific libraries

# LAPACK/BLAS
MKL_LIBDIR = $(MKLROOT)/lib/intel64
LIB_LAPACK   = -L$(MKL_LIBDIR) -lmkl_intel_lp64 -lmkl_intel_thread -lmkl_core

# Any other libraries to be linked
OTHERLIBS = -liomp5

# Command to run a binary
TESTRUNNER = env OMP_NUM_THREADS=$(TEST_OMP_THREADS)

endif

############################################################################
# General settings
############################################################################

# Preprocessor
FYPP = $(ROOT)/external/fypp/bin/fypp
FYPPOPT =

# Library options in general
LIBOPT =

# Whether DFTD3 should be compiled during the build process. If set to 1 (yes),
# you will have to download the dftd3 library before starting the build using
# the utils/get_opt_externals tool.
# (Only active, if WITH_DFTB3 was set in make.config.)
COMPILE_DFTD3 = 1

# Set the compile time include and the link time library options for
# dftd3-lib. Ignored if WITH_DFTD3 has been disabled or COMPILE_DFTD3 enabled.
DFTD3_INCS = -I$(PREFIX)/include/dftd3-lib
DFTD3_LIBS = -L$(PREFIX)/lib -ldftd3

# Link time library options for linking ARPACK. Ignored if WITH_ARPACK was
# disabled.
ARPACK_LIBS = -larpack

# Whether ARPACK depends on the external LAPACK and BLAS libraries
ARPACK_NEEDS_LAPACK = 0


############################################################################
# Developer settings
############################################################################

# Override options for different DEBUG modes
ifeq ($(strip $(DEBUG)),1)
    FXXOPT = -qopenmp -g -warn all -stand f08 -standard-semantics -diag-error-limit 1 -traceback
    CCOPT = -g -Wall
endif
ifeq ($(strip $(DEBUG)),2)
<<<<<<< HEAD
    FXXOPT = -g -warn all -stand f08 -standard-semantics -check -diag-error-limit 1 -traceback
    CCOPT = -g -warn all -check
=======
    FXXOPT = -qopenmp -g -warn all -stand f08 -standard-semantics -check -diag-error-limit 1 -traceback
    CCOPT = -g -Wall -check
>>>>>>> a818439a
endif<|MERGE_RESOLUTION|>--- conflicted
+++ resolved
@@ -137,11 +137,6 @@
     CCOPT = -g -Wall
 endif
 ifeq ($(strip $(DEBUG)),2)
-<<<<<<< HEAD
-    FXXOPT = -g -warn all -stand f08 -standard-semantics -check -diag-error-limit 1 -traceback
+    FXXOPT = -qopenmp -g -warn all -stand f08 -standard-semantics -check -diag-error-limit 1 -traceback
     CCOPT = -g -warn all -check
-=======
-    FXXOPT = -qopenmp -g -warn all -stand f08 -standard-semantics -check -diag-error-limit 1 -traceback
-    CCOPT = -g -Wall -check
->>>>>>> a818439a
 endif